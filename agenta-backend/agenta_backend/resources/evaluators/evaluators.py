rag_evaluator_settings_template = {
    "question_key": {
        "label": "Question Key",
        "default": "",
        "type": "string",
        "required": True,
        "advanced": False,
        "description": "The input question to the LLM application. This is the question used to retrieve the context and formulate the answer.",
    },
    "answer_key": {
        "label": "Answer Key",
        "default": "",
        "type": "string",
        "required": True,
        "advanced": False,
        "description": "The output answer generated by the LLM application. This should point to the answer formulated based on the input question and the retrieved context.",
    },
    "contexts_key": {
        "label": "Contexts Key",
        "default": "",
        "type": "string",
        "required": True,
        "advanced": False,
        "description": "The documents or snippets retrieved by the LLM application in the RAG workflow. These contexts are used to assess the faithfulness of the generated answer.",
    },
}
evaluators = [
    {
        "name": "Exact Match",
        "key": "auto_exact_match",
        "direct_use": True,
        "settings_template": {
            "correct_answer_key": {
                "label": "Expected Answer Column",
                "default": "correct_answer",
                "type": "string",
                "advanced": True,  # Tells the frontend that this setting is advanced and should be hidden by default
                "ground_truth_key": True,  # Tells the frontend that is the name of the column in the test set that should be shown as a ground truth to the user
                "description": "The name of the column in the test data that contains the correct answer",
            },
        },
        "description": "Exact Match evaluator determines if the output exactly matches the specified correct answer, ensuring precise alignment with expected results.",
        "oss": True,
    },
    {
        "name": "Contains Json",
        "key": "auto_contains_json",
        "direct_use": True,
        "settings_template": {},
        "description": "Contains Json evaluator checks if the output contains the specified JSON structure.",
        "oss": True,
    },
    {
        "name": "Similarity Match",
        "key": "auto_similarity_match",
        "direct_use": False,
        "settings_template": {
            "similarity_threshold": {
                "label": "Similarity Threshold",
                "type": "number",
                "default": 0.5,
                "description": "The threshold value for similarity comparison",
                "min": 0,
                "max": 1,
                "required": True,
            },
            "correct_answer_key": {
                "label": "Expected Answer Column",
                "default": "correct_answer",
                "type": "string",
                "advanced": True,  # Tells the frontend that this setting is advanced and should be hidden by default
                "ground_truth_key": True,  # Tells the frontend that is the name of the column in the test set that should be shown as a ground truth to the user
                "description": "The name of the column in the test data that contains the correct answer",
            },
        },
        "description": "Similarity Match evaluator checks if the generated answer is similar to the expected answer. You need to provide the similarity threshold. It uses the Jaccard similarity to compare the answers.",
        "oss": True,
    },
    {
        "name": "Semantic Similarity Match",
        "key": "auto_semantic_similarity",
        "direct_use": False,
        "description": "Semantic Similarity Match evaluator measures the similarity between two pieces of text by analyzing their meaning and context. It compares the semantic content, providing a score that reflects how closely the texts match in terms of meaning, rather than just exact word matches.",
        "settings_template": {
            "correct_answer_key": {
                "label": "Expected Answer Column",
                "default": "correct_answer",
                "type": "string",
                "advanced": True,  # Tells the frontend that this setting is advanced and should be hidden by default
                "ground_truth_key": True,  # Tells the frontend that is the name of the column in the test set that should be shown as a ground truth to the user
                "description": "The name of the column in the test data that contains the correct answer",
            },
        },
        "oss": True,
    },
    {
        "name": "Regex Test",
        "key": "auto_regex_test",
        "direct_use": False,
        "description": "Regex Test evaluator checks if the generated answer matches a regular expression pattern. You need to provide the regex expression and specify whether an answer is correct if it matches or does not match the regex.",
        "settings_template": {
            "regex_pattern": {
                "label": "Regex Pattern",
                "type": "regex",
                "default": "",
                "description": "Pattern for regex testing (ex: ^this_word\\d{3}$)",
                "required": True,
            },
            "regex_should_match": {
                "label": "Match/Mismatch",
                "type": "boolean",
                "default": True,
                "description": "If the regex should match or mismatch",
            },
        },
        "oss": True,
    },
    {
        "name": "JSON Field Match",
        "key": "field_match_test",
        "direct_use": False,
        "settings_template": {
            "json_field": {
                "label": "JSON Field",
                "type": "string",
                "default": "",
                "description": "The name of the field in the JSON output that you wish to evaluate",
                "required": True,
            },
            "correct_answer_key": {
                "label": "Expected Answer Column",
                "default": "correct_answer",
                "type": "string",
                "advanced": True,  # Tells the frontend that this setting is advanced and should be hidden by default
                "ground_truth_key": True,  # Tells the frontend that is the name of the column in the test set that should be shown as a ground truth to the user
                "description": "The name of the column in the test data that contains the correct answer",
            },
        },
<<<<<<< HEAD
        "description": "JSON Field Match evaluator compares specific fields within JSON (JavaScript Object Notation) data. This matching can involve finding similarities or correspondences between fields in different JSON objects.",
        "oss": True,
=======
        "description": "Compares specific one specific field within a JSON to a ground truth in the test set.",
>>>>>>> c1b75c50
    },
    {
        "name": "JSON Diff Match",
        "key": "auto_json_diff",
        "direct_use": False,
        "description": "Compares the generated JSON output to a ground truth JSON and returns a normalized score between 0 and 1 based on their differences.",
        "settings_template": {
            "compare_schema_only": {
                "label": "Compare Schema Only",
                "type": "boolean",
                "default": False,
                "advanced": True,
                "description": "If set to True, only the key names and their types will be compared between prediction and ground truth, ignoring the actual values. If set to False, key names, their types, and their values will all compared.",
            },
            "predict_keys": {
                "label": "Include prediction keys",
                "type": "boolean",
                "default": False,
                "advanced": True,
                "description": "If set to True, only keys present in the ground truth will be considered. The result will be 1.0 if a key from the ground truth is correctly predicted, regardless of any additional predicted keys. Otherwise both ground truth and prediction keys will be checked.",
            },
            "case_insensitive_keys": {
                "label": "Enable Case-sensitive keys",
                "type": "boolean",
                "default": False,
                "advanced": True,
                "description": "If set to True, keys will be treated as case-insensitive, meaning 'key', 'Key', and 'KEY' are considered equivalent. Otherwise, keys will be treated as case-sensitive.",
            },
            "correct_answer_key": {
                "label": "Expected Answer Column",
                "default": "correct_answer",
                "type": "string",
                "advanced": True,  # Tells the frontend that this setting is advanced and should be hidden by default
                "ground_truth_key": True,  # Tells the frontend that is the name of the column in the test set that should be shown as a ground truth to the user
                "description": "The name of the column in the test data that contains the correct answer",
            },
        },
        "oss": True,
    },
    {
        "name": "AI Critique",
        "key": "auto_ai_critique",
        "direct_use": False,
        "settings_template": {
            "prompt_template": {
                "label": "Prompt Template",
                "type": "text",
                "default": "We have an LLM App that we want to evaluate its outputs. Based on the prompt and the parameters provided below evaluate the output based on the evaluation strategy below:\nEvaluation strategy: 0 to 10 0 is very bad and 10 is very good.\nPrompt: {llm_app_prompt_template}\nInputs: country: {country}\nExpected Answer Column:{correct_answer}\nEvaluate this: {variant_output}\n\nAnswer ONLY with one of the given grading or evaluation options.",
                "description": "Template for AI critique prompts",
                "required": True,
            },
            "correct_answer_key": {
                "label": "Expected Answer Column",
                "default": "correct_answer",
                "type": "string",
                "advanced": True,  # Tells the frontend that this setting is advanced and should be hidden by default
                "ground_truth_key": True,  # Tells the frontend that is the name of the column in the test set that should be shown as a ground truth to the user
                "description": "The name of the column in the test data that contains the correct answer",
            },
        },
        "description": "AI Critique evaluator sends the generated answer and the correct_answer to an LLM model and uses it to evaluate the correctness of the answer. You need to provide the evaluation prompt (or use the default prompt).",
        "oss": True,
    },
    {
        "name": "Code Evaluation",
        "key": "auto_custom_code_run",
        "direct_use": False,
        "settings_template": {
            "code": {
                "label": "Evaluation Code",
                "type": "code",
                "default": "from typing import Dict\n\ndef evaluate(\n    app_params: Dict[str, str],\n    inputs: Dict[str, str],\n    output: str, # output of the llm app\n    datapoint: Dict[str, str] # contains the testset row \n) -> float:\n    if output in datapoint.get('correct_answer', None):\n        return 1.0\n    else:\n        return 0.0\n",
                "description": "Code for evaluating submissions",
                "required": True,
            },
            "correct_answer_key": {
                "label": "Expected Answer Column",
                "default": "correct_answer",
                "type": "string",
                "advanced": True,  # Tells the frontend that this setting is advanced and should be hidden by default
                "ground_truth_key": True,  # Tells the frontend that is the name of the column in the test set that should be shown as a ground truth to the user
                "description": "The name of the column in the test data that contains the correct answer. This will be shown in the results page.",
            },
        },
        "description": "Code Evaluation allows you to write your own evaluator in Python. You need to provide the Python code for the evaluator.",
        "oss": True,
    },
    {
        "name": "Webhook test",
        "key": "auto_webhook_test",
        "direct_use": False,
        "settings_template": {
            "webhook_url": {
                "label": "Webhook URL",
                "type": "string",
                "description": "https://your-webhook-url.com",
                "required": True,
            },
            "correct_answer_key": {
                "label": "Expected Answer Column",
                "default": "correct_answer",
                "type": "string",
                "advanced": True,  # Tells the frontend that this setting is advanced and should be hidden by default
                "ground_truth_key": True,  # Tells the frontend that is the name of the column in the test set that should be shown as a ground truth to the user
                "description": "The name of the column in the test data that contains the correct answer",
            },
        },
        "description": "Webhook test evaluator sends the generated answer and the correct_answer to a webhook and expects a response, in JSON format, indicating the correctness of the answer, along with a 200 HTTP status. You need to provide the URL of the webhook and the response of the webhook must be between 0 and 1.",
        "oss": True,
    },
    {
        "name": "Starts With",
        "key": "auto_starts_with",
        "direct_use": False,
        "settings_template": {
            "prefix": {
                "label": "prefix",
                "type": "string",
                "required": True,
                "description": "The string to match at the start of the output.",
            },
            "case_sensitive": {
                "label": "Case Sensitive",
                "type": "boolean",
                "default": True,
                "description": "If the evaluation should be case sensitive.",
            },
        },
        "description": "Starts With evaluator checks if the output starts with a specified prefix, considering case sensitivity based on the settings.",
        "oss": True,
    },
    {
        "name": "Ends With",
        "key": "auto_ends_with",
        "direct_use": False,
        "settings_template": {
            "case_sensitive": {
                "label": "Case Sensitive",
                "type": "boolean",
                "default": True,
                "description": "If the evaluation should be case sensitive.",
            },
            "suffix": {
                "label": "suffix",
                "type": "string",
                "description": "The string to match at the end of the output.",
                "required": True,
            },
        },
        "description": "Ends With evaluator checks if the output ends with a specified suffix, considering case sensitivity based on the settings.",
        "oss": True,
    },
    {
        "name": "Contains",
        "key": "auto_contains",
        "direct_use": False,
        "settings_template": {
            "case_sensitive": {
                "label": "Case Sensitive",
                "type": "boolean",
                "default": True,
                "description": "If the evaluation should be case sensitive.",
            },
            "substring": {
                "label": "substring",
                "type": "string",
                "description": "The string to check if it is contained in the output.",
                "required": True,
            },
        },
        "description": "Contains evaluator checks if the output contains a specified substring, considering case sensitivity based on the settings.",
        "oss": True,
    },
    {
        "name": "Contains Any",
        "key": "auto_contains_any",
        "direct_use": False,
        "settings_template": {
            "case_sensitive": {
                "label": "Case Sensitive",
                "type": "boolean",
                "default": True,
                "description": "If the evaluation should be case sensitive.",
            },
            "substrings": {
                "label": "substrings",
                "type": "string",
                "description": "Provide a comma-separated list of strings to check if any is contained in the output.",
                "required": True,
            },
        },
        "description": "Contains Any evaluator checks if the output contains any of the specified substrings from a comma-separated list, considering case sensitivity based on the settings.",
        "oss": True,
    },
    {
        "name": "Contains All",
        "key": "auto_contains_all",
        "direct_use": False,
        "settings_template": {
            "case_sensitive": {
                "label": "Case Sensitive",
                "type": "boolean",
                "default": True,
                "description": "If the evaluation should be case sensitive.",
            },
            "substrings": {
                "label": "substrings",
                "type": "string",
                "description": "Provide a comma-separated list of strings to check if all are contained in the output.",
                "required": True,
            },
        },
        "description": "Contains All evaluator checks if the output contains all of the specified substrings from a comma-separated list, considering case sensitivity based on the settings.",
        "oss": True,
    },
    {
        "name": "Levenshtein Distance",
        "key": "auto_levenshtein_distance",
        "direct_use": False,
        "settings_template": {
            "threshold": {
                "label": "Threshold",
                "type": "number",
                "required": False,
                "description": "The maximum allowed Levenshtein distance between the output and the correct answer.",
            },
            "correct_answer_key": {
                "label": "Expected Answer Column",
                "default": "correct_answer",
                "type": "string",
                "advanced": True,  # Tells the frontend that this setting is advanced and should be hidden by default
                "ground_truth_key": True,  # Tells the frontend that is the name of the column in the test set that should be shown as a ground truth to the user
                "description": "The name of the column in the test data that contains the correct answer",
            },
        },
        "description": "This evaluator calculates the Levenshtein distance between the output and the correct answer. If a threshold is provided in the settings, it returns a boolean indicating whether the distance is within the threshold. If no threshold is provided, it returns the actual Levenshtein distance as a numerical value.",
        "oss": True,
    },
    {
        "name": "RAG Faithfulness",
        "key": "rag_faithfulness",
        "direct_use": False,
        "settings_template": rag_evaluator_settings_template,
        "description": "RAG Faithfulness evaluator assesses the accuracy and reliability of responses generated by Retrieval-Augmented Generation (RAG) models. It evaluates how faithfully the responses adhere to the retrieved documents or sources, ensuring that the generated text accurately reflects the information from the original sources.",
    },
    {
        "name": "RAG Context Relevancy",
        "key": "rag_context_relevancy",
        "direct_use": False,
        "settings_template": rag_evaluator_settings_template,
        "description": "RAG Context Relevancy evaluator measures how relevant the retrieved documents or contexts are to the given question or prompt. It ensures that the selected documents provide the necessary information for generating accurate and meaningful responses, improving the overall quality of the RAG model's output.",
    },
]


def get_all_evaluators():
    """
    Returns a list of evaluators

    Returns:
        List[dict]: A list of evaluator dictionaries.
    """
    return evaluators<|MERGE_RESOLUTION|>--- conflicted
+++ resolved
@@ -136,12 +136,8 @@
                 "description": "The name of the column in the test data that contains the correct answer",
             },
         },
-<<<<<<< HEAD
         "description": "JSON Field Match evaluator compares specific fields within JSON (JavaScript Object Notation) data. This matching can involve finding similarities or correspondences between fields in different JSON objects.",
         "oss": True,
-=======
-        "description": "Compares specific one specific field within a JSON to a ground truth in the test set.",
->>>>>>> c1b75c50
     },
     {
         "name": "JSON Diff Match",
