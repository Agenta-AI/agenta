evaluators = [
    {
        "name": "Exact Match",
        "key": "auto_exact_match",
        "direct_use": True,
        "settings_template": {
            "label": "Exact Match Settings",
            "description": "Settings for the Exact Match evaluator",
        },
    },
    {
        "name": "Contains Json",
        "key": "auto_contains_json",
        "direct_use": True,
        "settings_template": {
            "label": "Single Model Testing Settings",
            "description": "Checks if the JSON output contains the specified JSON structure.",
        },
        "description": "Contains Json evaluator checks if the output contains the specified JSON structure.",
    },
    {
        "name": "Similarity Match",
        "key": "auto_similarity_match",
        "direct_use": False,
        "settings_template": {
            "similarity_threshold": {
                "label": "Similarity Threshold",
                "type": "number",
                "default": 0.5,
                "description": "The threshold value for similarity comparison",
                "min": 0,
                "max": 1,
                "required": True,
            }
        },
        "description": "Similarity Match evaluator checks if the generated answer is similar to the expected answer. You need to provide the similarity threshold. It uses the Jaccard similarity to compare the answers.",
    },
    {
        "name": "Regex Test",
        "key": "auto_regex_test",
        "direct_use": False,
        "description": "Regex Test evaluator checks if the generated answer matches a regular expression pattern. You need to provide the regex expression and specify whether an answer is correct if it matches or does not match the regex.",
        "settings_template": {
            "regex_pattern": {
                "label": "Regex Pattern",
                "type": "regex",
                "default": "",
                "description": "Pattern for regex testing (ex: ^this_word\\d{3}$)",
                "required": True,
            },
            "regex_should_match": {
                "label": "Match/Mismatch",
                "type": "boolean",
                "default": True,
                "description": "If the regex should match or mismatch",
            },
        },
    },
    {
        "name": "JSON Field Match",
        "key": "field_match_test",
        "direct_use": False,
        "settings_template": {
            "json_field": {
                "label": "JSON Field",
                "type": "string",
                "default": "",
                "description": "The name of the field in the JSON output that you wish to evaluate",
                "required": True,
            }
        },
        "description": "JSON Field Match evaluator compares specific fields within JSON (JavaScript Object Notation) data. This matching can involve finding similarities or correspondences between fields in different JSON objects.",
    },
    {
        "name": "AI Critique",
        "key": "auto_ai_critique",
        "direct_use": False,
        "settings_template": {
            "prompt_template": {
                "label": "Prompt Template",
                "type": "text",
                "default": "We have an LLM App that we want to evaluate its outputs. Based on the prompt and the parameters provided below evaluate the output based on the evaluation strategy below: Evaluation strategy: 0 to 10 0 is very bad and 10 is very good. Prompt: {llm_app_prompt_template} Inputs: country: {country} Correct Answer:{correct_answer} Evaluate this: {variant_output} Answer ONLY with one of the given grading or evaluation options.",
                "description": "Template for AI critique prompts",
                "required": True,
            }
        },
        "description": "AI Critique evaluator sends the generated answer and the correct_answer to an LLM model and uses it to evaluate the correctness of the answer. You need to provide the evaluation prompt (or use the default prompt).",
    },
    {
        "name": "Code Evaluation",
        "key": "auto_custom_code_run",
        "direct_use": False,
        "settings_template": {
            "code": {
                "label": "Evaluation Code",
                "type": "code",
                "default": "from typing import Dict\n\ndef evaluate(\n    app_params: Dict[str, str],\n    inputs: Dict[str, str],\n    output: str,\n    correct_answer: str\n) -> float:\n    # ...\n    return 0.75  # Replace with your calculated score",
                "description": "Code for evaluating submissions",
                "required": True,
            }
        },
        "description": "Code Evaluation allows you to write your own evaluator in Python. You need to provide the Python code for the evaluator.",
    },
    {
        "name": "Webhook test",
        "key": "auto_webhook_test",
        "direct_use": False,
        "settings_template": {
            "webhook_url": {
                "label": "Webhook URL",
                "type": "string",
                "description": "https://your-webhook-url.com",
                "required": True,
            },
        },
<<<<<<< HEAD
        "description": "Webhook test evaluator sends the generated answer and the correct_answer to a webhook and expects a response indicating the correctness of the answer. You need to provide the URL of the webhook.",
=======
        "description": "Webhook test evaluator sends the generated answer and the correct_answer to a webhook and expects a response indicating the correctness of the answer. You need to provide the URL of the webhook and the response of the webhook must be between 0 and 1.",
>>>>>>> 08d6291c
    },
    {
        "name": "A/B Test",
        "key": "human_a_b_testing",
        "direct_use": False,
        "settings_template": {
            "label": "A/B Testing Settings",
            "description": "Settings for A/B testing configurations",
        },
    },
    {
        "name": "Single Model Test",
        "key": "human_single_model_test",
        "direct_use": False,
        "settings_template": {
            "label": "Single Model Testing Settings",
            "description": "Settings for single model testing configurations",
        },
    },
    {
        "name": "Starts With",
        "key": "auto_starts_with",
        "direct_use": False,
        "settings_template": {
            "label": "Single Model Testing Settings",
            "description": "Checks if the output starts with the specified prefix.",
            "prefix": {"label": "prefix", "type": "string", "required": True},
            "case_sensitive": {
                "label": "Case Sensitive",
                "type": "boolean",
                "default": True,
            },
        },
        "description": "Starts With evaluator checks if the output starts with a specified prefix, considering case sensitivity based on the settings.",
    },
    {
        "name": "Ends With",
        "key": "auto_ends_with",
        "direct_use": False,
        "settings_template": {
            "label": "Single Model Testing Settings",
            "description": "Checks if the output ends with the specified suffix.",
            "case_sensitive": {
                "label": "Case Sensitive",
                "type": "boolean",
                "default": True,
                "description": "If the evaluation should be case sensitive.",
            },
            "suffix": {
                "label": "suffix",
                "type": "string",
                "description": "The string to match at the end of the output.",
                "required": True,
            },
        },
        "description": "Ends With evaluator checks if the output ends with a specified suffix, considering case sensitivity based on the settings.",
    },
    {
        "name": "Contains",
        "key": "auto_contains",
        "direct_use": False,
        "settings_template": {
            "label": "Single Model Testing Settings",
            "description": "Checks if the output contains the specified substring.",
            "case_sensitive": {
                "label": "Case Sensitive",
                "type": "boolean",
                "default": True,
                "description": "If the evaluation should be case sensitive.",
            },
            "substring": {
                "label": "substring",
                "type": "string",
                "description": "The string to check if it is contained in the output.",
                "required": True,
            },
        },
        "description": "Contains evaluator checks if the output contains a specified substring, considering case sensitivity based on the settings.",
    },
    {
        "name": "Contains Any",
        "key": "auto_contains_any",
        "direct_use": False,
        "settings_template": {
            "label": "Single Model Testing Settings",
            "description": "Checks if the output contains any of the specified substrings.",
            "case_sensitive": {
                "label": "Case Sensitive",
                "type": "boolean",
                "default": True,
                "description": "If the evaluation should be case sensitive.",
            },
            "substrings": {
                "label": "substrings",
                "type": "string",
                "description": "Provide a comma-separated list of strings to check if any is contained in the output.",
                "required": True,
            },
        },
        "description": "Contains Any evaluator checks if the output contains any of the specified substrings from a comma-separated list, considering case sensitivity based on the settings.",
    },
    {
        "name": "Contains All",
        "key": "auto_contains_all",
        "direct_use": False,
        "settings_template": {
            "label": "Single Model Testing Settings",
            "description": "Checks if the output contains all of the specified substrings.",
            "case_sensitive": {
                "label": "Case Sensitive",
                "type": "boolean",
                "default": True,
                "description": "If the evaluation should be case sensitive.",
            },
            "substrings": {
                "label": "substrings",
                "type": "string",
                "description": "Provide a comma-separated list of strings to check if all are contained in the output.",
                "required": True,
            },
        },
        "description": "Contains All evaluator checks if the output contains all of the specified substrings from a comma-separated list, considering case sensitivity based on the settings.",
    },
    {
        "name": "Levenshtein Distance",
        "key": "auto_levenshtein_distance",
        "direct_use": False,
        "settings_template": {
            "label": "Levenshtein Distance Settings",
            "description": "Evaluates the Levenshtein distance between the output and the correct answer. If a threshold is specified, it checks if the distance is below this threshold and returns a boolean value. If no threshold is specified, it returns the numerical Levenshtein distance.",
            "threshold": {"label": "Threshold", "type": "number", "required": False},
        },
        "description": "This evaluator calculates the Levenshtein distance between the output and the correct answer. If a threshold is provided in the settings, it returns a boolean indicating whether the distance is within the threshold. If no threshold is provided, it returns the actual Levenshtein distance as a numerical value.",
    },
]


def get_all_evaluators():
    """
    Returns a list of evaluators.

    Returns:
        List[dict]: A list of evaluator dictionaries.
    """
    return evaluators<|MERGE_RESOLUTION|>--- conflicted
+++ resolved
@@ -113,11 +113,7 @@
                 "required": True,
             },
         },
-<<<<<<< HEAD
-        "description": "Webhook test evaluator sends the generated answer and the correct_answer to a webhook and expects a response indicating the correctness of the answer. You need to provide the URL of the webhook.",
-=======
         "description": "Webhook test evaluator sends the generated answer and the correct_answer to a webhook and expects a response indicating the correctness of the answer. You need to provide the URL of the webhook and the response of the webhook must be between 0 and 1.",
->>>>>>> 08d6291c
     },
     {
         "name": "A/B Test",
