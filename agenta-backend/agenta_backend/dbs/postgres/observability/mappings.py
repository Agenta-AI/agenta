<<<<<<< HEAD
from typing import List, Tuple
from json import dumps
=======
from json import dumps, loads
>>>>>>> 5eb2f3ae

from agenta_backend.core.shared.dtos import LifecycleDTO
from agenta_backend.core.observability.dtos import (
    RootDTO,
    TreeDTO,
    NodeDTO,
    ParentDTO,
    TimeDTO,
    StatusDTO,
    ExceptionDTO,
    OTelExtraDTO,
    SpanDTO,
    MetricsDTO,
    BucketDTO,
)

from agenta_backend.dbs.postgres.observability.dbes import NodesDBE


def map_span_dbe_to_dto(span: NodesDBE) -> SpanDTO:
    return SpanDTO(
        lifecycle=LifecycleDTO(
            created_at=span.created_at,
            updated_at=span.updated_at,
            updated_by_id=str(span.updated_by_id) if span.updated_by_id else None,
        ),
        root=RootDTO(
            id=span.root_id,
        ),
        tree=TreeDTO(
            id=span.tree_id,
            type=span.tree_type,
        ),
        node=NodeDTO(
            id=span.node_id,
            type=span.node_type,
            name=span.node_name,
        ),
        parent=(
            ParentDTO(
                id=span.parent_id,
            )
            if span.parent_id
            else None
        ),
        time=TimeDTO(
            start=span.time_start,
            end=span.time_end,
        ),
        status=StatusDTO(
            code=span.status.get("code"),
            message=span.status.get("message"),
        ),
        # ATTRIBUTES
        data=span.data,
        metrics=span.metrics,
        meta=span.meta,
        refs=span.refs,
        # EVENTS
        exception=(
            ExceptionDTO(
                timestamp=span.exception.get("timestamp"),
                type=span.exception.get("type"),
                message=span.exception.get("message"),
                stacktrace=span.exception.get("stacktrace"),
                attributes=span.exception.get("attributes"),
            )
            if span.exception
            else None
        ),
        # LINKS
        links=span.links,
        # OTEL
        otel=OTelExtraDTO(**span.otel) if span.otel else None,
    )


def map_span_dto_to_dbe(
    project_id: str,
    span_dto: SpanDTO,
) -> NodesDBE:
    span_dbe = NodesDBE(
        # SCOPE
        project_id=project_id,
        # LIFECYCLE
        created_at=span_dto.lifecycle.created_at if span_dto.lifecycle else None,
        updated_at=span_dto.lifecycle.updated_at if span_dto.lifecycle else None,
        updated_by_id=span_dto.lifecycle.updated_by_id if span_dto.lifecycle else None,
        # ROOT
        root_id=span_dto.root.id,
        # TREE
        tree_id=span_dto.tree.id,
        tree_type=span_dto.tree.type,
        # NODE
        node_id=span_dto.node.id,
        node_type=span_dto.node.type,
        node_name=span_dto.node.name,
        # PARENT
        parent_id=span_dto.parent.id if span_dto.parent else None,
        # TIME
        time_start=span_dto.time.start,
        time_end=span_dto.time.end,
        # STATUS
        status=(
            span_dto.status.model_dump(exclude_none=True) if span_dto.status else None
        ),
        # ATTRIBUTES
        data=span_dto.encode(span_dto.data),
        metrics=span_dto.encode(span_dto.metrics),
        meta=span_dto.encode(span_dto.meta),
        refs=span_dto.encode(span_dto.refs),
        # EVENTS
        exception=(
            loads(span_dto.exception.model_dump_json()) if span_dto.exception else None
        ),
        # LINKS
        links=(
            [loads(link.model_dump_json()) for link in span_dto.links]
            if span_dto.links
            else None
        ),
        # FULL TEXT SEARCH
        content=dumps(span_dto.data),
        # OTEL
        otel=loads(span_dto.otel.model_dump_json()) if span_dto.otel else None,
    )

    return span_dbe


def map_bucket_dbes_to_dtos(
    total_bucket_dbes: List[InvocationSpanDBE],
    error_bucket_dbes: List[InvocationSpanDBE],
    window: int,
) -> Tuple[List[BucketDTO], int]:
    total_metrics = {
        bucket.timestamp: MetricsDTO(
            count=bucket.count,
            duration=bucket.duration,
            cost=bucket.cost,
            tokens=bucket.tokens,
        )
        for bucket in total_bucket_dbes
    }

    error_metrics = {
        bucket.timestamp: MetricsDTO(
            count=bucket.count,
            duration=bucket.duration,
            cost=bucket.cost,
            tokens=bucket.tokens,
        )
        for bucket in error_bucket_dbes
    }

    total_timestamps = list(
        set(list(total_metrics.keys()) + list(error_metrics.keys()))
    )
    total_timestamps.sort()

    bucket_dtos = [
        BucketDTO(
            timestamp=timestamp,
            window=window,
            total=total_metrics.get(timestamp, MetricsDTO()),
            error=error_metrics.get(timestamp, MetricsDTO()),
        )
        for timestamp in total_timestamps
    ]

    count = len(bucket_dtos)

    return bucket_dtos, count<|MERGE_RESOLUTION|>--- conflicted
+++ resolved
@@ -1,9 +1,5 @@
-<<<<<<< HEAD
 from typing import List, Tuple
-from json import dumps
-=======
 from json import dumps, loads
->>>>>>> 5eb2f3ae
 
 from agenta_backend.core.shared.dtos import LifecycleDTO
 from agenta_backend.core.observability.dtos import (
@@ -135,8 +131,8 @@
 
 
 def map_bucket_dbes_to_dtos(
-    total_bucket_dbes: List[InvocationSpanDBE],
-    error_bucket_dbes: List[InvocationSpanDBE],
+    total_bucket_dbes: List[NodesDBE],
+    error_bucket_dbes: List[NodesDBE],
     window: int,
 ) -> Tuple[List[BucketDTO], int]:
     total_metrics = {
