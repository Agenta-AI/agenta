--- conflicted
+++ resolved
@@ -61,19 +61,6 @@
 
 
 def start_container(
-<<<<<<< HEAD
-    image_name, app_name, base_name, env_vars: DockerEnvVars, user_id: str
-) -> URI:
-    try:
-        image = client.images.get(f"{image_name}")
-
-        image = client.images.get(f"{image_name}")
-
-        # Set user backend url path and container name
-        user_backend_url_path = f"{user_id}/{app_name}/{base_name}"
-        user_backend_container_name = f"{app_name}-{base_name}-{user_id}"
-
-=======
     image_name: str, uri_path: str, container_name: str, env_vars: DockerEnvVars
 ) -> Dict:
     logger.debug("Starting container with the following parameters:")
@@ -84,7 +71,6 @@
     try:
         image = client.images.get(f"{image_name}")
 
->>>>>>> e17a5246
         # Default labels
         labels = {
             f"traefik.http.services.{container_name}.loadbalancer.server.port": "80",
