--- conflicted
+++ resolved
@@ -1280,33 +1280,21 @@
         for template in templates_to_delete:
             await engine.delete(template)
     except DocumentParsingError as exc:
-        remove_document_using_driver(str(exc.primary_value), "templates")
-
-
-def remove_document_using_driver(document_id: str, collection_name: str) -> None:
+        await remove_document_using_driver(str(exc.primary_value), "templates")
+
+
+async def remove_document_using_driver(document_id: str, collection_name: str) -> None:
     """Deletes document from using pymongo driver"""
-<<<<<<< HEAD
-
+    
     import motor.motor_asyncio
-=======
->>>>>>> 90914359
-
-    import pymongo
-
-    client = pymongo.MongoClient(os.environ["MONGODB_URI"])
+
+    client = motor.motor_asyncio.AsyncIOMotorClient(os.environ["MONGODB_URI"])
     db = client.get_database("agenta_v2")
-
+    
     collection = db.get_collection(collection_name)
-<<<<<<< HEAD
     await collection.delete_one({"_id": ObjectId(document_id)})
     print(f"Deleted document {document_id} in {collection_name} collection.")
-=======
-    deleted = collection.delete_one({"_id": ObjectId(document_id)})
-    print(
-        f"Deleted documents in {collection_name} collection. Acknowledged: {deleted.acknowledged}"
-    )
-
->>>>>>> 90914359
+
 
 async def get_templates() -> List[Template]:
     templates = await engine.find(TemplateDB)
