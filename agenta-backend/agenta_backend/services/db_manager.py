--- conflicted
+++ resolved
@@ -400,8 +400,6 @@
     Returns:
         true if it's the last variant, false otherwise
     """
-<<<<<<< HEAD
-=======
     from time import sleep
 
     sleep(1)
@@ -409,7 +407,6 @@
     all_app_variants = []
     async for document in engine.find(AppVariantDB):
         all_app_variants.append(document)
->>>>>>> 182fe0b5
 
     # Build the query expression for the two conditions
     query_expression = (
@@ -422,10 +419,6 @@
     count_variants = await engine.count(AppVariantDB, query_expression)
 
     # If it's the only variant left that uses the image, delete the image
-<<<<<<< HEAD
-    count_variants = await engine.count(AppVariantDB, query_expression)
-=======
->>>>>>> 182fe0b5
     if count_variants == 1:
         return True
     else:
