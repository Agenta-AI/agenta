import os
import logging
<<<<<<< HEAD
from bson import ObjectId
from fastapi.responses import JSONResponse
from typing import Dict, List, Any, Union, Optional

from fastapi import HTTPException
=======
from pathlib import Path
from bson import ObjectId
from datetime import datetime
from typing import Dict, List, Any
>>>>>>> eb35c546

from agenta_backend.models.api.api_models import (
    App,
    AppVariant,
    Environment,
    Image,
    ImageExtended,
    Template,
)
from agenta_backend.models.converters import (
    app_variant_db_to_pydantic,
    image_db_to_pydantic,
    templates_db_to_pydantic,
)
<<<<<<< HEAD
=======
from agenta_backend.services.json_importer_helper import get_json
from agenta_backend.models.db_engine import DBEngine
>>>>>>> eb35c546
from agenta_backend.models.db_models import (
    AppDB,
    AppVariantDB,
    EnvironmentDB,
    ImageDB,
    TemplateDB,
    TestSetDB,
    UserDB,
    OrganizationDB,
    BaseDB,
    ConfigDB,
)
from agenta_backend.services import helpers
from agenta_backend.utills.common import engine, check_user_org_access, get_organization
from agenta_backend.services.selectors import get_user_own_org

<<<<<<< HEAD
from odmantic import query
=======
# Initialize database engine
engine = DBEngine().engine()
>>>>>>> eb35c546

logger = logging.getLogger(__name__)
logger.setLevel(logging.DEBUG)

# Define parent directory
PARENT_DIRECTORY = Path(os.path.dirname(__file__)).parent


async def get_templates() -> List[Template]:
    templates = await engine.find(TemplateDB)
    return templates_db_to_pydantic(templates)


async def add_template(**kwargs: dict):
    existing_template = await engine.find_one(
        TemplateDB, TemplateDB.template_id == kwargs["template_id"]
    )
    if existing_template is None:
        db_template = TemplateDB(**kwargs)
        await engine.save(db_template)


async def add_variant_based_on_image(
    app_variant: AppVariant, image: Image, **kwargs: dict
):
    """Adds an app variant based on an image. This the functionality called by the cli.
    Currently we are not using the parameters field, but it is there for future use.

    Arguments:
        app_variant -- contains the app name and variant name and optionally the parameters
        image -- contains the docker id and the tags

    Raises:
        ValueError: if variant exists or missing inputs
    """
    try:
        await clean_soft_deleted_variants()
        if (
            app_variant is None
            or image is None
            or app_variant.app_name in [None, ""]
            or app_variant.variant_name in [None, ""]
            or app_variant.organization_id in [None, ""]
            or image.docker_id in [None, ""]
            or image.tags in [None, ""]
            or image.organization_id in [None, ""]
        ):
            raise ValueError("App variant or image is None")
        if app_variant.parameters is not None:
            raise ValueError("Parameters are not supported when adding based on image")

        soft_deleted_variants = await list_app_variants(
            show_soft_deleted=True, **kwargs
        )
        already_exists = any(
            [
                av
                for av in soft_deleted_variants
                if av.app_name == app_variant.app_name
                and av.variant_name == app_variant.variant_name
            ]
        )
        if already_exists:
            raise ValueError("App variant with the same name already exists")

        # Get user instance
        user_instance = await get_user_object(kwargs["uid"])
        user_db_image = await get_user_image_instance(
            user_instance.uid, image.docker_id
        )

        # Add image
        if user_db_image is None:
            db_image = ImageDB(
                docker_id=image.docker_id,
                tags=image.tags,
                user_id=user_instance,
                organization_id=app_variant.organization_id,
            )
            await engine.save(db_image)

        user_db_image = db_image

        # Add app variant and link it to the app variant
        parameters = {} if app_variant.parameters is None else app_variant.parameters

        db_app_variant = AppVariantDB(
            image_id=user_db_image,
            app_name=app_variant.app_name,
            variant_name=app_variant.variant_name,
            user_id=user_instance,
            parameters=parameters,
            previous_variant_name=app_variant.previous_variant_name,
            organization_id=app_variant.organization_id,
        )
        await engine.save(db_app_variant)
    except Exception as e:
        raise HTTPException(status_code=500, detail=str(e))


async def add_testset_to_app_variant(
    app_variant: AppVariant, image: Image, **kwargs: dict
):
    """Add testset to app variant.

    Args:
        app_variant (AppVariant): the app variant
        image (Image): the image
    """

    user_instance = await get_user_object(kwargs["uid"])

    app_template_name = image.tags.split(":")[-1]
    if app_template_name == "single_prompt":
        json_path = (
            f"{PARENT_DIRECTORY}/resources/default_testsets/single_prompt_testsets.json"
        )
        csvdata = get_json(json_path)
        testset = {
            "name": f"{app_variant.app_name}_testset",
            "app_name": app_variant.app_name,
            "created_at": datetime.now().isoformat(),
            "csvdata": csvdata,
        }
        testset = TestSetDB(**testset, user=user_instance)
        await engine.save(testset)


async def add_variant_based_on_previous(
    previous_app_variant: AppVariant,
    new_variant_name: str,
    parameters: Dict[str, Any],
    **kwargs: dict,
):
    """Adds a new variant from a previous/template one by changing the parameters.

    Arguments:
        app_variant -- contains the name of the app and variant

    Keyword Arguments:
        parameters -- the new parameters.

    Raises:
        ValueError: _description_
    """

    await clean_soft_deleted_variants()
    if (
        previous_app_variant is None
        or previous_app_variant.app_name in [None, ""]
        or previous_app_variant.variant_name in [None, ""]
    ):
        raise ValueError("App variant is None")
    elif previous_app_variant.organization_id in [None, ""]:
        raise ValueError("App organization_id is None")
    if parameters is None:
        raise ValueError("Parameters is None")

    # Build the query expression for the three conditions
    query_expression = (
        query.eq(AppVariantDB.app_name, previous_app_variant.app_name)
        & query.eq(AppVariantDB.variant_name, previous_app_variant.variant_name)
        & query.eq(AppVariantDB.organization_id, previous_app_variant.organization_id)
    )

    # get the template variant to base the new one on
    template_variant: AppVariantDB = await engine.find_one(
        AppVariantDB, query_expression
    )

    if template_variant is None:
        await print_all()
        raise ValueError("Template app variant not found")
    elif template_variant.previous_variant_name is not None:
        raise ValueError(
            "Template app variant is not a template, it is a forked variant itself"
        )

    soft_deleted_app_variants = await list_app_variants(
        show_soft_deleted=True, **kwargs
    )
    already_exists = any(
        [
            av
            for av in soft_deleted_app_variants
            if av.app_name == previous_app_variant.app_name
            and av.variant_name == new_variant_name
        ]
    )
    if already_exists:
        raise ValueError("App variant with the same name already exists")

    user_instance = await get_user_object(kwargs["uid"])
    if previous_app_variant.organization_id is None:
        organization = await get_user_own_org(kwargs["uid"])
    else:
        organization = await get_organization(previous_app_variant.organization_id)

    db_app_variant = AppVariantDB(
        app_name=template_variant.app_name,
        variant_name=new_variant_name,
        image_id=template_variant.image_id,
        parameters=parameters,
        previous_variant_name=template_variant.variant_name,
        user_id=user_instance,
        organization_id=str(template_variant.organization_id),
    )
    await engine.save(db_app_variant)


async def list_app_variants(
    app_name: str = None, show_soft_deleted=False, **kwargs: dict
) -> List[AppVariant]:
    """
    Lists all the app variants from the db
    Args:
        app_name: if specified, only returns the variants for the app name
        show_soft_deleted: if true, returns soft deleted variants as well
    Returns:
        List[AppVariant]: List of AppVariant objects
    """

    # Get user object
    user = await get_user_object(kwargs["uid"])

    # Construct query expressions
    query_filters = None

    if app_name is not None:
        app_variant = await engine.find_one(
            AppVariantDB, AppVariantDB.app_name == app_name
        )
        obj_query = query.eq(AppVariantDB.organization_id, app_variant.organization_id)
    else:
        obj_query = query.eq(AppVariantDB.user_id, user.id)

    if not show_soft_deleted:
        query_filters = query.eq(AppVariantDB.is_deleted, False) & obj_query

    if show_soft_deleted:
        query_filters = query.eq(AppVariantDB.is_deleted, True) & obj_query

    if app_name is not None:
        query_filters = query.eq(AppVariantDB.app_name, app_name) & obj_query

    if not show_soft_deleted and app_name is not None:
        query_filters = (
            query.eq(AppVariantDB.is_deleted, False)
            & query.eq(AppVariantDB.app_name, app_name)
            & obj_query
        )

    app_variants_db: List[AppVariantDB] = await engine.find(
        AppVariantDB,
        query_filters,
        sort=(AppVariantDB.app_name, AppVariantDB.variant_name),
    )

    # Include previous variant name
    app_variants: List[AppVariant] = [
        app_variant_db_to_pydantic(av) for av in app_variants_db
    ]
    return app_variants


async def get_app_variant_by_app_name_and_variant_name(
    app_name: str,
    variant_name: str,
    show_soft_deleted: bool = False,
    **kwargs: dict,
) -> AppVariant:
    """Fetches an app variant based on app_name and variant_name.

    Args:
        app_name (str): Name of the app.
        variant_name (str): Name of the variant.
        show_soft_deleted: if true, returns soft deleted variants as well
        **kwargs (dict): Additional keyword arguments.

    Returns:
        AppVariant: The fetched app variant.
    """

    # Get the user object using the user ID
    user = await get_user_object(kwargs["uid"])

    app_instance = await engine.find_one(
        AppVariantDB, AppVariantDB.app_name == app_name
    )

    # Construct the base query for the user
    users_query = query.eq(AppVariantDB.user_id, user.id)

    # Construct the query for soft-deleted items
    soft_delete_query = query.eq(AppVariantDB.is_deleted, show_soft_deleted)

    # Construct the final query filters
    query_filters = (
        query.eq(AppVariantDB.app_name, app_name)
        & query.eq(AppVariantDB.variant_name, variant_name)
        & users_query
        & soft_delete_query
    )

    # Perform the database query
    app_variants_db = await engine.find(
        AppVariantDB,
        query_filters,
        sort=(AppVariantDB.app_name, AppVariantDB.variant_name),
    )

    # Convert the database object to AppVariant and return it
    # Assuming that find will return a list, take the first element if it exists
    app_variant: AppVariant = (
        app_variant_db_to_pydantic(app_variants_db[0]) if app_variants_db else None
    )

    return app_variant


async def get_app_variant_by_app_name_and_environment(
    app_name: str, environment: str, **kwargs: dict
) -> AppVariant:
    # Get the user object using the user ID
    user = await get_user_object(kwargs["uid"])

    # Construct the base query for the user
    users_query = query.eq(EnvironmentDB.user_id, user.id)

    # Construct query filters for finding the environment in the database
    query_filters_for_environment = (
        query.eq(EnvironmentDB.name, environment)
        & query.eq(EnvironmentDB.app_name, app_name)
        & users_query
    )

    # Perform the database query to find the environment
    environment_db = await engine.find(
        EnvironmentDB,
        query_filters_for_environment,
        sort=(EnvironmentDB.app_name, EnvironmentDB.name),
    )

    if not environment_db:
        return None

    # Construct query filters for finding the app variant in the database
    query_filters_for_app_variant = (
        query.eq(AppVariantDB.app_name, app_name)
        & query.eq(AppVariantDB.variant_name, environment_db[0].deployed_app_variant)
        & users_query
    )

    # Perform the database query to find the app variant
    app_variants_db = await engine.find(
        AppVariantDB,
        query_filters_for_app_variant,
        sort=(AppVariantDB.app_name, AppVariantDB.variant_name),
    )

    # Convert the first matching database object to AppVariant and return it
    app_variant = (
        app_variant_db_to_pydantic(app_variants_db[0]) if app_variants_db else None
    )

    return app_variant


async def list_apps(org_id: str = None, **kwargs: dict) -> List[App]:
    """
    Lists all the unique app names and their IDs from the database

    Errors:
        JSONResponse: You do not have permission to access this organization; status_code: 403

    Returns:
        List[App]
    """
    await clean_soft_deleted_variants()

    # Get user object
    user = await get_user_object(kwargs["uid"])
    if user is None:
        return []

    if org_id is not None:
        organization_access = await check_user_org_access(kwargs, org_id)
        if organization_access:
            query_expression = query.eq(
                AppVariantDB.organization_id, org_id
            ) & query.eq(AppVariantDB.is_deleted, False)
            apps: List[AppVariantDB] = await engine.find(AppVariantDB, query_expression)
            app_info = [App(app_name=app.app_name, app_id=app.id) for app in apps]
            sorted_info = sorted(app_info, key=lambda x: x.app_name)
            return sorted_info

        else:
            return JSONResponse(
                {"error": "You do not have permission to access this organization"},
                status_code=403,
            )

    else:
        query_expression = query.eq(AppVariantDB.user_id, user.id) & query.eq(
            AppVariantDB.is_deleted, False
        )
        apps: List[AppVariantDB] = await engine.find(AppVariantDB, query_expression)
        app_info = [App(app_name=app.app_name, app_id=app.id) for app in apps]
        sorted_info = sorted(app_info, key=lambda x: x.app_name)
        return sorted_info


async def count_apps(**kwargs: dict) -> int:
    """
    Counts all the unique app names from the database
    """
    await clean_soft_deleted_variants()

    # Get user object
    user = await get_user_object(kwargs["uid"])
    if user is None:
        return 0

    no_of_apps = await engine.count(AppVariantDB, AppVariantDB.user_id == user.id)
    return no_of_apps


async def get_image(app_variant: AppVariant, **kwargs: dict) -> ImageExtended:
    """Returns the image associated with the app variant

    Arguments:
        app_variant -- AppVariant to fetch the image for

    Returns:
        Image -- The Image associated with the app variant
    """

    # Build the query expression for the two conditions
    query_expression = (
        query.eq(AppVariantDB.app_name, app_variant.app_name)
        & query.eq(AppVariantDB.variant_name, app_variant.variant_name)
        & query.eq(AppVariantDB.organization_id, app_variant.organization_id)
    )

    db_app_variant: AppVariantDB = await engine.find_one(AppVariantDB, query_expression)
    if db_app_variant:
        image_db: ImageDB = await engine.find_one(
            ImageDB, ImageDB.id == ObjectId(db_app_variant.image_id.id)
        )
        return image_db_to_pydantic(image_db)
    else:
        raise Exception("App variant not found")


async def remove_app_variant(app_variant: AppVariant, **kwargs: dict):
    """Remove an app variant from the db
    the logic for removing the image is in app_manager.py

    Arguments:
        app_variant -- AppVariant to remove
    """

    # Get user object
    user = await get_user_object(kwargs["uid"])

    if (
        app_variant is None
        or app_variant.app_name in [None, ""]
        or app_variant.variant_name in [None, ""]
    ):
        raise ValueError("App variant is None")

    # Build the query expression for the two conditions
    query_expression = (
        query.eq(AppVariantDB.app_name, app_variant.app_name)
        & query.eq(AppVariantDB.variant_name, app_variant.variant_name)
        & query.eq(AppVariantDB.organization_id, app_variant.organization_id)
    )

    # Build the query expression to delete variants with is_deleted flag
    delete_var_query_expression = (
        query.eq(AppVariantDB.app_name, app_variant.app_name)
        & query.eq(AppVariantDB.organization_id, app_variant.organization_id)
        & query.eq(AppVariantDB.is_deleted, True)
    )

    # Get app variant
    app_variant_db = await engine.find_one(AppVariantDB, query_expression)

    # Get variant with is_deleted flag
    pending_variant_to_delete = await engine.find_one(
        AppVariantDB, delete_var_query_expression
    )
    is_last_variant_for_image = await check_is_last_variant_for_image(app_variant_db)
    if app_variant_db is None:
        raise ValueError("App variant not found")

    # Remove the variant from the associated environments
    environments = await list_environments_by_variant(
        app_variant.app_name,
        app_variant.variant_name,
        app_variant.organization_id,
        **kwargs,
    )
    for environment in environments:
        environment.deployed_app_variant = None
        await engine.save(environment)

    if app_variant_db.previous_variant_name is not None:  # forked variant
        await engine.delete(app_variant_db)
        if pending_variant_to_delete is not None:
            await engine.delete(pending_variant_to_delete)

    elif is_last_variant_for_image:  # last variant using the image, okay to delete
        await engine.delete(app_variant_db)
        if pending_variant_to_delete is not None:
            await engine.delete(pending_variant_to_delete)

    else:
        app_variant_db.is_deleted = True  # soft deletion
        await engine.save(app_variant_db)


async def remove_image(image: ImageExtended, **kwargs: dict):
    """Remove image from db based on pydantic class

    Arguments:
        image -- Image to remove
    """
    if image is None or image.docker_id in [None, ""] or image.tags in [None, ""]:
        raise ValueError("Image is None")

    # Get user object
    user = await get_user_object(kwargs["uid"])

    # Build the query expression for the two conditions
    query_expression = (
        query.eq(ImageDB.tags, image.tags)
        & query.eq(ImageDB.docker_id, image.docker_id)
        & query.eq(ImageDB.user_id, user.id)
        & query.eq(ImageDB.id, ObjectId(image.id))
    )
    image_db = await engine.find_one(ImageDB, query_expression)
    if image_db is None:
        raise ValueError("Image not found")

    await engine.delete(image_db)


async def check_is_last_variant_for_image(
    db_app_variant: AppVariantDB,
) -> bool:
    """Checks whether the input variant is the sole variant that uses its linked image
    This is a helpful function to determine whether to delete the image when removing a variant
    Usually many variants will use the same image (these variants would have been created using the UI)
    We only delete the image and shutdown the container if the variant is the last one using the image

    Arguments:
        app_variant -- AppVariant to check
    Returns:
        true if it's the last variant, false otherwise
    """

    # Build the query expression for the two conditions
    query_expression = (
        query.eq(AppVariantDB.user_id, db_app_variant.user_id.id)
        & query.eq(AppVariantDB.image_id, db_app_variant.image_id.id)
        & query.eq(AppVariantDB.is_deleted, False)
    )

    # Count the number of variants that match the query expression
    count_variants = await engine.count(AppVariantDB, query_expression)

    # If it's the only variant left that uses the image, delete the image
    if count_variants == 1:
        return True
    else:
        return False


async def get_variant_from_db(app_variant: AppVariant, **kwargs: dict) -> AppVariantDB:
    """Checks whether the app variant exists in our db
    and returns the AppVariantDB object if it does

    Arguments:
        app_variant -- AppVariant to check

    Returns:
        AppVariantDB -- The AppVariantDB object if it exists, None otherwise
    """

    # Build the query expression
    query_expression = (
        query.eq(AppVariantDB.app_name, app_variant.app_name)
        & query.eq(AppVariantDB.variant_name, app_variant.variant_name)
        & query.eq(AppVariantDB.organization_id, app_variant.organization_id)
    )

    # Find app_variant in the database
    db_app_variant: AppVariantDB = await engine.find_one(AppVariantDB, query_expression)
    logger.info(f"Found app variant: {db_app_variant}")
    if db_app_variant:
        return db_app_variant
    return None


async def print_all():
    """Prints all the tables in the database"""

    variants = await engine.find(AppVariantDB)
    images = await engine.find(ImageDB)
    for app_variant in variants:
        helpers.print_app_variant(app_variant)
    for image in images:
        helpers.print_image(image)


async def clean_soft_deleted_variants():
    """Remove soft-deleted app variants if their image is not used by any existing variant."""

    # Get all soft-deleted app variants
    soft_deleted_variants: List[AppVariantDB] = await engine.find(
        AppVariantDB, AppVariantDB.is_deleted == True
    )

    for variant in soft_deleted_variants:
        # Build the query expression for the two conditions
        query_expression = query.eq(
            AppVariantDB.image_id, variant.image_id.id
        ) & query.eq(AppVariantDB.is_deleted, False)

        # Get non-deleted variants that use the same image
        image_used = await engine.find_one(AppVariantDB, query_expression)

        # If the image is not used by any non-deleted variant, delete the variant
        if image_used is None:
            await engine.delete(variant)


async def update_variant_parameters(
    app_variant: AppVariant, parameters: Dict[str, Any], **kwargs: dict
):
    """Updates the parameters of a specific variant

    Arguments:
        app_variant -- contains the name of the app and variant
        parameters -- the new parameters.

    Raises:
        ValueError: If the variant doesn't exist or parameters is None.
    """
    if (
        app_variant is None
        or app_variant.app_name in [None, ""]
        or app_variant.variant_name in [None, ""]
    ):
        raise ValueError("App variant is None")
    if parameters is None:
        raise ValueError("Parameters is None")

    # Get user object
    user = await get_user_object(kwargs["uid"])

    # Get organization_id
    if app_variant.organization_id is not None:
        organization_id = app_variant.organization_id
    else:
        app_instance = await engine.find_one(
            AppVariantDB, AppVariantDB.app_name == app_variant.app_name
        )
        organization_id = app_instance.organization_id

    # Build the query expression for the two conditions
    query_expression = (
        query.eq(AppVariantDB.app_name, app_variant.app_name)
        & query.eq(AppVariantDB.variant_name, app_variant.variant_name)
        & query.eq(AppVariantDB.organization_id, organization_id)
    )

    db_app_variant: AppVariantDB = await engine.find_one(AppVariantDB, query_expression)

    if db_app_variant is None:
        raise ValueError("App variant not found")

    if (
        db_app_variant.parameters == {}
        or db_app_variant.parameters is not None
        and set(db_app_variant.parameters.keys()) == set(parameters.keys())
    ):
        db_app_variant.parameters = parameters
        await engine.save(db_app_variant)

    elif db_app_variant.parameters is not None and set(
        db_app_variant.parameters.keys()
    ) != set(parameters.keys()):
        logger.error(
            f"Parameters keys don't match: {db_app_variant.parameters.keys()} vs {parameters.keys()}"
        )
        raise ValueError("Parameters keys don't match")


async def remove_old_template_from_db(template_ids: list) -> None:
    """Deletes old templates that are no longer in docker hub.

    Arguments:
        template_ids -- list of template IDs you want to keep
    """

    templates_to_delete = []
    templates = await engine.find(TemplateDB)
    for temp in templates:
        if temp.template_id not in template_ids:
            templates_to_delete.append(temp)

    for template in templates_to_delete:
        await engine.delete(template)


async def get_user_object(user_uid: str) -> UserDB:
    """Get the user object from the database.

    Arguments:
        user_id (str): The user unique identifier

    Returns:
        UserDB: instance of user
    """

    user = await engine.find_one(UserDB, UserDB.uid == user_uid)
    if user is None:
        if os.environ["FEATURE_FLAG"] not in ["cloud", "ee", "demo"]:
            create_user = UserDB(uid="0")
            await engine.save(create_user)

            org = OrganizationDB(type="default", owner=str(create_user.id))
            await engine.save(org)

            create_user.organizations.append(org.id)
            await engine.save(create_user)
            await engine.save(org)

            return create_user
        else:
            raise Exception("Please login or signup")
    else:
        return user


async def get_user_image_instance(user_id: str, docker_id: str) -> ImageDB:
    """Get the image object from the database with the provided id.

    Arguments:
        user_id (str): Ther user unique identifier
        docker_id (str): The image id

    Returns:
        ImageDB: instance of image object
    """

    query_expression = query.eq(ImageDB.user_id, user_id) & query.eq(
        ImageDB.docker_id, docker_id
    )
    image = await engine.find_one(ImageDB, query_expression)
    return image


async def create_environment(name: str, app_name: str, organization_id, **kwargs: dict):
    """
    Creates a new environment for the given app with the given name.
    """
    user = await get_user_object(kwargs["uid"])

    environment_db = EnvironmentDB(
        name=name,
        app_name=app_name,
        user_id=user,
        organization_id=organization_id,
    )
    await engine.save(environment_db)


async def list_environments(app_name: str, **kwargs: dict) -> List[Environment]:
    """
    Lists all the environments for the given app name from the DB
    """

    app_instance = await engine.find_one(
        AppVariantDB, AppVariantDB.app_name == app_name
    )

    async def fetch_environments() -> List[EnvironmentDB]:
        query_filters = query.eq(EnvironmentDB.app_name, app_name) & query.eq(
            EnvironmentDB.organization_id, app_instance.organization_id
        )
        return await engine.find(EnvironmentDB, query_filters)

    # Fetch the environments for the given app name and organization
    environments_db: List[EnvironmentDB] = await fetch_environments()

    if environments_db:
        return environments_db

    await initialize_environments(app_name, str(app_instance.organization_id), **kwargs)
    environments_db: List[EnvironmentDB] = await fetch_environments()

    return environments_db


async def list_environments_by_variant(
    app_name: str, variant_name: str, organization_id: str, **kwargs: dict
) -> List[Environment]:
    """
    Lists all the environments for the given app name and variant from the DB
    """
    user = await get_user_object(kwargs["uid"])

    # Find the environments for the given app name and organization
    query_filters = (
        query.eq(EnvironmentDB.app_name, app_name)
        & query.eq(EnvironmentDB.organization_id, organization_id)
        & query.eq(EnvironmentDB.deployed_app_variant, variant_name)
    )
    environments_db: List[EnvironmentDB] = await engine.find(
        EnvironmentDB, query_filters
    )

    return environments_db


async def remove_environment(environment_name: str, app_name: str, **kwargs: dict):
    """
    Removes the given environment for the given app.
    """
    user = await get_user_object(kwargs["uid"])

    query_filters = (
        query.eq(EnvironmentDB.app_name, app_name)
        & query.eq(EnvironmentDB.user_id, user.id)
        & query.eq(EnvironmentDB.name, environment_name)
    )
    environment_db: EnvironmentDB = await engine.find_one(EnvironmentDB, query_filters)
    if environment_db is None:
        raise ValueError("Environment not found")

    print(
        f"Deleting environment: {environment_db.name} for app: {environment_db.app_name}"
    )
    print(environment_db)

    await engine.delete(environment_db)


async def deploy_to_environment(
    app_name: str, environment_name: str, variant_name: str, **kwargs: dict
):
    """
    Deploys a variant to a given environment.
    """
    user = await get_user_object(kwargs["uid"])

    # Check whether the app variant exists first
    app_variant = await get_app_variant_by_app_name_and_variant_name(
        app_name, variant_name, **kwargs
    )
    if app_variant is None:
        raise ValueError("App variant not found")

    # Find the environment for the given app name and user
    query_filters = (
        query.eq(EnvironmentDB.app_name, app_name)
        & query.eq(EnvironmentDB.user_id, user.id)
        & query.eq(EnvironmentDB.name, environment_name)
    )
    environment_db: EnvironmentDB = await engine.find_one(EnvironmentDB, query_filters)
    if environment_db is None:
        raise ValueError(f"Environment {environment_name} not found")
    if environment_db.deployed_app_variant == variant_name:
        raise ValueError(
            f"Variant {app_name}/{variant_name} is already deployed to the environment {environment_name}"
        )

    # Update the environment with the new variant name
    environment_db.deployed_app_variant = variant_name
    await engine.save(environment_db)


async def initialize_environments(app_name: str, organization_id: str, **kwargs: dict):
    await create_environment("development", app_name, organization_id, **kwargs)
    await create_environment("staging", app_name, organization_id, **kwargs)
    await create_environment("production", app_name, organization_id, **kwargs)


# # Is this not in use?
# # To call this function, make sure to pass the organization_id of the app
# async def does_app_exist(app_name: str, organization_id: str, **kwargs: dict) -> bool:
#     """
#     Checks if a specific app exists in the database
#     """
#     user = await get_user_object(kwargs["uid"])

#     query_expression = (
#         query.eq(AppVariantDB.organization_id, organization_id)
#         & query.eq(AppVariantDB.is_deleted, False)
#         & query.eq(AppVariantDB.app_name, app_name)
#     )

#     app: AppVariantDB = await engine.find_one(AppVariantDB, query_expression)

#     return app is not None<|MERGE_RESOLUTION|>--- conflicted
+++ resolved
@@ -1,17 +1,13 @@
 import os
 import logging
-<<<<<<< HEAD
-from bson import ObjectId
-from fastapi.responses import JSONResponse
-from typing import Dict, List, Any, Union, Optional
-
 from fastapi import HTTPException
-=======
 from pathlib import Path
 from bson import ObjectId
 from datetime import datetime
-from typing import Dict, List, Any
->>>>>>> eb35c546
+from typing import Dict, List, Any, Union, Optional
+from fastapi.responses import JSONResponse
+from fastapi import HTTPException
+
 
 from agenta_backend.models.api.api_models import (
     App,
@@ -26,11 +22,8 @@
     image_db_to_pydantic,
     templates_db_to_pydantic,
 )
-<<<<<<< HEAD
-=======
 from agenta_backend.services.json_importer_helper import get_json
 from agenta_backend.models.db_engine import DBEngine
->>>>>>> eb35c546
 from agenta_backend.models.db_models import (
     AppDB,
     AppVariantDB,
@@ -47,12 +40,10 @@
 from agenta_backend.utills.common import engine, check_user_org_access, get_organization
 from agenta_backend.services.selectors import get_user_own_org
 
-<<<<<<< HEAD
 from odmantic import query
-=======
+
 # Initialize database engine
 engine = DBEngine().engine()
->>>>>>> eb35c546
 
 logger = logging.getLogger(__name__)
 logger.setLevel(logging.DEBUG)
