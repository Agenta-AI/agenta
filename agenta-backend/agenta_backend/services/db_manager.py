--- conflicted
+++ resolved
@@ -2099,19 +2099,11 @@
     Returns:
         template_id (Str): The Id of the created template.
     """
-<<<<<<< HEAD
-
-    async with db_engine.get_session() as session:
-        result = await session.execute(select(TemplateDB).filter_by(name=key))
-        existing_template = result.scalars().one_or_none()
-=======
-    # Find existing template
-    async with db_engine.get_session() as session:
-        stmt = select(TemplateDB).where(TemplateDB.name == key)
-        result = await session.execute(stmt)
+
+    async with db_engine.get_session() as session:
+        query = select(TemplateDB).where(TemplateDB.name == key)
+        result = await session.execute(query)
         existing_template = result.scalars().first()
-
->>>>>>> 882c785d
         if existing_template:
             # Compare existing values with new values
             if (
@@ -2124,10 +2116,7 @@
             else:
                 # Values are changed, delete existing template
                 await session.delete(existing_template)
-<<<<<<< HEAD
-=======
                 await session.commit()
->>>>>>> 882c785d
 
         # Create a new template
         template_name = key
@@ -2136,28 +2125,16 @@
         template_uri = value.get("template_uri")
 
         template_db_instance = TemplateDB(
-<<<<<<< HEAD
-            type="zip",
-=======
             type=TemplateType.ZIP,
->>>>>>> 882c785d
             name=template_name,
             title=title,
             description=description,
             template_uri=template_uri,
         )
-<<<<<<< HEAD
-
         session.add(template_db_instance)
         await session.commit()
-        await session.refresh(template_db_instance)
-
-        return str(template_db_instance.id)
-=======
-        session.add(template_db_instance)
-        await session.commit()
+ 
     return str(template_db_instance.id)
->>>>>>> 882c785d
 
 
 async def get_template(template_id: str) -> TemplateDB:
