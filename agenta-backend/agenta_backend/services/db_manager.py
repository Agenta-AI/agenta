import os
import uuid
import logging
from pathlib import Path
from urllib.parse import urlparse
from typing import Any, Dict, List, Optional

from fastapi import HTTPException

from agenta_backend.models import converters
from agenta_backend.utils.common import isCloudEE
from agenta_backend.models.db.postgres_engine import db_engine
from agenta_backend.services.json_importer_helper import get_json

from sqlalchemy import func, or_
from sqlalchemy.future import select
from sqlalchemy.exc import NoResultFound
from sqlalchemy.ext.asyncio import AsyncSession
from sqlalchemy.orm import joinedload, aliased, load_only

if isCloudEE():
    from agenta_backend.commons.services import db_manager_ee
    from agenta_backend.commons.utils.permissions import check_rbac_permission
    from agenta_backend.commons.services.selectors import get_user_org_and_workspace_id

    from agenta_backend.commons.models.db_models import (
        WorkspaceDB,
        AppDB_ as AppDB,
        UserDB_ as UserDB,
        ImageDB_ as ImageDB,
        TestSetDB_ as TestSetDB,
        AppVariantDB_ as AppVariantDB,
        EvaluationDB_ as EvaluationDB,
        DeploymentDB_ as DeploymentDB,
        VariantBaseDB_ as VariantBaseDB,
        AppEnvironmentDB_ as AppEnvironmentDB,
        AppEnvironmentRevisionDB_ as AppEnvironmentRevisionDB,
        EvaluatorConfigDB_ as EvaluatorConfigDB,
        HumanEvaluationDB_ as HumanEvaluationDB,
        EvaluationScenarioDB_ as EvaluationScenarioDB,
        HumanEvaluationScenarioDB_ as HumanEvaluationScenarioDB,
    )
    from agenta_backend.commons.models.shared_models import (
        Permission,
    )

else:
    from agenta_backend.models.db_models import (
        AppDB,
        UserDB,
        ImageDB,
        TestSetDB,
        AppVariantDB,
        EvaluationDB,
        DeploymentDB,
        VariantBaseDB,
        AppEnvironmentDB,
        AppEnvironmentRevisionDB,
        EvaluatorConfigDB,
        HumanEvaluationDB,
        EvaluationScenarioDB,
        HumanEvaluationScenarioDB,
    )
from agenta_backend.models.db_models import (
    TemplateDB,
    IDsMappingDB,
    AppVariantRevisionsDB,
    HumanEvaluationVariantDB,
    EvaluationScenarioResultDB,
    EvaluationEvaluatorConfigDB,
    EvaluationAggregatedResultDB,
)

from agenta_backend.models.shared_models import (
    Result,
    ConfigDB,
    TemplateType,
    CorrectAnswer,
    AggregatedResult,
    EvaluationScenarioResult,
    EvaluationScenarioInput,
    EvaluationScenarioOutput,
    HumanEvaluationScenarioInput,
)


# Define logger
logger = logging.getLogger(__name__)
logger.setLevel(logging.DEBUG)

# Define parent directory
PARENT_DIRECTORY = Path(os.path.dirname(__file__)).parent


async def add_testset_to_app_variant(
    app_id: str,
    template_name: str,
    app_name: str,
    user_uid: str,
    org_id: Optional[str] = None,
    workspace_id: Optional[str] = None,
):
    """Add testset to app variant.
    Args:
        app_id (str): The id of the app
        org_id (str): The id of the organization
        template_name (str): The name of the app template image
        app_name (str): The name of the app
        user_uid (str): The uid of the user
    """

    async with db_engine.get_session() as session:
        try:
            app_db = await get_app_instance_by_id(app_id)
            user_db = await get_user(user_uid)

            json_path = os.path.join(
                PARENT_DIRECTORY,
                "resources",
                "default_testsets",
                f"{template_name}_testset.json",
            )

            if os.path.exists(json_path):
                csvdata = get_json(json_path)
                testset = {
                    "name": f"{app_name}_testset",
                    "csvdata": csvdata,
                }
                testset_db = TestSetDB(
                    **testset,
                    app_id=app_db.id,
                    user_id=user_db.id,
                )

                if isCloudEE():
                    # assert that if organization is provided, workspace_id is also provided, and vice versa
                    assert (
                        org_id is not None and workspace_id is not None
                    ), "organization and workspace must be provided together"

                    organization_db = await db_manager_ee.get_organization(org_id)  # type: ignore
                    workspace_db = await db_manager_ee.get_workspace(workspace_id)  # type: ignore

                    testset_db.organization_id = organization_db.id
                    testset_db.workspace_id = workspace_db.id

                session.add(testset_db)
                await session.commit()
                await session.refresh(testset_db)

        except Exception as e:
            print(f"An error occurred in adding the default testset: {e}")


async def get_image_by_id(image_id: str) -> ImageDB:
    """Get the image object from the database with the provided id.

    Arguments:
        image_id (str): The image unique identifier

    Returns:
        ImageDB: instance of image object
    """

    async with db_engine.get_session() as session:
        result = await session.execute(
            select(ImageDB).filter_by(id=uuid.UUID(image_id))
        )
        image = result.scalars().first()
        return image


async def fetch_app_by_id(app_id: str) -> AppDB:
    """Fetches an app by its ID.

    Args:
        app_id: _description_
    """

    assert app_id is not None, "app_id cannot be None"
    app_uuid = await get_object_uuid(object_id=app_id, table_name="app_db")
    async with db_engine.get_session() as session:
        base_query = select(AppDB).filter_by(id=uuid.UUID(app_uuid))
        if isCloudEE():
            base_query = base_query.options(
                joinedload(AppDB.workspace).joinedload(WorkspaceDB.members),  # type: ignore
                joinedload(AppDB.organization),
            )

        result = await session.execute(base_query)
        app = result.unique().scalars().first()
        return app


async def fetch_app_variant_by_id(
    app_variant_id: str,
) -> Optional[AppVariantDB]:
    """
    Fetches an app variant by its ID.

    Args:
        app_variant_id (str): The ID of the app variant to fetch.

    Returns:
        AppVariantDB: The fetched app variant, or None if no app variant was found.
    """

    assert app_variant_id is not None, "app_variant_id cannot be None"
    async with db_engine.get_session() as session:
        base_query = select(AppVariantDB).options(
<<<<<<< HEAD
            joinedload(AppVariantDB.app.of_type(AppDB)).load_only(AppDB.id, AppDB.app_name),  # type: ignore
            joinedload(AppVariantDB.base.of_type(VariantBaseDB)).joinedload(VariantBaseDB.deployment.of_type(DeploymentDB)).load_only(DeploymentDB.id, DeploymentDB.uri),  # type: ignore
=======
            joinedload(AppVariantDB.base),
            joinedload(AppVariantDB.app),
>>>>>>> 7e5d4e1e
        )
        if isCloudEE():
            query = base_query.options(
                joinedload(AppVariantDB.organization),
                joinedload(AppVariantDB.user.of_type(UserDB)).load_only(UserDB.uid),  # type: ignore
                joinedload(AppVariantDB.image.of_type(ImageDB)).load_only(ImageDB.docker_id, ImageDB.tags),  # type: ignore
            )
        else:
            query = base_query.options(
                joinedload(AppVariantDB.user).load_only(UserDB.uid),  # type: ignore
                joinedload(AppVariantDB.image).load_only(ImageDB.docker_id, ImageDB.tags),  # type: ignore
            )

        result = await session.execute(query.filter_by(id=uuid.UUID(app_variant_id)))
        app_variant = result.scalars().first()
        return app_variant


async def fetch_app_variant_by_base_id(base_id: str) -> Optional[AppVariantDB]:
    """
    Fetches an app variant by its base ID and config name.

    Args:
        base_id (str): The ID of the variant base to fetch

    Returns:
        AppVariantDB: The fetched app variant, or None if no app variant was found.
    """

    assert base_id is not None, "base_id cannot be None"
    async with db_engine.get_session() as session:
        result = await session.execute(
            select(AppVariantDB).filter_by(base_id=uuid.UUID(base_id))
        )
        app_variant = result.scalars().first()
        return app_variant


async def fetch_app_variant_by_base_id_and_config_name(
    base_id: str, config_name: str
) -> Optional[AppVariantDB]:
    """
    Fetches an app variant by its base ID and config name.

    Args:
        base_id (str): The ID of the variant base to fetch
        config_name (str): The name of the config

    Returns:
        AppVariantDB: The fetched app variant, or None if no app variant was found.
    """

    assert base_id is not None, "base_id cannot be None"
    assert config_name is not None, "config_name cannot be None"
    async with db_engine.get_session() as session:
        result = await session.execute(
            select(AppVariantDB).filter_by(
                base_id=uuid.UUID(base_id), config_name=config_name
            )
        )
        app_variant = result.scalars().first()
        return app_variant


async def fetch_app_variant_revision_by_variant(
    app_variant_id: str, revision: int
) -> AppVariantRevisionsDB:
    """Fetches app variant revision by variant id and revision

    Args:
        app_variant_id: str
        revision: str

    Returns:
        AppVariantRevisionDB
    """

    assert app_variant_id is not None, "app_variant_id cannot be None"
    assert revision is not None, "revision cannot be None"

    async with db_engine.get_session() as session:
        result = await session.execute(
            select(AppVariantRevisionsDB).filter_by(
                variant_id=uuid.UUID(app_variant_id), revision=revision
            )
        )
        app_variant_revision = result.scalars().first()
        if app_variant_revision is None:
            raise Exception(
                f"app variant revision  for app_variant {app_variant_id} and revision {revision} not found"
            )
        return app_variant_revision


async def fetch_base_by_id(base_id: str) -> Optional[VariantBaseDB]:
    """
    Fetches a base by its ID.
    Args:
        base_id (str): The ID of the base to fetch.
    Returns:
        VariantBaseDB: The fetched base, or None if no base was found.
    """

    assert base_id is not None, "no base_id provided"
    base_uuid = await get_object_uuid(object_id=base_id, table_name="bases")
    async with db_engine.get_session() as session:
        result = await session.execute(
            select(VariantBaseDB)
            .options(
                joinedload(VariantBaseDB.image), joinedload(VariantBaseDB.deployment)
            )
            .filter_by(id=uuid.UUID(base_uuid))
        )
        base = result.scalars().first()
        return base


async def fetch_app_variant_by_name_and_appid(
    variant_name: str, app_id: str
) -> AppVariantDB:
    """Fetch an app variant by it's name and app id.

    Args:
        variant_name (str): The name of the variant
        app_id (str): The ID of the variant app

    Returns:
        AppVariantDB: the instance of the app variant
    """

    async with db_engine.get_session() as session:
        result = await session.execute(
            select(AppVariantDB).filter_by(
                variant_name=variant_name, app_id=uuid.UUID(app_id)
            )
        )
        app_variant = result.scalars().first()
        return app_variant


async def create_new_variant_base(
    app: AppDB,
    user: UserDB,
    base_name: str,
    image: ImageDB,
    organization=None,
    workspace=None,
) -> VariantBaseDB:
    """Create a new base.
    Args:
        base_name (str): The name of the base.
        image (ImageDB): The image of the base.
        user (UserDB): The User Object creating the variant.
        app (AppDB): The associated App Object.
        organization (OrganizationDB): The Organization the variant belongs to.
        workspace (WorkspaceDB): The Workspace the variant belongs to.
    Returns:
        VariantBaseDB: The created base.
    """

    logger.debug(f"Creating new base: {base_name} with image: {image} for app: {app}")
    async with db_engine.get_session() as session:
        base = VariantBaseDB(
            app_id=app.id,
            user_id=user.id,
            base_name=base_name,
            image_id=image.id,
        )

        if isCloudEE():
            # assert that if organization is provided, workspace_id is also provided, and vice versa
            assert (
                organization is not None and workspace is not None
            ), "organization and workspace must be provided together"

            base.organization_id = uuid.UUID(organization)
            base.workspace_id = uuid.UUID(workspace)

        session.add(base)
        await session.commit()
        await session.refresh(base)

        return base


async def create_new_config(
    config_name: str,
    parameters: Dict,
) -> ConfigDB:
    """Create a new config.

    Args:
        config_name (str): The name of the config.
        parameters (Dict): The parameters of the config.

    Returns:
        ConfigDB: The created config.
    """

    return ConfigDB(
        config_name=config_name,
        parameters=parameters,
    )


async def create_new_app_variant(
    app: AppDB,
    user: UserDB,
    variant_name: str,
    image: ImageDB,
    base: VariantBaseDB,
    config: ConfigDB,
    base_name: str,
    organization=None,
    workspace=None,
) -> AppVariantDB:
    """Create a new variant.
    Args:
        variant_name (str): The name of the variant.
        image (ImageDB): The image of the variant.
        base (VariantBaseDB): The base of the variant.
        config (ConfigDB): The config of the variant.
    Returns:
        AppVariantDB: The created variant.
    """

    assert (
        config.parameters == {}
    ), "Parameters should be empty when calling create_new_app_variant (otherwise revision should not be set to 0)"

    async with db_engine.get_session() as session:
        variant = AppVariantDB(
            app_id=app.id,
            user_id=user.id,
            modified_by_id=user.id,
            revision=0,
            variant_name=variant_name,
            image_id=image.id,
            base_id=base.id,
            base_name=base_name,
            config_name=config.config_name,
            config_parameters=config.parameters,
        )

        if isCloudEE():
            # assert that if organization is provided, workspace_id is also provided, and vice versa
            assert (
                organization is not None and workspace is not None
            ), "organization and workspace must be provided together"

            variant.organization_id = uuid.UUID(organization)
            variant.workspace_id = uuid.UUID(workspace)

        session.add(variant)

        attributes_to_refresh = [
            "app",
            "image",
            "user",
            "base",
        ]
        if isCloudEE():
            attributes_to_refresh.extend(["organization", "workspace"])

        await session.commit()
        await session.refresh(
            variant,
            attribute_names=attributes_to_refresh,
        )  # Ensures the app, image, user and base relationship are loaded

        variant_revision = AppVariantRevisionsDB(
            variant_id=variant.id,
            revision=0,
            modified_by_id=user.id,
            base_id=base.id,
            config_name=config.config_name,
            config_parameters=config.parameters,
        )

        session.add(variant_revision)
        await session.commit()
        await session.refresh(variant_revision)

        return variant


async def create_image(
    image_type: str,
    user: UserDB,
    deletable: bool,
    organization=None,
    workspace=None,
    template_uri: Optional[str] = None,
    docker_id: Optional[str] = None,
    tags: Optional[str] = None,
) -> ImageDB:
    """Create a new image.
    Args:
        docker_id (str): The ID of the image.
        tags (str): The tags of the image.
        user (UserDB): The user that the image belongs to.
        deletable (bool): Whether the image can be deleted.
        organization (OrganizationDB): The organization that the image belongs to.
        workspace (WorkspaceDB): The workspace that the image belongs to.
    Returns:
        ImageDB: The created image.
    """

    # Validate image type
    valid_image_types = ["image", "zip"]
    if image_type not in valid_image_types:
        raise Exception("Invalid image type")

    # Validate either docker_id or template_uri, but not both
    if (docker_id is None) == (template_uri is None):
        raise Exception("Provide either docker_id or template_uri, but not both")

    # Validate docker_id or template_uri based on image_type
    if image_type == "image" and docker_id is None:
        raise Exception("Docker id must be provided for type image")
    elif image_type == "zip" and template_uri is None:
        raise Exception("template_uri must be provided for type zip")

    async with db_engine.get_session() as session:
        image = ImageDB(
            deletable=deletable,
            user_id=user.id,
        )

        image_types = {"zip": TemplateType.ZIP.value, "image": TemplateType.IMAGE.value}

        image_type_value = image_types.get(image_type)
        if image_type_value is None:
            raise ValueError(f"Invalid image_type: {image_type}")

        image.type = image_type_value  # type: ignore
        if image_type_value == "zip":
            image.template_uri = template_uri  # type: ignore
        else:
            image.tags = tags  # type: ignore
            image.docker_id = docker_id  # type: ignore

        if isCloudEE():
            # assert that if organization is provided, workspace_id is also provided, and vice versa
            assert (
                organization is not None and workspace is not None
            ), "organization and workspace must be provided together"

            image.organization_id = uuid.UUID(organization)
            image.workspace_id = uuid.UUID(workspace)

        session.add(image)
        await session.commit()
        await session.refresh(image)

        return image


async def create_deployment(
    app_id: str,
    user_id: str,
    container_name: str,
    container_id: str,
    uri: str,
    status: str,
    organization=None,
    workspace=None,
) -> DeploymentDB:
    """Create a new deployment.
    Args:
        app (str): The app to create the deployment for.
        organization (OrganizationDB): The organization that the deployment belongs to.
        workspace (WorkspaceDB): The Workspace that the deployment belongs to.
        user (str): The user that the deployment belongs to.
        container_name (str): The name of the container.
        container_id (str): The ID of the container.
        uri (str): The URI of the container.
        status (str): The status of the container.
    Returns:
        DeploymentDB: The created deployment.
    """

    async with db_engine.get_session() as session:
        try:
            deployment = DeploymentDB(
                app_id=uuid.UUID(app_id),
                user_id=uuid.UUID(user_id),
                container_name=container_name,
                container_id=container_id,
                uri=uri,
                status=status,
            )

            if isCloudEE():
                deployment.organization_id = uuid.UUID(organization)
                deployment.workspace_id = uuid.UUID(workspace)

            session.add(deployment)
            await session.commit()
            await session.refresh(deployment)

            return deployment
        except Exception as e:
            raise Exception(f"Error while creating deployment: {e}")


async def create_app_and_envs(
    app_name: str,
    user_uid: str,
    organization_id: Optional[str] = None,
    workspace_id: Optional[str] = None,
) -> AppDB:
    """
    Create a new app with the given name and organization ID.

    Args:
        app_name (str): The name of the app to create.
        user_uid (str): The UID of the user that the app belongs to.
        organization_id (str): The ID of the organization that the app belongs to.
        workspace_id (str): The ID of the workspace that the app belongs to.

    Returns:
        AppDB: The created app.

    Raises:
        ValueError: If an app with the same name already exists.
    """

    user = await get_user(user_uid)
    app = await fetch_app_by_name_and_parameters(
        app_name,
        user_uid,
        organization_id,
        workspace_id,
    )
    if app is not None:
        raise ValueError("App with the same name already exists")

    async with db_engine.get_session() as session:
        app = AppDB(app_name=app_name, user_id=user.id)

        if isCloudEE():
            # assert that if organization_id is provided, workspace_id is also provided, and vice versa
            assert (
                organization_id is not None and workspace_id is not None
            ), "org_id and workspace_id must be provided together"

            organization_db = await db_manager_ee.get_organization(organization_id)  # type: ignore
            workspace_db = await db_manager_ee.get_workspace(workspace_id)  # type: ignore

            app.organization_id = organization_db.id
            app.workspace_id = workspace_db.id

        session.add(app)
        await session.commit()
        await session.refresh(app)

        await initialize_environments(session=session, app_db=app)
        return app


async def update_app(app_id: str, values_to_update: dict) -> None:
    """Update the app in the database.

    Arguments:
        app_id (str): The app id
        values_to_update (dict): The values to update in the app
    """

    async with db_engine.get_session() as session:
        result = await session.execute(select(AppDB).filter_by(id=uuid.UUID(app_id)))
        app = result.scalars().first()
        if not app:
            raise NoResultFound(f"App with {app_id} not found")

        for key, value in values_to_update.items():
            if hasattr(app, key):
                setattr(app, key, value)

        await session.commit()


async def get_deployment_by_id(
    deployment_id: str,
) -> DeploymentDB:
    """Get the deployment object from the database with the provided id.

    Arguments:
        deployment_id (str): The deployment id

    Returns:
        DeploymentDB: instance of deployment object
    """

    async with db_engine.get_session() as session:
        result = await session.execute(
            select(DeploymentDB).filter_by(id=uuid.UUID(deployment_id))
        )
        deployment = result.scalars().first()
        return deployment


async def get_deployment_by_appid(app_id: str) -> DeploymentDB:
    """Get the deployment object from the database with the provided app id.

    Arguments:
        app_id (str): The app id

    Returns:
        DeploymentDB: instance of deployment object
    """

    async with db_engine.get_session() as session:
        result = await session.execute(
            select(DeploymentDB).filter_by(app_id=uuid.UUID(app_id))
        )
        deployment = result.scalars().first()
        logger.debug(f"deployment: {deployment}")
        return deployment


async def list_app_variants_for_app_id(
    app_id: str,
):
    """
    Lists all the app variants from the db
    Args:
        app_name: if specified, only returns the variants for the app name
    Returns:
        List[AppVariant]: List of AppVariant objects
    """

    assert app_id is not None, "app_id cannot be None"
    async with db_engine.get_session() as session:
        result = await session.execute(
            select(AppVariantDB).filter_by(app_id=uuid.UUID(app_id))
        )
        app_variants = result.scalars().all()
        return app_variants


async def list_bases_for_app_id(app_id: str, base_name: Optional[str] = None):
    """List all the bases for the specified app_id

    Args:
        app_id (str): The ID of the app
        base_name (str): The name of the base

    Returns:
        List[VariantBaseDB]: list of VariantBase objects
    """

    assert app_id is not None, "app_id cannot be None"
    async with db_engine.get_session() as session:
        query = select(VariantBaseDB).filter_by(app_id=uuid.UUID(app_id))
        if base_name:
            query = query.filter_by(base_name=base_name)

        result = await session.execute(query.order_by(VariantBaseDB.base_name.asc()))
        bases = result.scalars().all()
        return bases


async def list_variants_for_base(base: VariantBaseDB):
    """
    Lists all the app variants from the db for a base
    Args:
        base: if specified, only returns the variants for the base
    Returns:
        List[AppVariant]: List of AppVariant objects
    """

    assert base is not None, "base cannot be None"
    async with db_engine.get_session() as session:
        result = await session.execute(
            select(AppVariantDB)
            .filter_by(base_id=base.id)
            .order_by(AppVariantDB.variant_name.asc())
        )
        app_variants = result.scalars().all()
        return app_variants


async def get_user(user_uid: str) -> UserDB:
    """Get the user object from the database.

    Arguments:
        user_id (str): The user unique identifier

    Returns:
        UserDB: instance of user
    """

    async with db_engine.get_session() as session:
        # NOTE: Backward Compatibility
        # ---------------------------
        # Previously, the user_id field in the api_keys collection in MongoDB used the
        # session_id from SuperTokens in Cloud and  "0" as the uid in OSS.
        # During migration, we changed this to use the actual user ID. Therefore, we have two checks:
        # 1. Check if user_uid is found in the UserDB.uid column.
        # 2. If not found, check if user_uid is found in the UserDB.id column.
        conditions = [UserDB.uid == user_uid]
        if isCloudEE():
            conditions.append(UserDB.id == uuid.UUID(user_uid))

        result = await session.execute(select(UserDB).where(or_(*conditions)))
        user = result.scalars().first()

        if user is None and isCloudEE():
            raise Exception("Please login or signup")

        if user is None and not isCloudEE():
            user_db = UserDB(uid="0")

            session.add(user_db)
            await session.commit()
            await session.refresh(user_db)

            return user_db

        return user


async def get_user_with_id(user_id: str):
    """
    Retrieves a user from a database based on their ID.

    Args:
        user_id (str): The ID of the user to retrieve from the database.

    Returns:
        user: The user object retrieved from the database.

    Raises:
        Exception: If an error occurs while getting the user from the database.
    """

    async with db_engine.get_session() as session:
        result = await session.execute(select(UserDB).filter_by(id=uuid.UUID(user_id)))
        user = result.scalars().first()
        if user is None:
            logger.error("Failed to get user with id")
            raise NoResultFound(f"User with id {user_id} not found")
        return user


async def get_user_with_email(email: str):
    """
    Retrieves a user from the database based on their email address.

    Args:
        email (str): The email address of the user to retrieve.

    Returns:
        UserDB: The user object retrieved from the database.

    Raises:
        Exception: If a valid email address is not provided.
        Exception: If an error occurs while retrieving the user.

    Example Usage:
        user = await get_user_with_email('example@example.com')
    """

    if "@" not in email:
        raise Exception("Please provide a valid email address")

    async with db_engine.get_session() as session:
        result = await session.execute(select(UserDB).filter_by(email=email))
        user = result.scalars().first()
        return user


async def get_users_by_ids(user_ids: List):
    """
    Retrieve users from the database by their IDs.

    Args:
        user_ids (List): A list of user IDs to retrieve.
    """

    async with db_engine.get_session() as session:
        user_uids = [uuid.UUID(user_id) for user_id in user_ids]
        result = await session.execute(select(UserDB).where(UserDB.id.in_(user_uids)))
        users = result.scalars().all()
        return users


async def get_orga_image_instance_by_docker_id(
    docker_id: str,
    organization_id: Optional[str] = None,
    workspace_id: Optional[str] = None,
) -> ImageDB:
    """Get the image object from the database with the provided id.

    Arguments:
        organization_id (str): The organization unique identifier
        docker_id (str): The image id

    Returns:
        ImageDB: instance of image object
    """

    async with db_engine.get_session() as session:
        query = select(ImageDB).filter_by(docker_id=docker_id)

        if isCloudEE():
            # assert that if organization is provided, workspace_id is also provided, and vice versa
            assert (
                organization_id is not None and workspace_id is not None
            ), "organization and workspace must be provided together"

            query = query.filter_by(
                organization_id=uuid.UUID(organization_id),
                workspace_id=workspace_id,
            )

        result = await session.execute(query)
        image = result.scalars().first()
        return image


async def get_orga_image_instance_by_uri(
    template_uri: str,
    organization_id: Optional[str] = None,
    workspace_id: Optional[str] = None,
) -> ImageDB:
    """Get the image object from the database with the provided id.

    Arguments:
        organization_id (str): The organization unique identifier
        template_uri (url): The image template url

    Returns:
        ImageDB: instance of image object
    """

    parsed_url = urlparse(template_uri)
    if not parsed_url.scheme and not parsed_url.netloc:
        raise ValueError(f"Invalid URL: {template_uri}")

    async with db_engine.get_session() as session:
        query = select(ImageDB).filter_by(template_uri=template_uri)

        if isCloudEE():
            # assert that if organization is provided, workspace_id is also provided, and vice versa
            assert (
                organization_id is not None and workspace_id is not None
            ), "organization and workspace must be provided together"

            query = query.filter_by(
                organization_id=uuid.UUID(organization_id),
                workspace_id=workspace_id,
            )

        result = await session.execute(query)
        image = result.scalars().first()
        return image


async def get_app_instance_by_id(app_id: str) -> AppDB:
    """Get the app object from the database with the provided id.

    Arguments:
        app_id (str): The app unique identifier

    Returns:
        AppDB: instance of app object
    """

    async with db_engine.get_session() as session:
        result = await session.execute(select(AppDB).filter_by(id=uuid.UUID(app_id)))
        app = result.scalars().first()
        return app


async def add_variant_from_base_and_config(
    base_db: VariantBaseDB,
    new_config_name: str,
    parameters: Dict[str, Any],
    user_uid: str,
) -> AppVariantDB:
    """
    Add a new variant to the database based on an existing base and a new configuration.

    Args:
        base_db (VariantBaseDB): The existing base to use as a template for the new variant.
        new_config_name (str): The name of the new configuration to use for the new variant.
        parameters (Dict[str, Any]): The parameters to use for the new configuration.
        user_uid (str): The UID of the user

    Returns:
        AppVariantDB: The newly created app variant.
    """

    new_variant_name = f"{base_db.base_name}.{new_config_name}"
    previous_app_variant_db = await find_previous_variant_from_base_id(str(base_db.id))
    if previous_app_variant_db is None:
        logger.error("Failed to find the previous app variant in the database.")
        raise HTTPException(status_code=404, detail="Previous app variant not found")

    logger.debug(f"Located previous variant: {previous_app_variant_db}")
    app_variant_for_base = await list_variants_for_base(base_db)

    already_exists = any(
        av for av in app_variant_for_base if av.config_name == new_config_name  # type: ignore
    )
    if already_exists:
        raise ValueError("App variant with the same name already exists")

    user_db = await get_user(user_uid)
    async with db_engine.get_session() as session:
        db_app_variant = AppVariantDB(
            app_id=previous_app_variant_db.app_id,
            variant_name=new_variant_name,
            image_id=base_db.image_id,
            user_id=user_db.id,
            modified_by_id=user_db.id,
            revision=1,
            base_name=base_db.base_name,
            base_id=base_db.id,
            config_name=new_config_name,
            config_parameters=parameters,
        )

        if isCloudEE():
            db_app_variant.organization_id = previous_app_variant_db.organization_id
            db_app_variant.workspace_id = previous_app_variant_db.workspace_id

        session.add(db_app_variant)
        await session.commit()
        await session.refresh(db_app_variant)

        variant_revision = AppVariantRevisionsDB(
            variant_id=db_app_variant.id,
            revision=1,
            modified_by_id=user_db.id,
            base_id=base_db.id,
            config_name=new_config_name,
            config_parameters=parameters,
        )

        session.add(variant_revision)
        await session.commit()
        await session.refresh(variant_revision)

        return db_app_variant


async def list_apps(
    user_uid: str,
    app_name: Optional[str] = None,
    org_id: Optional[str] = None,
    workspace_id: Optional[str] = None,
):
    """
    Lists all the unique app names and their IDs from the database

    Errors:
        JSONResponse: You do not have permission to access this organization; status_code: 403

    Returns:
        List[App]
    """

    user = await get_user(user_uid)
    assert user is not None, "User is None"

    if app_name is not None:
        app_db = await fetch_app_by_name_and_parameters(
            app_name=app_name,
            user_uid=user_uid,
            organization_id=org_id,
            workspace_id=workspace_id,
        )
        return [converters.app_db_to_pydantic(app_db)]

    elif org_id is not None or workspace_id is not None:
        if not isCloudEE():
            raise HTTPException(
                status_code=400,
                detail={
                    "error": "organization and/or workspace is only available in Cloud and EE"
                },
            )

        # assert that if org_id is provided, workspace_id is also provided, and vice versa
        assert (
            org_id is not None and workspace_id is not None
        ), "org_id and workspace_id must be provided together"
        if isCloudEE():
            user_org_workspace_data = await get_user_org_and_workspace_id(user_uid)  # type: ignore
            has_permission = await check_rbac_permission(  # type: ignore
                user_org_workspace_data=user_org_workspace_data,
                workspace_id=workspace_id,
                organization_id=org_id,
                permission=Permission.VIEW_APPLICATION,  # type: ignore
            )
            logger.debug(f"User has Permission to list apps: {has_permission}")
            if not has_permission:
                raise HTTPException(
                    status_code=403,
                    detail="You do not have access to perform this action. Please contact your organization admin.",
                )

            async with db_engine.get_session() as session:
                result = await session.execute(
                    select(AppDB).filter_by(
                        organization_id=org_id,
                        workspace_id=workspace_id,
                    )
                )
                apps = result.unique().scalars().all()
                return [converters.app_db_to_pydantic(app) for app in apps]

    else:
        async with db_engine.get_session() as session:
            result = await session.execute(select(AppDB).filter_by(user_id=user.id))
            apps = result.unique().scalars().all()
            return [converters.app_db_to_pydantic(app) for app in apps]


async def list_app_variants(app_id: str):
    """
    Lists all the app variants from the db
    Args:
        app_name: if specified, only returns the variants for the app name
    Returns:
        List[AppVariant]: List of AppVariant objects
    """

    app_uuid = await get_object_uuid(object_id=app_id, table_name="app_db")
    async with db_engine.get_session() as session:
        result = await session.execute(
            select(AppVariantDB)
            .options(
<<<<<<< HEAD
                joinedload(AppVariantDB.app.of_type(AppDB)).load_only(AppDB.id, AppDB.app_name),  # type: ignore
                joinedload(AppVariantDB.base.of_type(VariantBaseDB)).joinedload(VariantBaseDB.deployment.of_type(DeploymentDB)).load_only(DeploymentDB.uri),  # type: ignore
=======
                joinedload(AppVariantDB.app),
                joinedload(AppVariantDB.base),
>>>>>>> 7e5d4e1e
            )
            .filter_by(app_id=uuid.UUID(app_uuid))
        )
        app_variants = result.scalars().all()
        return app_variants


async def check_is_last_variant_for_image(db_app_variant: AppVariantDB) -> bool:
    """Checks whether the input variant is the sole variant that uses its linked image.

    NOTE: This is a helpful function to determine whether to delete the image when removing a variant. Usually many variants will use the same image (these variants would have been created using the UI). We only delete the image and shutdown the container if the variant is the last one using the image

    Arguments:
        app_variant -- AppVariant to check

    Returns:
        true if it's the last variant, false otherwise
    """

    async with db_engine.get_session() as session:
        query = select(AppVariantDB).filter_by(base_id=db_app_variant.base_id)

        if isCloudEE():
            query = query.filter(
                AppVariantDB.organization_id == db_app_variant.organization_id,
                AppVariantDB.workspace_id == db_app_variant.workspace_id,
            )

        count_result = await session.execute(
            query.with_only_columns(func.count())  # type: ignore
        )
        count_variants = count_result.scalar()
        return count_variants == 1


async def remove_deployment(deployment_id: str):
    """Remove a deployment from the db

    Arguments:
        deployment -- Deployment to remove
    """

    logger.debug("Removing deployment")
    assert deployment_id is not None, "deployment_id is missing"

    async with db_engine.get_session() as session:
        result = await session.execute(
            select(DeploymentDB).filter_by(id=uuid.UUID(deployment_id))
        )
        deployment = result.scalars().first()
        if not deployment:
            raise NoResultFound(f"Deployment with {deployment_id} not found")

        await session.delete(deployment)
        await session.commit()


async def list_deployments(app_id: str):
    """Lists all the deployments that belongs to an app.

    Args:
        app_id (str): The ID of the app

    Returns:
        a list/sequence of all the deployments that were retrieved
    """

    async with db_engine.get_session() as session:
        result = await session.execute(
            select(DeploymentDB).filter_by(app_id=uuid.UUID(app_id))
        )
        environments = result.scalars().all()
        return environments


async def remove_app_variant_from_db(app_variant_db: AppVariantDB):
    """Remove an app variant from the db
    the logic for removing the image is in app_manager.py

    Arguments:
        app_variant -- AppVariant to remove
    """

    logger.debug("Removing app variant")
    assert app_variant_db is not None, "app_variant_db is missing"

    logger.debug("list_app_variants_revisions_by_variant")
    app_variant_revisions = await list_app_variant_revisions_by_variant(app_variant_db)

    async with db_engine.get_session() as session:
        # Delete all the revisions associated with the variant
        for app_variant_revision in app_variant_revisions:
            await session.delete(app_variant_revision)

        # Delete app variant and commit action to database
        await session.delete(app_variant_db)
        await session.commit()


async def deploy_to_environment(
    environment_name: str, variant_id: str, **user_org_data
):
    """
    Deploys an app variant to a specified environment.

    Args:
        environment_name (str): The name of the environment to deploy the app variant to.
        variant_id (str): The ID of the app variant to deploy.

    Raises:
        ValueError: If the app variant is not found or if the environment is not found or if the app variant is already
                    deployed to the environment.
    Returns:
        None
    """

    app_variant_db = await fetch_app_variant_by_id(variant_id)
    app_variant_revision_db = await fetch_app_variant_revision_by_variant(
        app_variant_id=variant_id, revision=app_variant_db.revision  # type: ignore
    )
    if app_variant_db is None:
        raise ValueError("App variant not found")

    # Retrieve app deployment
    deployment = await get_deployment_by_appid(str(app_variant_db.app_id))

    # Retrieve user
    assert "user_uid" in user_org_data, "User uid is required"
    user = await get_user(user_uid=user_org_data["user_uid"])

    async with db_engine.get_session() as session:
        # Find the environment for the given app name and user
        result = await session.execute(
            select(AppEnvironmentDB).filter_by(
                app_id=app_variant_db.app_id, name=environment_name
            )
        )
        environment_db = result.scalars().first()
        if environment_db is None:
            raise ValueError(f"Environment {environment_name} not found")

        # Update the environment with the new variant name
        environment_db.revision = app_variant_revision_db.revision  # type: ignore
        environment_db.deployed_app_variant_id = app_variant_db.id
        environment_db.deployed_app_variant_revision_id = app_variant_revision_db.id
        environment_db.deployment_id = deployment.id

        # Create revision for app environment
        await create_environment_revision(
            session,
            environment_db,
            user,
            deployed_app_variant_revision=app_variant_revision_db,
            deployment=deployment,
        )

        await session.commit()


async def fetch_app_environment_by_name_and_appid(
    app_id: str, environment_name: str, **kwargs: dict
) -> AppEnvironmentDB:
    """Fetch an app environment using the provided app id and environment name.

    Args:
        app_id (str): The Id of the app
        environment_name (str): The name of the environment

    Returns:
        AppEnvironmentDB: app environment object
    """

    async with db_engine.get_session() as session:
        query = select(AppEnvironmentDB).filter_by(
            app_id=uuid.UUID(app_id), name=environment_name
        )
        if isCloudEE():
            query = query.options(
                joinedload(AppEnvironmentDB.deployed_app_variant.of_type(AppVariantDB)),  # type: ignore
            )
        result = await session.execute(query)
        app_environment = result.scalars().first()
        return app_environment


async def fetch_app_variant_revision_by_id(
    variant_revision_id: str,
) -> AppVariantRevisionsDB:
    """Fetch an app variant revision using the provided variant revision id.

    Args:
        variant_revision_id (str): The ID of the variant revision

    Returns:
        AppVariantRevisionsDB: app variant revision object
    """

    async with db_engine.get_session() as session:
        result = await session.execute(
            select(AppVariantRevisionsDB).filter_by(id=uuid.UUID(variant_revision_id))
        )
        app_revision = result.scalars().first()
        return app_revision


async def fetch_environment_revisions_for_environment(
    environment: AppEnvironmentDB, **kwargs: dict
):
    """Returns list of app environment revision for the given environment.

    Args:
        environment (AppEnvironmentDB): The app environment to retrieve environments revisions for.
        **kwargs (dict): Additional keyword arguments.

    Returns:
        List[AppEnvironmentRevisionDB]: A list of AppEnvironmentRevisionDB objects.
    """

    async with db_engine.get_session() as session:
        query = select(AppEnvironmentRevisionDB).filter_by(
            environment_id=environment.id
        )
        if isCloudEE():
            query = query.options(
                joinedload(AppEnvironmentRevisionDB.modified_by.of_type(UserDB)).load_only(UserDB.username)  # type: ignore
            )
        result = await session.execute(query)
        environment_revisions = result.scalars().all()
        return environment_revisions


async def fetch_app_environment_revision(revision_id: str) -> AppEnvironmentRevisionDB:
    """Fetch an app environment revision using the provided revision_id.

    Args:
        revision_id (str): The ID of the revision
    """

    async with db_engine.get_session() as session:
        result = await session.execute(
            select(AppEnvironmentRevisionDB).filter_by(id=uuid.UUID(revision_id))
        )
        environment_revision = result.scalars().first()
        return environment_revision


async def update_app_environment(
    app_environment: AppEnvironmentDB, values_to_update: dict
):
    """Updates an app environment with the provided values to update.

    Args:
        app_environment (AppEnvironmentDB): the app environment object
        values_to_update (dict): the values to update with
    """

    async with db_engine.get_session() as session:
        for key, value in values_to_update.items():
            if hasattr(app_environment, key):
                setattr(app_environment, key, value)

        await session.commit()
        await session.refresh(app_environment)


async def update_app_environment_deployed_variant_revision(
    app_environment_id: str, deployed_variant_revision: str
):
    """Updates the deployed variant revision for an app environment

    Args:
        app_environment_id (str): the app environment ID
        deployed_variant_revision (str): the ID of the deployed variant revision
    """

    async with db_engine.get_session() as session:
        result = await session.execute(
            select(AppVariantRevisionsDB).filter_by(
                id=uuid.UUID(deployed_variant_revision)
            )
        )
        app_variant_revision = result.scalars().first()
        if app_variant_revision is None:
            raise Exception(
                f"App variant revision {deployed_variant_revision} not found"
            )

        app_environment_result = await session.execute(
            select(AppEnvironmentDB).filter_by(id=uuid.UUID(app_environment_id))
        )
        app_environment = app_environment_result.scalars().first()
        app_environment.deployed_app_variant_revision_id = app_variant_revision.id  # type: ignore

        await session.commit()
        await session.refresh(app_environment)


async def list_environments(app_id: str, **kwargs: dict):
    """
    List all environments for a given app ID.

    Args:
        app_id (str): The ID of the app to list environments for.

    Returns:
        List[AppEnvironmentDB]: A list of AppEnvironmentDB objects representing the environments for the given app ID.
    """

    logging.debug("Listing environments for app %s", app_id)
    app_instance = await fetch_app_by_id(app_id=app_id)
    if app_instance is None:
        logging.error(f"App with id {app_id} not found")
        raise ValueError("App not found")

    async with db_engine.get_session() as session:
        result = await session.execute(
            select(AppEnvironmentDB)
            .options(
                joinedload(AppEnvironmentDB.deployed_app_variant_revision).load_only(
                    AppVariantRevisionsDB.base_id,  # type: ignore
                    AppVariantRevisionsDB.revision,  # type: ignore
                    AppVariantRevisionsDB.config_name,  # type: ignore
                    AppVariantRevisionsDB.config_parameters,  # type: ignore
                )
            )
            .filter_by(app_id=uuid.UUID(app_id))
        )
        environments_db = result.scalars().all()
        return environments_db


async def initialize_environments(
    session: AsyncSession, app_db: AppDB
) -> List[AppEnvironmentDB]:
    """
    Initializes the environments for the app with the given database.

    Args:
        app_db (AppDB): The database for the app.

    Returns:
        List[AppEnvironmentDB]: A list of the initialized environments.
    """

    environments = []
    for env_name in ["development", "staging", "production"]:
        env = await create_environment(session=session, name=env_name, app_db=app_db)
        environments.append(env)
    return environments


async def create_environment(
    session: AsyncSession, name: str, app_db: AppDB
) -> AppEnvironmentDB:
    """
    Creates a new environment in the database.

    Args:
        name (str): The name of the environment.
        app_db (AppDB): The AppDB object representing the app that the environment belongs to.

    Returns:
        AppEnvironmentDB: The newly created AppEnvironmentDB object.
    """

    environment_db = AppEnvironmentDB(
        app_id=app_db.id, name=name, user_id=app_db.user_id, revision=0
    )

    if isCloudEE():
        environment_db.organization_id = app_db.organization_id
        environment_db.workspace_id = app_db.workspace_id

    session.add(environment_db)
    await session.commit()
    await session.refresh(environment_db)

    return environment_db


async def create_environment_revision(
    session: AsyncSession, environment: AppEnvironmentDB, user: UserDB, **kwargs: dict
):
    """Creates a new environment revision.

    Args:
        environment (AppEnvironmentDB): The environment to create a revision for.
        user (UserDB): The user that made the deployment.
    """

    assert environment is not None, "environment cannot be None"
    assert user is not None, "user cannot be None"

    environment_revision = AppEnvironmentRevisionDB(
        environment_id=environment.id,
        revision=environment.revision,
        modified_by_id=user.id,
    )

    if kwargs:
        assert (
            "deployed_app_variant_revision" in kwargs
        ), "Deployed app variant revision is required"
        assert (
            isinstance(
                kwargs.get("deployed_app_variant_revision"), AppVariantRevisionsDB
            )
            == True
        ), "Type of deployed_app_variant_revision in kwargs is not correct"
        deployed_app_variant_revision = kwargs.get("deployed_app_variant_revision")

        if deployed_app_variant_revision is not None:
            environment_revision.deployed_app_variant_revision_id = (  # type: ignore
                deployed_app_variant_revision.id  # type: ignore
            )

        deployment = kwargs.get("deployment")
        assert (
            isinstance(deployment, DeploymentDB) == True
        ), "Type of deployment in kwargs is not correct"
        if deployment is not None:
            environment_revision.deployment_id = deployment.id  # type: ignore

    if isCloudEE():
        environment_revision.organization_id = environment.organization_id
        environment_revision.workspace_id = environment.workspace_id

    session.add(environment_revision)


async def list_app_variant_revisions_by_variant(
    app_variant: AppVariantDB,
):
    """Returns list of app variant revision for the given app variant

    Args:
        app_variant (AppVariantDB): The app variant to retrieve environments for.

    Returns:
        List[AppVariantRevisionsDB]: A list of AppVariantRevisionsDB objects.
    """

    async with db_engine.get_session() as session:
        base_query = select(AppVariantRevisionsDB).filter_by(variant_id=app_variant.id)
        if isCloudEE():
            base_query = base_query.options(
                joinedload(AppVariantRevisionsDB.modified_by.of_type(UserDB)).load_only(
                    UserDB.username
                )  # type: ignore
            )

        result = await session.execute(base_query)
        app_variant_revisions = result.scalars().all()
        return app_variant_revisions


async def fetch_app_variant_revision(app_variant: str, revision_number: int):
    """Returns list of app variant revision for the given app variant

    Args:
        app_variant (AppVariantDB): The app variant to retrieve environments for.

    Returns:
        List[AppVariantRevisionsDB]: A list of AppVariantRevisionsDB objects.
    """

    async with db_engine.get_session() as session:
        base_query = select(AppVariantRevisionsDB).filter_by(
            variant_id=uuid.UUID(app_variant), revision=revision_number
        )
        if isCloudEE():
            query = base_query.options(
                joinedload(AppVariantRevisionsDB.modified_by.of_type(UserDB)).load_only(
                    UserDB.username
                )  # type: ignore
            )
        else:
            query = base_query.options(
                joinedload(AppVariantRevisionsDB.modified_by).load_only(
                    UserDB.username
                )  # type: ignore
            )
        result = await session.execute(query)
        app_variant_revisions = result.scalars().first()
        return app_variant_revisions


async def remove_image(image: ImageDB):
    """
    Removes an image from the database.

    Args:
        image (ImageDB): The image to remove from the database.

    Raises:
        ValueError: If the image is None.

    Returns:
        None
    """

    if image is None:
        raise ValueError("Image is None")

    async with db_engine.get_session() as session:
        result = await session.execute(select(ImageDB).filter_by(id=image.id))
        image = result.scalars().first()

        await session.delete(image)
        await session.commit()


async def remove_environment(environment_db: AppEnvironmentDB):
    """
    Removes an environment from the database.

    Args:
        environment_db (AppEnvironmentDB): The environment to remove from the database.

    Raises:
        AssertionError: If environment_db is None.

    Returns:
        None
    """

    assert environment_db is not None, "environment_db is missing"
    async with db_engine.get_session() as session:
        await session.delete(environment_db)
        await session.commit()


async def remove_testsets(testset_ids: List[str]):
    """
    Removes testsets.

    Args:
        testset_ids (List[str]):  The testset identifiers
    """

    async with db_engine.get_session() as session:
        query = select(TestSetDB).where(TestSetDB.id.in_(testset_ids))
        result = await session.execute(query)
        testsets = result.scalars().all()
        for testset in testsets:
            await session.delete(testset)
        await session.commit()


async def remove_app_testsets(app_id: str):
    """Returns a list of testsets owned by an app.

    Args:
        app_id (str): The name of the app

    Returns:
        int: The number of testsets deleted
    """

    # Find testsets owned by the app
    deleted_count: int = 0

    async with db_engine.get_session() as session:
        result = await session.execute(
            select(TestSetDB).filter_by(app_id=uuid.UUID(app_id))
        )
        testsets = result.scalars().all()

        if len(testsets) == 0:
            logger.info(f"No testsets found for app {app_id}")
            return 0

        for testset in testsets:
            await session.delete(testset)
            deleted_count += 1
            logger.info(f"{deleted_count} testset(s) deleted for app {app_id}")

        await session.commit()
        return deleted_count


async def remove_base_from_db(base_id: str):
    """
    Remove a base from the database.

    Args:
        base_id (str): The base to be removed from the database.

    Raises:
        ValueError: If the base is None.

    Returns:
        None
    """

    assert base_id is None, "base_id is required"
    async with db_engine.get_session() as session:
        result = await session.execute(
            select(VariantBaseDB).filter_by(id=uuid.UUID(base_id))
        )
        base = result.scalars().first()
        if not base:
            raise NoResultFound(f"Base with id {base_id} not found")

        await session.delete(base)
        await session.commit()


async def remove_app_by_id(app_id: str):
    """
    Removes an app instance from the database by its ID.

    Args:
        app_id (str): The ID of the app instance to remove.

    Raises:
        AssertionError: If app_id is None or if the app instance could not be found.

    Returns:
        None
    """

    assert app_id is not None, "app_id cannot be None"
    async with db_engine.get_session() as session:
        result = await session.execute(select(AppDB).filter_by(id=uuid.UUID(app_id)))
        app_db = result.scalars().first()
        if not app_db:
            raise NoResultFound(f"App with id {app_id} not found")

        await session.delete(app_db)
        await session.commit()


async def update_variant_parameters(
    app_variant_id: str, parameters: Dict[str, Any], user_uid: str
) -> None:
    """
    Update the parameters of an app variant in the database.

    Args:
        app_variant_id (str): The app variant ID.
        parameters (Dict[str, Any]): The new parameters to set for the app variant.
        user_uid (str): The UID of the user that is updating the app variant.

    Raises:
        NoResultFound: If there is an issue updating the variant parameters.
    """

    user = await get_user(user_uid)
    async with db_engine.get_session() as session:
        result = await session.execute(
            select(AppVariantDB).filter_by(id=uuid.UUID(app_variant_id))
        )
        app_variant_db = result.scalars().first()
        if not app_variant_db:
            raise NoResultFound(f"App variant with id {app_variant_id} not found")

        # Update associated ConfigDB parameters
        if parameters == {}:
            app_variant_db.config_parameters = {}
        else:
            app_variant_db.config_parameters.update(parameters)

        # ...and variant versioning
        app_variant_db.revision += 1  # type: ignore
        app_variant_db.modified_by_id = user.id

        # Save updated ConfigDB
        await session.commit()
        await session.refresh(app_variant_db)

        variant_revision = AppVariantRevisionsDB(
            variant_id=app_variant_db.id,
            revision=app_variant_db.revision,
            modified_by_id=user.id,
            base_id=app_variant_db.base_id,
            config_name=app_variant_db.config_name,
            config_parameters=app_variant_db.config_parameters,
        )

        session.add(variant_revision)
        await session.commit()


async def get_app_variant_instance_by_id(variant_id: str) -> AppVariantDB:
    """Get the app variant object from the database with the provided id.

    Arguments:
        variant_id (str): The app variant unique identifier

    Returns:
        AppVariantDB: instance of app variant object
    """

    async with db_engine.get_session() as session:
        result = await session.execute(
            select(AppVariantDB)
            .options(
<<<<<<< HEAD
                joinedload(AppVariantDB.app.of_type(AppDB)).load_only(AppDB.id, AppDB.app_name),  # type: ignore
                joinedload(AppVariantDB.base.of_type(VariantBaseDB)).joinedload(VariantBaseDB.deployment.of_type(DeploymentDB)).load_only(DeploymentDB.uri),  # type: ignore
=======
                joinedload(AppVariantDB.base),
                joinedload(AppVariantDB.app),
>>>>>>> 7e5d4e1e
            )
            .filter_by(id=uuid.UUID(variant_id))
        )
        app_variant_db = result.scalars().first()
        return app_variant_db


async def fetch_testset_by_id(testset_id: str) -> Optional[TestSetDB]:
    """Fetches a testset by its ID.
    Args:
        testset_id (str): The ID of the testset to fetch.
    Returns:
        TestSetDB: The fetched testset, or None if no testset was found.
    """

    if not isinstance(testset_id, str) or not testset_id:
        raise ValueError(f"testset_id {testset_id} must be a non-empty string")

    try:
        testset_uuid = uuid.UUID(testset_id)
    except ValueError as e:
        raise ValueError(f"testset_id {testset_id} is not a valid UUID") from e

    async with db_engine.get_session() as session:
        result = await session.execute(select(TestSetDB).filter_by(id=testset_uuid))
        testset = result.scalars().first()
        return testset


async def create_testset(app: AppDB, user_uid: str, testset_data: Dict[str, Any]):
    """
    Creates a testset.

    Args:
        app (AppDB): The app object
        user_uid (str): The user uID
        testset_data (dict): The data of the testset to create with

    Returns:
        returns the newly created TestsetDB
    """

    user = await get_user(user_uid=user_uid)
    async with db_engine.get_session() as session:
        testset_db = TestSetDB(**testset_data, app_id=app.id, user_id=user.id)
        if isCloudEE():
            testset_db.organization_id = app.organization_id
            testset_db.workspace_id = app.workspace_id

        session.add(testset_db)
        await session.commit()
        await session.refresh(testset_db)

        return testset_db


async def update_testset(testset_id: str, values_to_update: dict) -> None:
    """Update a testset.

    Args:
        testset (TestsetDB): the testset object to update
        values_to_update (dict):  The values to update
    """

    async with db_engine.get_session() as session:
        result = await session.execute(
            select(TestSetDB).filter_by(id=uuid.UUID(testset_id))
        )
        testset = result.scalars().first()

        # Validate keys in values_to_update and update attributes
        valid_keys = [key for key in values_to_update.keys() if hasattr(testset, key)]
        for key in valid_keys:
            setattr(testset, key, values_to_update[key])

        await session.commit()
        await session.refresh(testset)


async def fetch_testsets_by_app_id(app_id: str):
    """Fetches all testsets for a given app.
    Args:
        app_id (str): The ID of the app to fetch testsets for.
    Returns:
        List[TestSetDB]: The fetched testsets.
    """

    assert app_id is not None, "app_id cannot be None"
    async with db_engine.get_session() as session:
        result = await session.execute(
            select(TestSetDB).filter_by(app_id=uuid.UUID(app_id))
        )
        testsets = result.scalars().all()
        return testsets


async def fetch_evaluation_by_id(evaluation_id: str) -> Optional[EvaluationDB]:
    """Fetches a evaluation by its ID.

    Args:
        evaluation_id (str): The ID of the evaluation to fetch.

    Returns:
        EvaluationDB: The fetched evaluation, or None if no evaluation was found.
    """

    assert evaluation_id is not None, "evaluation_id cannot be None"
    async with db_engine.get_session() as session:
        base_query = select(EvaluationDB).filter_by(id=uuid.UUID(evaluation_id))
        if isCloudEE():
            query = base_query.options(
                joinedload(EvaluationDB.user.of_type(UserDB)).load_only(UserDB.id, UserDB.username),  # type: ignore
                joinedload(EvaluationDB.testset.of_type(TestSetDB)).load_only(TestSetDB.id, TestSetDB.name),  # type: ignore
            )
        else:
            query = base_query.options(
                joinedload(EvaluationDB.user).load_only(UserDB.username),  # type: ignore
                joinedload(EvaluationDB.testset).load_only(TestSetDB.id, TestSetDB.name),  # type: ignore
            )
        result = await session.execute(
            query.options(
                joinedload(EvaluationDB.variant.of_type(AppVariantDB)).load_only(AppVariantDB.id, AppVariantDB.variant_name),  # type: ignore
                joinedload(EvaluationDB.variant_revision.of_type(AppVariantRevisionsDB)).load_only(AppVariantRevisionsDB.revision),  # type: ignore
                joinedload(
                    EvaluationDB.aggregated_results.of_type(
                        EvaluationAggregatedResultDB
                    )
                ).joinedload(EvaluationAggregatedResultDB.evaluator_config),
            )
        )
        evaluation = result.unique().scalars().first()
        return evaluation


async def list_human_evaluations(app_id: str):
    """
    Fetches human evaluations belonging to an App.

    Args:
        app_id (str):  The application identifier
    """

    async with db_engine.get_session() as session:
        base_query = (
            select(HumanEvaluationDB)
            .filter_by(app_id=uuid.UUID(app_id))
            .filter(HumanEvaluationDB.testset_id.isnot(None))
        )
        if isCloudEE():
            query = base_query.options(
                joinedload(HumanEvaluationDB.user.of_type(UserDB)).load_only(UserDB.id, UserDB.username),  # type: ignore
                joinedload(HumanEvaluationDB.testset.of_type(TestSetDB)).load_only(TestSetDB.id, TestSetDB.name),  # type: ignore
            )
        else:
            query = base_query.options(
                joinedload(HumanEvaluationDB.user).load_only(UserDB.id, UserDB.username),  # type: ignore
                joinedload(HumanEvaluationDB.testset).load_only(TestSetDB.id, TestSetDB.name),  # type: ignore
            )
        result = await session.execute(query)
        human_evaluations = result.scalars().all()
        return human_evaluations


async def create_human_evaluation(
    app: AppDB,
    user_id: str,
    status: str,
    evaluation_type: str,
    testset_id: str,
    variants_ids: List[str],
):
    """
    Creates a human evaluation.

    Args:
        app (AppDB: The app object
        user_id (id): The ID of the user
        status (str): The status of the evaluation
        evaluation_type (str): The evaluation type
        testset_id (str): The ID of the evaluation testset
        variants_ids (List[str]): The IDs of the variants for the evaluation
    """

    async with db_engine.get_session() as session:
        human_evaluation = HumanEvaluationDB(
            app_id=app.id,
            user_id=uuid.UUID(user_id),
            status=status,
            evaluation_type=evaluation_type,
            testset_id=testset_id,
        )
        if isCloudEE():
            human_evaluation.organization_id = str(app.organization_id)
            human_evaluation.workspace_id = str(app.workspace_id)

        session.add(human_evaluation)
        await session.commit()
        await session.refresh(human_evaluation, attribute_names=["testset"])

        # create variants for human evaluation
        await create_human_evaluation_variants(
            human_evaluation_id=str(human_evaluation.id), variants_ids=variants_ids
        )
        return human_evaluation


async def fetch_human_evaluation_variants(human_evaluation_id: str):
    """
    Fetches human evaluation variants.

    Args:
        human_evaluation_id (str): The human evaluation ID

    Returns:
        The human evaluation variants.
    """

    async with db_engine.get_session() as session:
        base_query = select(HumanEvaluationVariantDB).filter_by(
            human_evaluation_id=uuid.UUID(human_evaluation_id)
        )
        if isCloudEE():
            query = base_query.options(
                joinedload(HumanEvaluationVariantDB.variant.of_type(AppVariantDB)).load_only(AppVariantDB.id, AppVariantDB.variant_name),  # type: ignore
                joinedload(HumanEvaluationVariantDB.variant_revision.of_type(AppVariantRevisionsDB)).load_only(AppVariantRevisionsDB.id, AppVariantRevisionsDB.revision),  # type: ignore
            )
        else:
            query = base_query.options(
                joinedload(HumanEvaluationVariantDB.variant).load_only(
                    AppVariantDB.id, AppVariantDB.variant_name
                ),  # type: ignore
                joinedload(HumanEvaluationVariantDB.variant_revision).load_only(
                    AppVariantRevisionsDB.revision, AppVariantRevisionsDB.id
                ),  # type: ignore
            )
        result = await session.execute(query)
        evaluation_variants = result.scalars().all()
        return evaluation_variants


async def create_human_evaluation_variants(
    human_evaluation_id: str, variants_ids: List[str]
):
    """
    Creates human evaluation variants.

    Args:
        human_evaluation_id (str):  The human evaluation identifier
        variants_ids (List[str]):  The variants identifiers
    """

    variants_dict = {}
    for variant_id in variants_ids:
        variant = await fetch_app_variant_by_id(app_variant_id=variant_id)
        if variant:
            variants_dict[variant_id] = variant

    variants_revisions_dict = {}
    for variant_id, variant in variants_dict.items():
        variant_revision = await fetch_app_variant_revision_by_variant(
            app_variant_id=str(variant.id), revision=variant.revision  # type: ignore
        )
        if variant_revision:
            variants_revisions_dict[variant_id] = variant_revision

    if set(variants_dict.keys()) != set(variants_revisions_dict.keys()):
        raise ValueError("Mismatch between variants and their revisions")

    async with db_engine.get_session() as session:
        for variant_id in variants_ids:
            variant = variants_dict[variant_id]
            variant_revision = variants_revisions_dict[variant_id]
            human_evaluation_variant = HumanEvaluationVariantDB(
                human_evaluation_id=uuid.UUID(human_evaluation_id),
                variant_id=variant.id,  # type: ignore
                variant_revision_id=variant_revision.id,  # type: ignore
            )
            session.add(human_evaluation_variant)

        await session.commit()


async def fetch_human_evaluation_by_id(
    evaluation_id: str,
) -> Optional[HumanEvaluationDB]:
    """Fetches a evaluation by its ID.
    Args:
        evaluation_id (str): The ID of the evaluation to fetch.
    Returns:
        EvaluationDB: The fetched evaluation, or None if no evaluation was found.
    """

    assert evaluation_id is not None, "evaluation_id cannot be None"
    async with db_engine.get_session() as session:
        base_query = select(HumanEvaluationDB).filter_by(id=uuid.UUID(evaluation_id))
        if isCloudEE():
            query = base_query.options(
                joinedload(HumanEvaluationDB.user.of_type(UserDB)).load_only(UserDB.id, UserDB.username),  # type: ignore
                joinedload(HumanEvaluationDB.testset.of_type(TestSetDB)).load_only(TestSetDB.id, TestSetDB.name),  # type: ignore
            )
        else:
            query = base_query.options(
                joinedload(HumanEvaluationDB.user).load_only(UserDB.id, UserDB.username),  # type: ignore
                joinedload(HumanEvaluationDB.testset).load_only(TestSetDB.id, TestSetDB.name),  # type: ignore
            )
        result = await session.execute(query)
        evaluation = result.scalars().first()
        return evaluation


async def update_human_evaluation(evaluation_id: str, values_to_update: dict):
    """Updates human evaluation with the specified values.

    Args:
        evaluation_id (str): The evaluation ID
        values_to_update (dict):  The values to update

    Exceptions:
        NoResultFound: if human evaluation is not found
    """

    async with db_engine.get_session() as session:
        result = await session.execute(
            select(HumanEvaluationDB).filter_by(id=uuid.UUID(evaluation_id))
        )
        human_evaluation = result.scalars().first()
        if not human_evaluation:
            raise NoResultFound(f"Human evaluation with id {evaluation_id} not found")

        for key, value in values_to_update.items():
            if hasattr(human_evaluation, key):
                setattr(human_evaluation, key, value)

        await session.commit()
        await session.refresh(human_evaluation)


async def delete_human_evaluation(evaluation_id: str):
    """Delete the evaluation by its ID.

    Args:
        evaluation_id (str): The ID of the evaluation to delete.
    """

    assert evaluation_id is not None, "evaluation_id cannot be None"
    async with db_engine.get_session() as session:
        result = await session.execute(
            select(HumanEvaluationDB).filter_by(id=uuid.UUID(evaluation_id))
        )
        evaluation = result.scalars().first()
        if not evaluation:
            raise NoResultFound(f"Human evaluation with id {evaluation_id} not found")

        await session.delete(evaluation)
        await session.commit()


async def create_human_evaluation_scenario(
    inputs: List[HumanEvaluationScenarioInput],
    user_id: str,
    app: AppDB,
    evaluation_id: str,
    evaluation_extend: Dict[str, Any],
):
    """
    Creates a human evaluation scenario.

    Args:
        inputs (List[HumanEvaluationScenarioInput]): The inputs.
        user_id (str): The user ID.
        app (AppDB): The app object.
        evaluation_id (str): The evaluation identifier.
        evaluation_extend (Dict[str, any]): An extended required payload for the evaluation scenario. Contains score, vote, and correct_answer.
    """

    async with db_engine.get_session() as session:
        evaluation_scenario = HumanEvaluationScenarioDB(
            **evaluation_extend,
            user_id=uuid.UUID(user_id),
            evaluation_id=uuid.UUID(evaluation_id),
            inputs=[input.dict() for input in inputs],
            outputs=[],
        )

        if isCloudEE():
            evaluation_scenario.organization_id = str(app.organization_id)
            evaluation_scenario.workspace_id = str(app.workspace_id)

        session.add(evaluation_scenario)
        await session.commit()


async def update_human_evaluation_scenario(
    evaluation_scenario_id: str, values_to_update: dict
):
    """Updates human evaluation scenario with the specified values.

    Args:
        evaluation_scenario_id (str): The evaluation scenario ID
        values_to_update (dict):  The values to update

    Exceptions:
        NoResultFound: if human evaluation scenario is not found
    """

    async with db_engine.get_session() as session:
        result = await session.execute(
            select(HumanEvaluationScenarioDB).filter_by(
                id=uuid.UUID(evaluation_scenario_id)
            )
        )
        human_evaluation_scenario = result.scalars().first()
        if not human_evaluation_scenario:
            raise NoResultFound(
                f"Human evaluation scenario with id {evaluation_scenario_id} not found"
            )

        for key, value in values_to_update.items():
            if hasattr(human_evaluation_scenario, key):
                setattr(human_evaluation_scenario, key, value)

        await session.commit()
        await session.refresh(human_evaluation_scenario)


async def fetch_human_evaluation_scenarios(evaluation_id: str):
    """
    Fetches human evaluation scenarios.

    Args:
        evaluation_id (str):  The evaluation identifier

    Returns:
        The evaluation scenarios.
    """

    async with db_engine.get_session() as session:
        result = await session.execute(
            select(HumanEvaluationScenarioDB).filter_by(
                evaluation_id=uuid.UUID(evaluation_id)
            )
        )
        evaluation_scenarios = result.scalars().all()
        return evaluation_scenarios


async def fetch_evaluation_scenarios(evaluation_id: str):
    """
    Fetches evaluation scenarios.

    Args:
        evaluation_id (str):  The evaluation identifier

    Returns:
        The evaluation scenarios.
    """

    async with db_engine.get_session() as session:
        result = await session.execute(
            select(EvaluationScenarioDB)
            .filter_by(evaluation_id=uuid.UUID(evaluation_id))
            .options(joinedload(EvaluationScenarioDB.results))
        )
        evaluation_scenarios = result.unique().scalars().all()
        return evaluation_scenarios


async def fetch_evaluation_scenario_by_id(
    evaluation_scenario_id: str,
) -> Optional[EvaluationScenarioDB]:
    """Fetches and evaluation scenario by its ID.
    Args:
        evaluation_scenario_id (str): The ID of the evaluation scenario to fetch.
    Returns:
        EvaluationScenarioDB: The fetched evaluation scenario, or None if no evaluation scenario was found.
    """

    assert evaluation_scenario_id is not None, "evaluation_scenario_id cannot be None"
    async with db_engine.get_session() as session:
        result = await session.execute(
            select(EvaluationScenarioDB).filter_by(id=uuid.UUID(evaluation_scenario_id))
        )
        evaluation_scenario = result.scalars().first()
        return evaluation_scenario


async def fetch_human_evaluation_scenario_by_id(
    evaluation_scenario_id: str,
) -> Optional[HumanEvaluationScenarioDB]:
    """Fetches and evaluation scenario by its ID.
    Args:
        evaluation_scenario_id (str): The ID of the evaluation scenario to fetch.
    Returns:
        EvaluationScenarioDB: The fetched evaluation scenario, or None if no evaluation scenario was found.
    """

    assert evaluation_scenario_id is not None, "evaluation_scenario_id cannot be None"
    async with db_engine.get_session() as session:
        result = await session.execute(
            select(HumanEvaluationScenarioDB).filter_by(
                id=uuid.UUID(evaluation_scenario_id)
            )
        )
        evaluation_scenario = result.scalars().first()
        return evaluation_scenario


async def fetch_human_evaluation_scenario_by_evaluation_id(
    evaluation_id: str,
) -> Optional[HumanEvaluationScenarioDB]:
    """Fetches and evaluation scenario by its ID.
    Args:
        evaluation_id (str): The ID of the evaluation object to use in fetching the human evaluation.
    Returns:
        EvaluationScenarioDB: The fetched evaluation scenario, or None if no evaluation scenario was found.
    """

    evaluation = await fetch_human_evaluation_by_id(evaluation_id)
    async with db_engine.get_session() as session:
        result = await session.execute(
            select(HumanEvaluationScenarioDB).filter_by(
                evaluation_id=evaluation.id  # type: ignore
            )
        )
        human_eval_scenario = result.scalars().first()
        return human_eval_scenario


async def find_previous_variant_from_base_id(
    base_id: str,
) -> Optional[AppVariantDB]:
    """Find the previous variant from a base id.

    Args:
        base_id (str): The base id to search for.

    Returns:
        Optional[AppVariantDB]: The previous variant, or None if no previous variant was found.
    """

    assert base_id is not None, "base_id cannot be None"
    async with db_engine.get_session() as session:
        result = await session.execute(
            select(AppVariantDB)
            .filter_by(base_id=uuid.UUID(base_id))
            .order_by(AppVariantDB.created_at.desc())
        )
        last_variant = result.scalars().first()
        if not last_variant:
            return None
        return last_variant


async def add_template(**kwargs: dict) -> str:
    """
    Adds a new template to the database.

    Args:
        **kwargs (dict): Keyword arguments containing the template data.

    Returns:
        template_id (str): The Id of the created template.
    """

    async with db_engine.get_session() as session:
        conditions = [
            TemplateDB.tag_id == kwargs["tag_id"],
            TemplateDB.name == kwargs["name"],
        ]
        result = await session.execute(select(TemplateDB).where(or_(*conditions)))
        existing_template = result.scalars().first()

        if existing_template is None:
            db_template = TemplateDB(**kwargs)

            session.add(db_template)
            await session.commit()
            await session.refresh(db_template)

            return str(db_template.id)

        return str(existing_template.id)


async def add_zip_template(key, value):
    """
    Adds a new s3 zip template to the database

    Args:
        session: SQLAlchemy async session
        key: key of the json file
        value (dict): dictionary value of a key

    Returns:
        template_id (Str): The Id of the created template.
    """

    async with db_engine.get_session() as session:
        query = select(TemplateDB).where(TemplateDB.name == key)
        result = await session.execute(query)
        existing_template = result.scalars().first()
        if existing_template:
            # Compare existing values with new values
            if (
                existing_template.title == value.get("name")
                and existing_template.description == value.get("description")
                and existing_template.template_uri == value.get("template_uri")
            ):
                # Values are unchanged, return existing template id
                return str(existing_template.id)
            else:
                # Values are changed, delete existing template
                await session.delete(existing_template)
                await session.commit()

        # Create a new template
        template_name = key
        title = value.get("name")
        description = value.get("description")
        template_uri = value.get("template_uri")

        template_db_instance = TemplateDB(
            type=TemplateType.ZIP,
            name=template_name,
            title=title,
            description=description,
            template_uri=template_uri,
        )
        session.add(template_db_instance)
        await session.commit()

    return str(template_db_instance.id)


async def get_template(template_id: str) -> TemplateDB:
    """
    Fetches a template by its ID.

    Args:
        template_id (str): The ID of the template to fetch.

    Returns:
        TemplateDB: The fetched template.
    """

    assert template_id is not None, "template_id cannot be None"
    async with db_engine.get_session() as session:
        result = await session.execute(
            select(TemplateDB).filter_by(id=uuid.UUID(template_id))
        )
        template_db = result.scalars().first()
        return template_db


async def remove_old_template_from_db(tag_ids: list) -> None:
    """Deletes old templates that are no longer in docker hub.

    Arguments:
        tag_ids -- list of template IDs you want to keep
    """

    async with db_engine.get_session() as session:
        # Fetch all templates with tag_id in tag_ids
        templates = await session.execute(select(TemplateDB))
        templates = templates.scalars().all()

        # Filter templates to delete
        templates_to_delete = [
            template for template in templates if template.tag_id not in tag_ids
        ]

        # Delete each template
        for template in templates_to_delete:
            await session.delete(template)

        # Commit the changes
        await session.commit()


async def get_templates():
    """
    Gets the templates.

    Returns:
        The docker templates to create an LLM app from the UI.
    """

    async with db_engine.get_session() as session:
        result = await session.execute(select(TemplateDB))
        templates = result.scalars().all()
        return converters.templates_db_to_pydantic(templates)  # type: ignore


async def update_base(
    base_id: str,
    **kwargs: dict,
) -> VariantBaseDB:
    """Update the base object in the database with the provided id.

    Arguments:
        base (VariantBaseDB): The base object to update.
    """

    async with db_engine.get_session() as session:
        result = await session.execute(
            select(VariantBaseDB).filter_by(id=uuid.UUID(base_id))
        )
        base = result.scalars().first()
        for key, value in kwargs.items():
            if hasattr(base, key):
                setattr(base, key, value)

        await session.commit()
        await session.refresh(base)

        return base


async def remove_base(base_db: VariantBaseDB):
    """Delete the base object in the database with the provided id.

    Arguments:
        base (VariantBaseDB): The base object to update.
    """

    async with db_engine.get_session() as session:
        await session.delete(base_db)
        await session.commit()


async def update_app_variant(
    app_variant_id: str,
    **kwargs: dict,
) -> AppVariantDB:
    """Update the app variant object in the database with the provided id.

    Arguments:
        app_variant_id (str): The app variant oIDbject to update.
    """

    async with db_engine.get_session() as session:
        result = await session.execute(
            select(AppVariantDB).filter_by(id=uuid.UUID(app_variant_id))
        )
        app_variant = result.scalars().first()
        if not app_variant:
            raise NoResultFound(f"App variant with id {app_variant_id} not found")

        for key, value in kwargs.items():
            if hasattr(app_variant, key):
                setattr(app_variant, key, value)

        relationships_to_load_in_session = [
            "user",
            "app",
            "image",
            "base",
        ]
        if isCloudEE():
            relationships_to_load_in_session.append("organization")

        await session.commit()
        await session.refresh(
            app_variant, attribute_names=relationships_to_load_in_session
        )

        return app_variant


async def fetch_app_by_name_and_parameters(
    app_name: str,
    user_uid: str,
    organization_id: Optional[str] = None,
    workspace_id: Optional[str] = None,
):
    """Fetch an app by its name, organization id, and workspace_id.

    Args:
        app_name (str): The name of the app
        organization_id (str): The ID of the app organization
        workspace_id (str): The ID of the app workspace

    Returns:
        AppDB: the instance of the app
    """

    async with db_engine.get_session() as session:
        base_query = select(AppDB).filter_by(app_name=app_name)

        if isCloudEE():
            # assert that if organization is provided, workspace_id is also provided, and vice versa
            assert (
                organization_id is not None and workspace_id is not None
            ), "organization_id and workspace_id must be provided together"

            query = base_query.filter_by(
                organization_id=uuid.UUID(organization_id),
                workspace_id=workspace_id,
            )
        else:
            query = base_query.join(UserDB).filter(UserDB.uid == user_uid)

        result = await session.execute(query)
        app_db = result.unique().scalars().first()
        return app_db


async def create_new_evaluation(
    app: AppDB,
    user_id: str,
    testset: TestSetDB,
    status: Result,
    variant: str,
    variant_revision: str,
    organization=None,
    workspace=None,
) -> EvaluationDB:
    """Create a new evaluation scenario.
    Returns:
        EvaluationScenarioDB: The created evaluation scenario.
    """

    async with db_engine.get_session() as session:
        evaluation = EvaluationDB(
            app_id=app.id,
            user_id=uuid.UUID(user_id),
            testset_id=testset.id,
            status=status.dict(),
            variant_id=uuid.UUID(variant),
            variant_revision_id=uuid.UUID(variant_revision),
        )

        if isCloudEE():
            # assert that if organization is provided, workspace is also provided, and vice versa
            assert (
                organization is not None and workspace is not None
            ), "organization and workspace must be provided together"

            evaluation.organization_id = uuid.UUID(organization)  # type: ignore
            evaluation.workspace_id = uuid.UUID(workspace)  # type: ignore

        session.add(evaluation)
        await session.commit()
        await session.refresh(
            evaluation,
            attribute_names=[
                "user",
                "testset",
                "variant",
                "variant_revision",
                "aggregated_results",
            ],
        )

        return evaluation


async def list_evaluations(app_id: str):
    """Retrieves evaluations of the specified app from the db.

    Args:
        app_id (str): The ID of the app
    """

    async with db_engine.get_session() as session:
        base_query = select(EvaluationDB).filter_by(app_id=uuid.UUID(app_id))
        if isCloudEE():
            query = base_query.options(
                joinedload(EvaluationDB.user.of_type(UserDB)).load_only(UserDB.id, UserDB.username),  # type: ignore
                joinedload(EvaluationDB.testset.of_type(TestSetDB)).load_only(TestSetDB.id, TestSetDB.name),  # type: ignore
            )
        else:
            query = base_query.options(
                joinedload(EvaluationDB.user).load_only(UserDB.id, UserDB.username),  # type: ignore
                joinedload(EvaluationDB.testset).load_only(TestSetDB.id, TestSetDB.name),  # type: ignore
            )

        result = await session.execute(
            query.options(
                joinedload(EvaluationDB.variant.of_type(AppVariantDB)).load_only(AppVariantDB.id, AppVariantDB.variant_name),  # type: ignore
                joinedload(EvaluationDB.variant_revision.of_type(AppVariantRevisionsDB)).load_only(AppVariantRevisionsDB.revision),  # type: ignore
                joinedload(
                    EvaluationDB.aggregated_results.of_type(
                        EvaluationAggregatedResultDB
                    )
                ).joinedload(EvaluationAggregatedResultDB.evaluator_config),
            )
        )
        evaluations = result.unique().scalars().all()
        return evaluations


async def fetch_evaluations_by_resource(resource_type: str, resource_ids: List[str]):
    """
    Fetches an evaluations by resource.

    Args:
        resource_type:  The resource type
        resource_ids:   The resource identifiers

    Returns:
        The evaluations by resource.

    Raises:
        HTTPException:400 resource_type {type} is not supported
    """

    ids = list(map(uuid.UUID, resource_ids))

    async with db_engine.get_session() as session:
        if resource_type == "variant":
            result_evaluations = await session.execute(
                select(EvaluationDB)
                .filter(EvaluationDB.variant_id.in_(ids))
                .options(load_only(EvaluationDB.id))  # type: ignore
            )
            result_human_evaluations = await session.execute(
                select(HumanEvaluationDB)
                .join(HumanEvaluationVariantDB)
                .filter(HumanEvaluationVariantDB.variant_id.in_(ids))
                .options(load_only(HumanEvaluationDB.id))  # type: ignore
            )
            res_evaluations = result_evaluations.scalars().all()
            res_human_evaluations = result_human_evaluations.scalars().all()
            return res_evaluations + res_human_evaluations

        if resource_type == "testset":
            result_evaluations = await session.execute(
                select(EvaluationDB)
                .filter(EvaluationDB.testset_id.in_(ids))
                .options(load_only(EvaluationDB.id))  # type: ignore
            )
            result_human_evaluations = await session.execute(
                select(HumanEvaluationDB)
                .filter(HumanEvaluationDB.testset_id.in_(ids))
                .options(load_only(HumanEvaluationDB.id))  # type: ignore
            )
            res_evaluations = result_evaluations.scalars().all()
            res_human_evaluations = result_human_evaluations.scalars().all()
            return res_evaluations + res_human_evaluations

        if resource_type == "evaluator_config":
            query = (
                select(EvaluationDB)
                .join(EvaluationDB.evaluator_configs)
                .filter(EvaluationEvaluatorConfigDB.evaluator_config_id.in_(ids))
            )
            result = await session.execute(query)
            res = result.scalars().all()
            return res

        raise HTTPException(
            status_code=400,
            detail=f"resource_type {resource_type} is not supported",
        )


async def delete_evaluations(evaluation_ids: List[str]) -> None:
    """Delete evaluations based on the ids provided from the db.

    Args:
        evaluations_ids (list[str]): The IDs of the evaluation
    """

    async with db_engine.get_session() as session:
        query = select(EvaluationDB).where(EvaluationDB.id.in_(evaluation_ids))
        result = await session.execute(query)
        evaluations = result.scalars().all()
        for evaluation in evaluations:
            await session.delete(evaluation)
        await session.commit()


async def create_new_evaluation_scenario(
    user_id: str,
    evaluation_id: str,
    variant_id: str,
    inputs: List[EvaluationScenarioInput],
    outputs: List[EvaluationScenarioOutput],
    correct_answers: Optional[List[CorrectAnswer]],
    is_pinned: Optional[bool],
    note: Optional[str],
    results: List[EvaluationScenarioResult],
    organization=None,
    workspace=None,
) -> EvaluationScenarioDB:
    """Create a new evaluation scenario.

    Returns:
        EvaluationScenarioDB: The created evaluation scenario.
    """

    async with db_engine.get_session() as session:
        evaluation_scenario = EvaluationScenarioDB(
            user_id=uuid.UUID(user_id),
            evaluation_id=uuid.UUID(evaluation_id),
            variant_id=uuid.UUID(variant_id),
            inputs=[input.dict() for input in inputs],
            outputs=[output.dict() for output in outputs],
            correct_answers=(
                [correct_answer.dict() for correct_answer in correct_answers]
                if correct_answers is not None
                else []
            ),
            is_pinned=is_pinned,
            note=note,
        )

        if isCloudEE():
            # assert that if organization is provided, workspace is also provided, and vice versa
            assert (
                organization is not None and workspace is not None
            ), "organization and workspace must be provided together"

            evaluation_scenario.organization_id = organization  # type: ignore
            evaluation_scenario.workspace_id = workspace  # type: ignore

        session.add(evaluation_scenario)
        await session.commit()
        await session.refresh(evaluation_scenario)

        # create evaluation scenario result
        for result in results:
            evaluation_scenario_result = EvaluationScenarioResultDB(
                evaluation_scenario_id=evaluation_scenario.id,
                evaluator_config_id=uuid.UUID(result.evaluator_config),
                result=result.result.dict(),
            )

            session.add(evaluation_scenario_result)

        await session.commit()  # ensures that scenario results insertion is committed
        await session.refresh(evaluation_scenario)

        return evaluation_scenario


async def update_evaluation_with_aggregated_results(
    evaluation_id: str, aggregated_results: List[AggregatedResult]
):
    async with db_engine.get_session() as session:
        for result in aggregated_results:
            aggregated_result = EvaluationAggregatedResultDB(
                evaluation_id=uuid.UUID(evaluation_id),
                evaluator_config_id=uuid.UUID(result.evaluator_config),
                result=result.result.dict(),
            )
            session.add(aggregated_result)

        await session.commit()


async def fetch_eval_aggregated_results(evaluation_id: str):
    """
    Fetches an evaluation aggregated results by evaluation identifier.

    Args:
        evaluation_id (str):  The evaluation identifier

    Returns:
        The evaluation aggregated results by evaluation identifier.
    """

    async with db_engine.get_session() as session:
        base_query = select(EvaluationAggregatedResultDB).filter_by(
            evaluation_id=uuid.UUID(evaluation_id)
        )
        if isCloudEE():
            query = base_query.options(
                joinedload(
                    EvaluationAggregatedResultDB.evaluator_config.of_type(
                        EvaluatorConfigDB
                    )
                ).load_only(
                    EvaluatorConfigDB.id,  # type: ignore
                    EvaluatorConfigDB.name,  # type: ignore
                    EvaluatorConfigDB.evaluator_key,  # type: ignore
                    EvaluatorConfigDB.settings_values,  # type: ignore
                    EvaluatorConfigDB.created_at,  # type: ignore
                    EvaluatorConfigDB.updated_at,  # type: ignore
                )
            )
        else:
            query = base_query.options(
                joinedload(EvaluationAggregatedResultDB.evaluator_config).load_only(
                    EvaluatorConfigDB.id,  # type: ignore
                    EvaluatorConfigDB.name,  # type: ignore
                    EvaluatorConfigDB.evaluator_key,  # type: ignore
                    EvaluatorConfigDB.settings_values,  # type: ignore
                    EvaluatorConfigDB.created_at,  # type: ignore
                    EvaluatorConfigDB.updated_at,  # type: ignore
                )
            )

        result = await session.execute(query)
        aggregated_results = result.scalars().all()
        return aggregated_results


async def fetch_evaluators_configs(app_id: str):
    """Fetches a list of evaluator configurations from the database.

    Returns:
        List[EvaluatorConfigDB]: A list of evaluator configuration objects.
    """

    assert app_id is not None, "evaluation_id cannot be None"
    async with db_engine.get_session() as session:
        result = await session.execute(
            select(EvaluatorConfigDB).filter_by(app_id=uuid.UUID(app_id))
        )
        evaluators_configs = result.scalars().all()
        return evaluators_configs


async def fetch_evaluator_config(evaluator_config_id: str):
    """Fetch evaluator configurations from the database.

    Returns:
        EvaluatorConfigDB: the evaluator configuration object.
    """

    async with db_engine.get_session() as session:
        result = await session.execute(
            select(EvaluatorConfigDB).filter_by(id=uuid.UUID(evaluator_config_id))
        )
        evaluator_config = result.scalars().first()
        return evaluator_config


async def check_if_ai_critique_exists_in_list_of_evaluators_configs(
    evaluators_configs_ids: List[str],
) -> bool:
    """Fetch evaluator configurations from the database.

    Returns:
        EvaluatorConfigDB: the evaluator configuration object.
    """

    async with db_engine.get_session() as session:
        evaluator_config_uuids = [
            uuid.UUID(evaluator_config_id)
            for evaluator_config_id in evaluators_configs_ids
        ]

        query = select(EvaluatorConfigDB).where(
            EvaluatorConfigDB.id.in_(evaluator_config_uuids),
            EvaluatorConfigDB.evaluator_key == "auto_ai_critique",
        )

        result = await session.execute(query)
        evaluators_configs = result.scalars().all()

        return bool(evaluators_configs)


async def fetch_evaluator_config_by_appId(
    app_id: str, evaluator_name: str
) -> EvaluatorConfigDB:
    """Fetch the evaluator config from the database using the app Id and evaluator name.

    Args:
        app_id (str): The app Id
        evaluator_name (str): The name of the evaluator

    Returns:
        EvaluatorConfigDB: the evaluator configuration object.
    """

    async with db_engine.get_session() as session:
        result = await session.execute(
            select(EvaluatorConfigDB).filter_by(
                app_id=uuid.UUID(app_id), evaluator_key=evaluator_name
            )
        )
        evaluator_config = result.scalars().first()
        return evaluator_config


async def create_evaluator_config(
    app: AppDB,
    user_id: str,
    name: str,
    evaluator_key: str,
    settings_values: Optional[Dict[str, Any]] = None,
) -> EvaluatorConfigDB:
    """Create a new evaluator configuration in the database."""

    async with db_engine.get_session() as session:
        new_evaluator_config = EvaluatorConfigDB(
            app_id=app.id,
            user_id=uuid.UUID(user_id),
            name=name,
            evaluator_key=evaluator_key,
            settings_values=settings_values,
        )

        if isCloudEE():
            new_evaluator_config.organization_id = app.organization_id
            new_evaluator_config.workspace_id = app.workspace_id

        session.add(new_evaluator_config)
        await session.commit()
        await session.refresh(new_evaluator_config)

        return new_evaluator_config


async def update_evaluator_config(
    evaluator_config_id: str, updates: Dict[str, Any]
) -> EvaluatorConfigDB:
    """
    Update an evaluator configuration in the database with the provided id.

    Arguments:
        evaluator_config_id (str): The ID of the evaluator configuration to be updated.
        updates (Dict[str, Any]): The updates to apply to the evaluator configuration.

    Returns:
        EvaluatorConfigDB: The updated evaluator configuration object.
    """

    async with db_engine.get_session() as session:
        result = await session.execute(
            select(EvaluatorConfigDB).filter_by(id=uuid.UUID(evaluator_config_id))
        )
        evaluator_config = result.scalars().first()
        if not evaluator_config:
            raise NoResultFound(
                f"Evaluator config with id {evaluator_config_id} not found"
            )

        # Update evaluator config settings values
        for key, value in updates.items():
            if hasattr(evaluator_config, key):
                setattr(evaluator_config, key, value)

        await session.commit()
        await session.refresh(evaluator_config)

        return evaluator_config


async def delete_evaluator_config(evaluator_config_id: str) -> bool:
    """Delete an evaluator configuration from the database."""

    assert evaluator_config_id is not None, "Evaluator Config ID cannot be None"
    async with db_engine.get_session() as session:
        result = await session.execute(
            select(EvaluatorConfigDB).filter_by(id=uuid.UUID(evaluator_config_id))
        )
        evaluator_config = result.scalars().first()
        if evaluator_config is None:
            raise NoResultFound(
                f"Evaluator config with id {evaluator_config_id} not found"
            )

        await session.delete(evaluator_config)
        await session.commit()

        return True


async def update_evaluation(
    evaluation_id: str, updates: Dict[str, Any]
) -> EvaluationDB:
    """
    Update an evaluator configuration in the database with the provided id.

    Arguments:
        evaluation_id (str): The ID of the evaluator configuration to be updated.
        updates (Dict[str, Any]): The updates to apply to the evaluator configuration.

    Returns:
        EvaluatorConfigDB: The updated evaluator configuration object.
    """

    async with db_engine.get_session() as session:
        result = await session.execute(
            select(EvaluationDB).filter_by(id=uuid.UUID(evaluation_id))
        )
        evaluation = result.scalars().first()
        for key, value in updates.items():
            if hasattr(evaluation, key):
                setattr(evaluation, key, value)

        await session.commit()
        await session.refresh(evaluation)

        return evaluation


async def check_if_evaluation_contains_failed_evaluation_scenarios(
    evaluation_id: str,
) -> bool:
    async with db_engine.get_session() as session:
        EvaluationResultAlias = aliased(EvaluationScenarioResultDB)
        query = (
            select(func.count(EvaluationScenarioDB.id))
            .join(EvaluationResultAlias, EvaluationScenarioDB.results)
            .where(
                EvaluationScenarioDB.evaluation_id == uuid.UUID(evaluation_id),
                EvaluationResultAlias.result["type"].astext == "error",
            )
        )

        result = await session.execute(query)
        count = result.scalar()
        if not count:
            return False
        return count > 0


async def get_object_uuid(object_id: str, table_name: str) -> str:
    """
    Checks if the given object_id is a valid MongoDB ObjectId and fetches the corresponding
    UUID from the specified table. If the object_id is not a valid ObjectId, it is assumed
    to be a PostgreSQL UUID and returned as is.

    Args:
        object_id (str): The ID of the object, which could be a MongoDB ObjectId or a PostgreSQL UUID.
        table_name (str): The name of the table to fetch the UUID from.

    Returns:
        str: The corresponding object UUID.

    Raises:
        AssertionError: If the resulting object UUID is None.

    """

    from bson import ObjectId
    from bson.errors import InvalidId

    try:
        # Ensure the object_id is a valid MongoDB ObjectId
        if isinstance(ObjectId(object_id), ObjectId):
            object_uuid_as_str = await fetch_corresponding_object_uuid(
                table_name=table_name, object_id=object_id
            )
    except InvalidId:
        # Use the object_id directly if it is not a valid MongoDB ObjectId
        object_uuid_as_str = object_id

    assert (
        object_uuid_as_str is not None
    ), f"{table_name} Object UUID cannot be none. Is the object_id {object_id} a valid MongoDB ObjectId?"
    return object_uuid_as_str


async def fetch_corresponding_object_uuid(table_name: str, object_id: str) -> str:
    """
    Fetches a corresponding object uuid.

    Args:
        table_name (str):  The table name
        object_id (str):   The object identifier

    Returns:
        The corresponding object uuid as string.
    """

    async with db_engine.get_session() as session:
        result = await session.execute(
            select(IDsMappingDB).filter_by(table_name=table_name, objectid=object_id)
        )
        object_mapping = result.scalars().first()
        return str(object_mapping.uuid)<|MERGE_RESOLUTION|>--- conflicted
+++ resolved
@@ -209,13 +209,8 @@
     assert app_variant_id is not None, "app_variant_id cannot be None"
     async with db_engine.get_session() as session:
         base_query = select(AppVariantDB).options(
-<<<<<<< HEAD
             joinedload(AppVariantDB.app.of_type(AppDB)).load_only(AppDB.id, AppDB.app_name),  # type: ignore
             joinedload(AppVariantDB.base.of_type(VariantBaseDB)).joinedload(VariantBaseDB.deployment.of_type(DeploymentDB)).load_only(DeploymentDB.id, DeploymentDB.uri),  # type: ignore
-=======
-            joinedload(AppVariantDB.base),
-            joinedload(AppVariantDB.app),
->>>>>>> 7e5d4e1e
         )
         if isCloudEE():
             query = base_query.options(
@@ -1152,13 +1147,8 @@
         result = await session.execute(
             select(AppVariantDB)
             .options(
-<<<<<<< HEAD
                 joinedload(AppVariantDB.app.of_type(AppDB)).load_only(AppDB.id, AppDB.app_name),  # type: ignore
                 joinedload(AppVariantDB.base.of_type(VariantBaseDB)).joinedload(VariantBaseDB.deployment.of_type(DeploymentDB)).load_only(DeploymentDB.uri),  # type: ignore
-=======
-                joinedload(AppVariantDB.app),
-                joinedload(AppVariantDB.base),
->>>>>>> 7e5d4e1e
             )
             .filter_by(app_id=uuid.UUID(app_uuid))
         )
@@ -1857,13 +1847,8 @@
         result = await session.execute(
             select(AppVariantDB)
             .options(
-<<<<<<< HEAD
                 joinedload(AppVariantDB.app.of_type(AppDB)).load_only(AppDB.id, AppDB.app_name),  # type: ignore
                 joinedload(AppVariantDB.base.of_type(VariantBaseDB)).joinedload(VariantBaseDB.deployment.of_type(DeploymentDB)).load_only(DeploymentDB.uri),  # type: ignore
-=======
-                joinedload(AppVariantDB.base),
-                joinedload(AppVariantDB.app),
->>>>>>> 7e5d4e1e
             )
             .filter_by(id=uuid.UUID(variant_id))
         )
