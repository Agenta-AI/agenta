from agenta_backend.services.security.sandbox import execute_code_safely
from bson import ObjectId
from datetime import datetime
from typing import Dict, List, Any, Optional

from fastapi import HTTPException

from agenta_backend.models.api.evaluation_model import (
    CustomEvaluationNames,
    Evaluation,
    EvaluationScenario,
    CustomEvaluationOutput,
    CustomEvaluationDetail,
    EvaluationType,
    NewEvaluation,
    EvaluationScenarioUpdate,
    CreateCustomEvaluation,
    EvaluationUpdate,
)
from agenta_backend.models import converters
from agenta_backend.utills.common import engine
from agenta_backend.services.db_manager import query, get_user_object
from agenta_backend.services import new_db_manager
from agenta_backend.models.db_models import (
    AppVariantDB,
    EvaluationDB,
    EvaluationScenarioDB,
    TestSetDB,
    EvaluationTypeSettings,
    EvaluationScenarioInput,
    EvaluationScenarioOutput,
    CustomEvaluationDB,
)

from agenta_backend.utills import common

from langchain.chains import LLMChain
from langchain.llms import OpenAI
from langchain.prompts import PromptTemplate


class UpdateEvaluationScenarioError(Exception):
    """Custom exception for update evaluation scenario errors."""

    pass


async def _fetch_evaluation_and_check_access(
    evaluation_id: str, **user_org_data: dict
) -> EvaluationDB:
    # Fetch the evaluation by ID
    evaluation = await new_db_manager.fetch_evaluation_by_id(
        evaluation_id=evaluation_id
    )

    # Check if the evaluation exists
    if evaluation is None:
        raise HTTPException(
            status_code=404, detail=f"Evaluation with id {evaluation_id} not found"
        )

    # Check for access rights
    access = await common.check_access_to_app(
        kwargs=user_org_data, app_id=evaluation.app.id
    )
    if not access:
        raise HTTPException(
            status_code=403,
            detail=f"You do not have access to this app: {str(evaluation.app.id)}",
        )
    return evaluation


async def _fetch_evaluation_scenario_and_check_access(
    evaluation_scenario_id: str, **user_org_data: dict
) -> EvaluationDB:
    # Fetch the evaluation by ID
    evaluation_scenario = await new_db_manager.fetch_evaluation_scenario_by_id(
        evaluation_scenario_id=evaluation_scenario_id
    )
    if evaluation_scenario is None:
        raise HTTPException(
            status_code=404,
            detail=f"Evaluation scenario with id {evaluation_scenario_id} not found",
        )
    evaluation = evaluation_scenario.evaluation

    # Check if the evaluation exists
    if evaluation is None:
        raise HTTPException(
            status_code=404,
            detail=f"Evaluation scenario for evaluation scenario with id {evaluation_scenario_id} not found",
        )

    # Check for access rights
    access = await common.check_access_to_app(
        kwargs=user_org_data, app_id=evaluation.app.id
    )
    if not access:
        raise HTTPException(
            status_code=403,
            detail=f"You do not have access to this app: {str(evaluation.app.id)}",
        )
    return evaluation_scenario


# async def create_new_evaluation(
#     payload: NewEvaluation, **user_org_data: dict
# ) -> EvaluationDB:
#     """
#     Create a new evaluation based on the provided payload and additional arguments.

#     Args:
#         payload (NewEvaluation): The evaluation payload.
#         **user_org_data (dict): Additional keyword arguments, e.g., user id.

#     Returns:
#         EvaluationDB
#     """
#     user = await get_user_object(user_org_data["uid"])

#     # Initialize evaluation type settings
#     settings = payload.evaluation_type_settings
#     evaluation_type_settings = EvaluationTypeSettings(
#         similarity_threshold=settings.similarity_threshold or 0.0,
#         regex_pattern=settings.regex_pattern or "",
#         regex_should_match=settings.regex_should_match or True,
#         webhook_url=settings.webhook_url or "",
#         custom_code_evaluation_id=settings.custom_code_evaluation_id or "",
#         llm_app_prompt_template=settings.llm_app_prompt_template or "",
#     )

#     current_time = datetime.utcnow()

#     # Fetch app
#     app = await new_db_manager.fetch_app_by_id(app_id=payload.app_id)
#     if app is None:
#         raise HTTPException(
#             status_code=404, detail=f"App with id {payload.app_id} does not exist"
#         )

#     variants = [ObjectId(variant_id) for variant_id in payload.variant_ids]

#     testset = await new_db_manager.fetch_testset_by_id(testset_id=payload.testset_id)
#     # Initialize and save evaluation instance to database
#     eval_instance = EvaluationDB(
#         app=app,
#         organization=app.organization_id,  # Assuming user has an organization_id attribute
#         user=user,
#         status=payload.status,
#         evaluation_type=payload.evaluation_type,
#         evaluation_type_settings=evaluation_type_settings,
#         variants=variants,
#         testset=testset,
#         created_at=current_time,
#         updated_at=current_time,
#     )
#     newEvaluation = await engine.save(eval_instance)

#     if newEvaluation is None:
#         raise HTTPException(
#             status_code=500, detail="Failed to create evaluation_scenario"
#         )

#     csvdata = testset.csvdata
#     for datum in csvdata:
#         # Check whether the inputs in the test set match the inputs in the variant
#         try:
#             inputs = [
#                 {"input_name": name, "input_value": datum[name]}
#                 for name in payload.inputs
#             ]
#         except KeyError:
#             await engine.delete(newEvaluation)
#             msg = f"""
#             Columns in the test set should match the names of the inputs in the variant.
#             Inputs names in variant are: {payload.inputs} while
#             columns in test set are: {[col for col in datum.keys() if col != 'correct_answer']}
#             """
#             raise HTTPException(
#                 status_code=400,
#                 detail=msg,
#             )
#         # Create evaluation scenarios
#         list_of_scenario_input = []
#         for scenario_input in inputs:
#             eval_scenario_input_instance = EvaluationScenarioInput(
#                 input_name=scenario_input["input_name"],
#                 input_value=scenario_input["input_value"],
#             )
#             list_of_scenario_input.append(eval_scenario_input_instance)

#         evaluation_scenario_payload = {
#             **{
#                 "created_at": datetime.utcnow(),
#                 "updated_at": datetime.utcnow(),
#             },
#             **_extend_with_evaluation(payload.evaluation_type),
#             **_extend_with_correct_answer(payload.evaluation_type, datum),
#         }

#         eval_scenario_instance = EvaluationScenarioDB(
#             **evaluation_scenario_payload,
#             user=user,
#             organization=app.organization_id,
#             evaluation=newEvaluation,
#             inputs=list_of_scenario_input,
#             outputs=[],
#         )
#         await engine.save(eval_scenario_instance)

#     return newEvaluation


async def create_evaluation_scenario(
    evaluation_id: str, payload: EvaluationScenario, **user_org_data: dict
) -> None:
    """
    Create a new evaluation scenario.

    Args:
        evaluation_id (str): The ID of the evaluation.
        payload (EvaluationScenario): Evaluation scenario data.
        user_org_data (dict): User and organization data.

    Raises:
        HTTPException: If evaluation not found or access denied.
    """
    evaluation = await _fetch_evaluation_and_check_access(
        evaluation_id=evaluation_id, **user_org_data
    )

    scenario_inputs = [
        EvaluationScenarioInput(
            input_name=input_item.input_name, input_value=input_item.input_value
        )
        for input_item in payload.inputs
    ]

    new_eval_scenario = EvaluationScenarioDB(
        user=evaluation.user,
        organization=evaluation.organization,
        evaluation=evaluation,
        inputs=scenario_inputs,
        outputs=[],
        **_extend_with_evaluation(evaluation.evaluation_type),
        created_at=datetime.utcnow(),
        updated_at=datetime.utcnow(),
        evaluation_id=evaluation_id,
    )

    await engine.save(new_eval_scenario)


async def update_evaluation(
    evaluation_id: str, update_payload: EvaluationUpdate, **user_org_data: dict
) -> None:
    """
    Update an existing evaluation based on the provided payload.

    Args:
        evaluation_id (str): The existing evaluation ID.
        update_payload (EvaluationUpdate): The payload for the update.

    Raises:
        HTTPException: If the evaluation is not found or access is denied.
    """
    # Fetch the evaluation by ID
    evaluation = await _fetch_evaluation_and_check_access(
        evaluation_id=evaluation_id,
        **user_org_data,
    )

    # Prepare updates
    updates = {}
    if update_payload.status is not None:
        updates["status"] = update_payload.status

    if update_payload.evaluation_type_settings is not None:
        current_settings = evaluation.evaluation_type_settings
        new_settings = update_payload.evaluation_type_settings

        # Update only the fields that are explicitly set in the payload
        for field in EvaluationTypeSettings.__annotations__.keys():
            setattr(
                current_settings,
                field,
                getattr(new_settings, field, None)
                or getattr(current_settings, field, None),
            )

        updates["evaluation_type_settings"] = current_settings

    # Update the evaluation
    evaluation.update(updates)
    await engine.save(evaluation)


async def fetch_evaluation_scenarios_for_evaluation(
    evaluation_id: str, **user_org_data: dict
) -> List[EvaluationScenario]:
    """
    Fetch evaluation scenarios for a given evaluation ID.

    Args:
        evaluation_id (str): The ID of the evaluation.
        user_org_data (dict): User and organization data.

    Raises:
        HTTPException: If the evaluation is not found or access is denied.

    Returns:
        List[EvaluationScenario]: A list of evaluation scenarios.
    """
    evaluation = await _fetch_evaluation_and_check_access(
        evaluation_id=evaluation_id,
        **user_org_data,
    )
    scenarios = await engine.find(
        EvaluationScenarioDB, EvaluationScenarioDB.evaluation == ObjectId(evaluation.id)
    )
    eval_scenarios = [
        converters.evaluation_scenario_db_to_pydantic(scenario)
        for scenario in scenarios
    ]
    return eval_scenarios


async def update_evaluation_scenario(
    evaluation_scenario_id: str,
    evaluation_scenario_data: EvaluationScenarioUpdate,
    evaluation_type: EvaluationType,
    **user_org_data,
) -> None:
    """
    Updates an evaluation scenario.

    Args:
        evaluation_scenario_id (str): The ID of the evaluation scenario.
        evaluation_scenario_data (EvaluationScenarioUpdate): New data for the scenario.
        evaluation_type (EvaluationType): Type of the evaluation.
        user_org_data (dict): User and organization data.

    Raises:
        HTTPException: If evaluation scenario not found or access denied.
    """
    eval_scenario = await _fetch_evaluation_scenario_and_check_access(
        evaluation_scenario_id=evaluation_scenario_id,
        **user_org_data,
    )

    updated_data = evaluation_scenario_data.dict()
    updated_data["updated_at"] = datetime.utcnow()

    new_eval_set = {"outputs": updated_data["outputs"]}

    if evaluation_type in [
        EvaluationType.auto_exact_match,
        EvaluationType.auto_similarity_match,
        EvaluationType.auto_regex_test,
        EvaluationType.auto_webhook_test,
    ]:
        new_eval_set["score"] = updated_data["score"]
    elif evaluation_type == EvaluationType.human_a_b_testing:
        new_eval_set["vote"] = updated_data["vote"]
    elif evaluation_type == EvaluationType.custom_code_run:
        new_eval_set["correct_answer"] = updated_data["correct_answer"]

    new_outputs = [
        EvaluationScenarioOutput(
            variant_id=output["variant_id"],
            variant_output=output["variant_output"],
        ).dict()
        for output in new_eval_set["outputs"]
    ]

    new_eval_set["outputs"] = new_outputs
    eval_scenario.update(new_eval_set)
    await engine.save(eval_scenario)


async def update_evaluation_scenario_score(
    evaluation_scenario_id: str, score: float, **user_org_data: dict
) -> None:
    """
    Updates the score of an evaluation scenario.

    Args:
        evaluation_scenario_id (str): The ID of the evaluation scenario.
        score (float): The new score to set.
        user_org_data (dict): User and organization data.

    Raises:
        HTTPException: If evaluation scenario not found or access denied.
    """
    eval_scenario = await _fetch_evaluation_scenario_and_check_access(
        evaluation_scenario_id, **user_org_data
    )
    eval_scenario.score = score

    # Save the updated evaluation scenario
    await engine.save(eval_scenario)


async def get_evaluation_scenario_score(
    evaluation_scenario_id: str, **user_org_data: dict
) -> Dict[str, str]:
    """
    Retrieve the score of a given evaluation scenario.

    Args:
        evaluation_scenario_id: The ID of the evaluation scenario.
        user_org_data: Additional user and organization data.

    Returns:
        Dictionary with 'scenario_id' and 'score' keys.
    """
    evaluation_scenario = await _fetch_evaluation_scenario_and_check_access(
        evaluation_scenario_id, **user_org_data
    )
    return {
        "scenario_id": str(evaluation_scenario.id),
        "score": evaluation_scenario.score,
    }


def evaluate_with_ai_critique(
    llm_app_prompt_template: str,
    llm_app_inputs: list,
    correct_answer: str,
    app_variant_output: str,
    evaluation_prompt_template: str,
    open_ai_key: str,
    temperature: float = 0.9,
) -> str:
    """Evaluate a response using an AI critique based on provided
     - An evaluation prompt,
     - An LLM App prompt,
     - An LLM App output,
     - a correct answer.

    Args:
        llm_app_prompt_template (str): the prompt template of the llm app variant
        llm_app_inputs (list): parameters
        correct_answer (str): correct answer
        app_variant_output (str): the output of an ll app variant with given parameters
        evaluation_prompt_template (str): evaluation prompt set by an agenta user in the ai evaluation view

    Returns:
        str: returns an evaluation
    """
    llm = OpenAI(openai_api_key=open_ai_key, temperature=temperature)

    input_variables = []

    # List of default variables
    default_vars = [
        "app_variant_output",
        "llm_app_prompt_template",
        "correct_answer",
    ]

    # Check default variables
    for var in default_vars:
        if "{%s}" % var in evaluation_prompt_template:
            input_variables.append(var)

    # Iterate over llm_app_inputs and check if the variable name exists in the evaluation_prompt_template
    for input_item in llm_app_inputs:
        if "{%s}" % input_item["input_name"] in evaluation_prompt_template:
            input_variables.append(input_item["input_name"])

    chain_run_args = {
        "llm_app_prompt_template": llm_app_prompt_template,
        "correct_answer": correct_answer,
        "app_variant_output": app_variant_output,
    }

    for input_item in llm_app_inputs:
        chain_run_args[input_item["input_name"]] = input_item["input_value"]

    prompt = PromptTemplate(
        input_variables=input_variables, template=evaluation_prompt_template
    )
    chain = LLMChain(llm=llm, prompt=prompt)

    output = chain.run(**chain_run_args)
    return output.strip()


def _extend_with_evaluation(evaluation_type: EvaluationType):
    evaluation = {}
    if (
        evaluation_type == EvaluationType.auto_exact_match
        or evaluation_type == EvaluationType.auto_similarity_match
        or evaluation_type == EvaluationType.auto_regex_test
        or evaluation_type == EvaluationType.auto_webhook_test
    ):
        evaluation["score"] = ""

    if evaluation_type == EvaluationType.human_a_b_testing:
        evaluation["vote"] = ""

    if evaluation_type == EvaluationType.auto_ai_critique:
        evaluation["evaluation"] = ""
    return evaluation


def _extend_with_correct_answer(evaluation_type: EvaluationType, row: dict):
    correct_answer = {}
    if (
        evaluation_type == EvaluationType.auto_exact_match
        or evaluation_type == EvaluationType.auto_similarity_match
        or evaluation_type == EvaluationType.auto_regex_test
        or evaluation_type == EvaluationType.auto_ai_critique
        or evaluation_type == EvaluationType.auto_webhook_test
    ):
        if row["correct_answer"]:
            correct_answer["correct_answer"] = row["correct_answer"]
    return correct_answer


async def fetch_list_evaluations(
    app_id: str,
    **user_org_data: dict,
) -> List[Evaluation]:
    """
    Fetches a list of evaluations based on the provided filtering criteria.

    Args:
        app_id (Optional[str]): An optional app ID to filter the evaluations.
        user_org_data (dict): User and organization data.

    Returns:
        List[Evaluation]: A list of evaluations.
    """
    access = common.check_access_to_app(user_org_data=user_org_data, app_id=app_id)
    if not access:
        raise HTTPException(
            status_code=403, detail=f"You do not have access to this app: {app_id}"
        )

    evaluations_db = await engine.find(
        EvaluationDB, EvaluationDB.app == ObjectId(app_id)
    )
    return [
        converters.evaluation_db_to_pydantic(evaluation)
        for evaluation in evaluations_db
    ]


async def fetch_evaluation(evaluation_id: str, **user_org_data: dict) -> Evaluation:
    """
    Fetches a single evaluation based on its ID.

    Args:
        evaluation_id (str): The ID of the evaluation.
        user_org_data (dict): User and organization data.

    Returns:
        Evaluation: The fetched evaluation.
    """
    evaluation = await _fetch_evaluation_and_check_access(
        evaluation_id=evaluation_id, **user_org_data
    )
    return converters.evaluation_db_to_pydantic(evaluation)


async def delete_evaluations(evaluation_ids: List[str], **user_org_data: dict) -> None:
    """
    Delete evaluations by their IDs.

    Args:
        evaluation_ids (List[str]): A list of evaluation IDs.
        user_org_data (dict): User and organization data.

    Raises:
        HTTPException: If evaluation not found or access denied.
    """
    for evaluation_id in evaluation_ids:
        evaluation = await _fetch_evaluation_and_check_access(
            evaluation_id=evaluation_id, **user_org_data
        )
        await engine.delete(evaluation)


async def create_custom_code_evaluation(
    payload: CreateCustomEvaluation, **user_org_data: dict
) -> str:
    """Save the custom evaluation code in the database.

    Args:
        payload (CreateCustomEvaluation): the required payload

    Returns:
        str: the custom evaluation id
    """

    # Initialize custom evaluation instance
    access = await common.check_access_to_app(
        kwargs=user_org_data, app_id=payload.app_id
    )
    if not access:
        raise HTTPException(
            status_code=403,
            detail=f"You do not have access to this app: {payload.app_id}",
        )
    app = await new_db_manager.fetch_app_by_id(app_id=payload.app_id)
    custom_eval = CustomEvaluationDB(
        evaluation_name=payload.evaluation_name,
        user=app.user_id,
        organization=app.organization_id,
        app=app,
        python_code=payload.python_code,
        created_at=datetime.utcnow(),
        updated_at=datetime.utcnow(),
    )

    await engine.save(custom_eval)
    return str(custom_eval.id)


async def execute_custom_code_evaluation(
    evaluation_id: str,
    app_id: str,
    output: str,
    correct_answer: str,
    variant_id: str,
    inputs: Dict[str, Any],
    **user_org_data: dict,
):
    """Execute the custom evaluation code.

    Args:
        evaluation_id (str): the custom evaluation id
        app_id (str): the ID of the app
        output (str): required by the custom code
        correct_answer (str): required by the custom code
        variant_id (str): required by the custom code
        inputs (Dict[str, Any]): required by the custom code

    Raises:
        HTTPException: Evaluation not found
        HTTPException: You do not have access to this app: {app_id}
        HTTPException: App variant not found
        HTTPException: Failed to execute custom code evaluation

    Returns:
        result: The result of the executed custom code
    """

    # Get user object
    user = await get_user_object(user_org_data["uid"])

    # Build query expression
    query_expression = query.eq(
        CustomEvaluationDB.id, ObjectId(evaluation_id)
    ) & query.eq(CustomEvaluationDB.user, user.id)

    # Get custom evaluation
    custom_eval = await engine.find_one(CustomEvaluationDB, query_expression)
    if not custom_eval:
        raise HTTPException(status_code=404, detail="Evaluation not found")

    # Check if user has app access
    access = await common.check_access_to_app(kwargs=user_org_data, app_id=app_id)
    if not access:
        raise HTTPException(
            status_code=403, detail=f"You do not have access to this app: {app_id}"
        )

    # Retrieve app from database
    app = await new_db_manager.fetch_app_by_id(app_id=app_id)

    # Build query expression for app variant
    appvar_query_expression = query.eq(AppVariantDB.app_id, app.id) & query.eq(
        AppVariantDB.id, ObjectId(variant_id)
    )

    # Get app variant object
    app_variant = await engine.find_one(AppVariantDB, appvar_query_expression)
    if not app_variant:
        raise HTTPException(status_code=404, detail="App variant not found")

    # Execute the Python code with the provided inputs
    try:
        result = execute_code_safely(
            app_variant.parameters,
            inputs,
            output,
            correct_answer,
            custom_eval.python_code,
        )
    except Exception as e:
        raise HTTPException(
            status_code=500,
            detail=f"Failed to execute custom code evaluation: {str(e)}",
        )
    return result


async def fetch_custom_evaluations(
    app_id: str, **user_org_data: dict
) -> List[CustomEvaluationOutput]:
    """Fetch a list of custom evaluations from the database.

    Args:
        app_name (str): the name of the app

    Returns:
        List[CustomEvaluationOutput]: ls=ist of custom evaluations
    """
<<<<<<< HEAD
    # Get user object
    access = await common.check_access_to_app(
        user_org_data=user_org_data, app_id=app_id
    )
=======

    # Check if user has app access
    access = await common.check_access_to_app(kwargs=user_org_data, app_id=app_id)
>>>>>>> 6be522c5
    if not access:
        raise HTTPException(
            status_code=403, detail=f"You do not have access to this app: {app_id}"
        )

    # Retrieve app from database
    app = await new_db_manager.fetch_app_by_id(app_id=app_id)

    # Get custom evaluations
    custom_evals = await engine.find(
        CustomEvaluationDB, CustomEvaluationDB.app == ObjectId(app.id)
    )
    if not custom_evals:
        return []

    # Convert custom evaluations to evaluations
    evaluations = []
    for custom_eval in custom_evals:
        evaluations.append(
            CustomEvaluationOutput(
                id=str(custom_eval.id),
                app_id=str(custom_eval.app.id),
                evaluation_name=custom_eval.evaluation_name,
                created_at=custom_eval.created_at,
            )
        )
    return evaluations


async def fetch_custom_evaluation_detail(
    id: str, **user_org_data: dict
) -> CustomEvaluationDetail:
    """Fetch the detail of custom evaluation from the database.

    Args:
        id (str): the id of the custom evaluation

    Returns:
        CustomEvaluationDetail: Detail of the custom evaluation
    """

    # Get user object
    user = await get_user_object(user_org_data["uid"])

    # Build query expression
    query_expression = query.eq(CustomEvaluationDB.user, user.id) & query.eq(
        CustomEvaluationDB.id, ObjectId(id)
    )

    # Get custom evaluation
    custom_eval = await engine.find_one(CustomEvaluationDB, query_expression)
    if not custom_eval:
        raise HTTPException(status_code=404, detail="Custom evaluation not found")

    return CustomEvaluationDetail(
        id=str(custom_eval.id),
        app_id=str(custom_eval.app.id),
        python_code=custom_eval.python_code,
        evaluation_name=custom_eval.evaluation_name,
        created_at=custom_eval.created_at,
        updated_at=custom_eval.updated_at,
    )


async def fetch_custom_evaluation_names(
    app_id: str, **user_org_data: dict
) -> List[CustomEvaluationNames]:
    """Fetch the names of custom evaluation from the database.

    Args:
        id (str): the name of the app the evaluation belongs to

    Returns:
        List[CustomEvaluationNames]: the list of name of custom evaluations
    """

    # Get user object
    user = await get_user_object(user_org_data["uid"])

    # Check if user has app access
    access = await common.check_access_to_app(kwargs=user_org_data, app_id=app_id)
    if not access:
        raise HTTPException(
            status_code=403, detail=f"You do not have access to this app: {app_id}"
        )

    # Retrieve app from database
    app = await new_db_manager.fetch_app_by_id(app_id=app_id)

    # Build query expression
    query_expression = query.eq(CustomEvaluationDB.user, user.id) & query.eq(
        CustomEvaluationDB.app, app.id
    )

    # Get custom evaluation
    custom_evals = await engine.find(CustomEvaluationDB, query_expression)

    list_of_custom_eval_names = []
    for custom_eval in custom_evals:
        list_of_custom_eval_names.append(
            CustomEvaluationNames(
                id=str(custom_eval.id),
                evaluation_name=custom_eval.evaluation_name,
            )
        )
    return list_of_custom_eval_names<|MERGE_RESOLUTION|>--- conflicted
+++ resolved
@@ -61,7 +61,7 @@
 
     # Check for access rights
     access = await common.check_access_to_app(
-        kwargs=user_org_data, app_id=evaluation.app.id
+        user_org_data=user_org_data, app_id=evaluation.app.id
     )
     if not access:
         raise HTTPException(
@@ -94,7 +94,7 @@
 
     # Check for access rights
     access = await common.check_access_to_app(
-        kwargs=user_org_data, app_id=evaluation.app.id
+        user_org_data=user_org_data, app_id=evaluation.app.id
     )
     if not access:
         raise HTTPException(
@@ -598,7 +598,7 @@
 
     # Initialize custom evaluation instance
     access = await common.check_access_to_app(
-        kwargs=user_org_data, app_id=payload.app_id
+        user_org_data=user_org_data, app_id=payload.app_id
     )
     if not access:
         raise HTTPException(
@@ -663,7 +663,7 @@
         raise HTTPException(status_code=404, detail="Evaluation not found")
 
     # Check if user has app access
-    access = await common.check_access_to_app(kwargs=user_org_data, app_id=app_id)
+    access = await common.check_access_to_app(user_org_data=user_org_data, app_id=app_id)
     if not access:
         raise HTTPException(
             status_code=403, detail=f"You do not have access to this app: {app_id}"
@@ -710,16 +710,10 @@
     Returns:
         List[CustomEvaluationOutput]: ls=ist of custom evaluations
     """
-<<<<<<< HEAD
     # Get user object
     access = await common.check_access_to_app(
         user_org_data=user_org_data, app_id=app_id
     )
-=======
-
-    # Check if user has app access
-    access = await common.check_access_to_app(kwargs=user_org_data, app_id=app_id)
->>>>>>> 6be522c5
     if not access:
         raise HTTPException(
             status_code=403, detail=f"You do not have access to this app: {app_id}"
@@ -800,7 +794,7 @@
     user = await get_user_object(user_org_data["uid"])
 
     # Check if user has app access
-    access = await common.check_access_to_app(kwargs=user_org_data, app_id=app_id)
+    access = await common.check_access_to_app(user_org_data=user_org_data, app_id=app_id)
     if not access:
         raise HTTPException(
             status_code=403, detail=f"You do not have access to this app: {app_id}"
