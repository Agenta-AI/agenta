import logging
from datetime import datetime
from typing import Dict, List, Any

from fastapi import HTTPException

from agenta_backend.models.api.evaluation_model import (
    Evaluation,
    EvaluationScenario,
    EvaluationScenarioInput,
    EvaluationType,
    HumanEvaluation,
    HumanEvaluationScenario,
    HumanEvaluationUpdate,
    NewEvaluation,
    EvaluationScenarioUpdate,
    EvaluationStatusEnum,
    NewHumanEvaluation,
)
from agenta_backend.models import converters
from agenta_backend.services import db_manager
from agenta_backend.services.db_manager import get_user
from agenta_backend.utils.common import check_access_to_app
from agenta_backend.models.db_models import (
    AppVariantDB,
    EvaluationDB,
    EvaluationScenarioDB,
    HumanEvaluationDB,
    HumanEvaluationScenarioDB,
    HumanEvaluationScenarioInput,
    HumanEvaluationScenarioOutput,
    UserDB,
    AppDB,
)

from beanie import PydanticObjectId as ObjectId


logger = logging.getLogger(__name__)
logger.setLevel(logging.DEBUG)


class UpdateEvaluationScenarioError(Exception):
    """Custom exception for update evaluation scenario errors."""

    pass


async def _fetch_evaluation_and_check_access(
    evaluation_id: str, **user_org_data: dict
) -> EvaluationDB:
    # Fetch the evaluation by ID
    evaluation = await db_manager.fetch_evaluation_by_id(evaluation_id=evaluation_id)

    # Check if the evaluation exists
    if evaluation is None:
        raise HTTPException(
            status_code=404,
            detail=f"Evaluation with id {evaluation_id} not found",
        )

    # Check for access rights
    access = await check_access_to_app(
        user_org_data=user_org_data, app_id=evaluation.app.id
    )
    if not access:
        raise HTTPException(
            status_code=403,
            detail=f"You do not have access to this app: {str(evaluation.app.id)}",
        )
    return evaluation


async def _fetch_human_evaluation_and_check_access(
    evaluation_id: str, **user_org_data: dict
) -> HumanEvaluationDB:
    # Fetch the evaluation by ID
    evaluation = await db_manager.fetch_human_evaluation_by_id(
        evaluation_id=evaluation_id
    )

    # Check if the evaluation exists
    if evaluation is None:
        raise HTTPException(
            status_code=404,
            detail=f"Evaluation with id {evaluation_id} not found",
        )

    # Check for access rights
    access = await check_access_to_app(
        user_org_data=user_org_data, app_id=evaluation.app.id
    )
    if not access:
        raise HTTPException(
            status_code=403,
            detail=f"You do not have access to this app: {str(evaluation.app.id)}",
        )
    return evaluation


async def _fetch_human_evaluation_scenario_and_check_access(
    evaluation_scenario_id: str, **user_org_data: dict
) -> HumanEvaluationDB:
    # Fetch the evaluation by ID
    evaluation_scenario = await db_manager.fetch_human_evaluation_scenario_by_id(
        evaluation_scenario_id=evaluation_scenario_id
    )
<<<<<<< HEAD

=======
>>>>>>> 0b753a58
    if evaluation_scenario is None:
        raise HTTPException(
            status_code=404,
            detail=f"Evaluation scenario with id {evaluation_scenario_id} not found",
        )
    evaluation = evaluation_scenario.evaluation

    # Check if the evaluation exists
    if evaluation is None:
        raise HTTPException(
            status_code=404,
            detail=f"Evaluation scenario for evaluation scenario with id {evaluation_scenario_id} not found",
        )

    # Check for access rights
    access = await check_access_to_app(
        user_org_data=user_org_data, app_id=evaluation.app.id
    )
    if not access:
        raise HTTPException(
            status_code=403,
            detail=f"You do not have access to this app: {str(evaluation.app.id)}",
        )
    return evaluation_scenario


async def prepare_csvdata_and_create_evaluation_scenario(
    csvdata: List[Dict[str, str]],
    payload_inputs: List[str],
    evaluation_type: EvaluationType,
    new_evaluation: HumanEvaluationDB,
    user: UserDB,
    app: AppDB,
):
    """
    Prepares CSV data and creates evaluation scenarios based on the inputs, evaluation
    type, and other parameters provided.

    Args:
        csvdata: A list of dictionaries representing the CSV data.
        payload_inputs: A list of strings representing the names of the inputs in the variant.
        evaluation_type: The type of evaluation
        new_evaluation: The instance of EvaluationDB
        user: The owner of the evaluation scenario
        app: The app the evaluation is going to belong to
    """

    for datum in csvdata:
        # Check whether the inputs in the test set match the inputs in the variant
        try:
            inputs = [
                {"input_name": name, "input_value": datum[name]}
                for name in payload_inputs
            ]
        except KeyError:
            await new_evaluation.delete()
            msg = f"""
            Columns in the test set should match the names of the inputs in the variant.
            Inputs names in variant are: {[variant_input for variant_input in payload_inputs]} while
            columns in test set are: {[col for col in datum.keys() if col != 'correct_answer']}
            """
            raise HTTPException(
                status_code=400,
                detail=msg,
            )
        # Create evaluation scenarios
        list_of_scenario_input = []
        for scenario_input in inputs:
            eval_scenario_input_instance = HumanEvaluationScenarioInput(
                input_name=scenario_input["input_name"],
                input_value=scenario_input["input_value"],
            )
            list_of_scenario_input.append(eval_scenario_input_instance)

        evaluation_scenario_payload = {
            **{
                "created_at": datetime.utcnow(),
                "updated_at": datetime.utcnow(),
            },
            **_extend_with_evaluation(evaluation_type),
            **_extend_with_correct_answer(evaluation_type, datum),
        }

        eval_scenario_instance = HumanEvaluationScenarioDB(
            **evaluation_scenario_payload,
            user=user,
            organization=app.organization,
            evaluation=new_evaluation,
            inputs=list_of_scenario_input,
            outputs=[],
        )
        await eval_scenario_instance.create()


async def create_evaluation_scenario(
    evaluation_id: str, payload: EvaluationScenario, **user_org_data: dict
) -> None:
    """
    Create a new evaluation scenario.

    Args:
        evaluation_id (str): The ID of the evaluation.
        payload (EvaluationScenario): Evaluation scenario data.
        user_org_data (dict): User and organization data.

    Raises:
        HTTPException: If evaluation not found or access denied.
    """
    evaluation = await _fetch_evaluation_and_check_access(
        evaluation_id=evaluation_id, **user_org_data
    )

    scenario_inputs = [
        EvaluationScenarioInput(
            input_name=input_item.input_name,
            input_value=input_item.input_value,
        )
        for input_item in payload.inputs
    ]

    new_eval_scenario = EvaluationScenarioDB(
        user=evaluation.user,
        organization=evaluation.organization,
        evaluation=evaluation,
        inputs=scenario_inputs,
        outputs=[],
        is_pinned=False,
        note="",
        **_extend_with_evaluation(evaluation.evaluation_type),
        created_at=datetime.utcnow(),
        updated_at=datetime.utcnow(),
    )

    await new_eval_scenario.create()


async def update_human_evaluation_service(
    evaluation_id: str, update_payload: HumanEvaluationUpdate, **user_org_data: dict
) -> None:
    """
    Update an existing evaluation based on the provided payload.

    Args:
        evaluation_id (str): The existing evaluation ID.
        update_payload (EvaluationUpdate): The payload for the update.

    Raises:
        HTTPException: If the evaluation is not found or access is denied.
    """
    # Fetch the evaluation by ID
    evaluation = await _fetch_human_evaluation_and_check_access(
        evaluation_id=evaluation_id,
        **user_org_data,
    )

    # Prepare updates
    updates = {}
    if update_payload.status is not None:
        updates["status"] = update_payload.status

    # Update the evaluation
    await evaluation.update({"$set": updates})


async def fetch_evaluation_scenarios_for_evaluation(
    evaluation_id: str, **user_org_data: dict
) -> List[EvaluationScenario]:
    """
    Fetch evaluation scenarios for a given evaluation ID.

    Args:
        evaluation_id (str): The ID of the evaluation.
        user_org_data (dict): User and organization data.

    Raises:
        HTTPException: If the evaluation is not found or access is denied.

    Returns:
        List[EvaluationScenario]: A list of evaluation scenarios.
    """
    evaluation = await _fetch_evaluation_and_check_access(
        evaluation_id=evaluation_id,
        **user_org_data,
    )
    scenarios = await EvaluationScenarioDB.find(
        EvaluationScenarioDB.evaluation.id == ObjectId(evaluation.id), fetch_links=True
    ).to_list()
    eval_scenarios = [
        converters.evaluation_scenario_db_to_pydantic(scenario)
        for scenario in scenarios
    ]
    return eval_scenarios


async def fetch_human_evaluation_scenarios_for_evaluation(
    evaluation_id: str, **user_org_data: dict
) -> List[HumanEvaluationScenario]:
    """
    Fetch evaluation scenarios for a given evaluation ID.

    Args:
        evaluation_id (str): The ID of the evaluation.
        user_org_data (dict): User and organization data.

    Raises:
        HTTPException: If the evaluation is not found or access is denied.

    Returns:
        List[EvaluationScenario]: A list of evaluation scenarios.
    """
    evaluation = await _fetch_human_evaluation_and_check_access(
        evaluation_id=evaluation_id,
        **user_org_data,
    )
    scenarios = await HumanEvaluationScenarioDB.find(
        HumanEvaluationScenarioDB.evaluation.id == ObjectId(evaluation.id),
        fetch_links=True,
    ).to_list()
    eval_scenarios = [
        converters.human_evaluation_scenario_db_to_pydantic(scenario)
        for scenario in scenarios
    ]
    return eval_scenarios


async def update_human_evaluation_scenario(
    evaluation_scenario_id: str,
    evaluation_scenario_data: EvaluationScenarioUpdate,
    evaluation_type: EvaluationType,
    **user_org_data,
) -> None:
    """
    Updates an evaluation scenario.

    Args:
        evaluation_scenario_id (str): The ID of the evaluation scenario.
        evaluation_scenario_data (EvaluationScenarioUpdate): New data for the scenario.
        evaluation_type (EvaluationType): Type of the evaluation.
        user_org_data (dict): User and organization data.

    Raises:
        HTTPException: If evaluation scenario not found or access denied.
    """
    eval_scenario = await _fetch_human_evaluation_scenario_and_check_access(
        evaluation_scenario_id=evaluation_scenario_id,
        **user_org_data,
    )

    updated_data = evaluation_scenario_data.dict()
    updated_data["updated_at"] = datetime.utcnow()
    new_eval_set = {}

    if updated_data["score"] is not None and evaluation_type in [
        EvaluationType.single_model_test,
    ]:
        new_eval_set["score"] = updated_data["score"]
    elif (
        updated_data["vote"] is not None
        and evaluation_type == EvaluationType.human_a_b_testing
    ):
        new_eval_set["vote"] = updated_data["vote"]

    if updated_data["outputs"] is not None:
        new_outputs = [
            HumanEvaluationScenarioOutput(
                variant_id=output["variant_id"],
                variant_output=output["variant_output"],
            ).dict()
            for output in updated_data["outputs"]
        ]
        new_eval_set["outputs"] = new_outputs

    if updated_data["inputs"] is not None:
        new_inputs = [
            HumanEvaluationScenarioInput(
                input_name=input_item["input_name"],
                input_value=input_item["input_value"],
            ).dict()
            for input_item in updated_data["inputs"]
        ]
        new_eval_set["inputs"] = new_inputs

    if updated_data["is_pinned"] is not None:
        new_eval_set["is_pinned"] = updated_data["is_pinned"]

    if updated_data["note"] is not None:
        new_eval_set["note"] = updated_data["note"]

    if updated_data["correct_answer"] is not None:
        new_eval_set["correct_answer"] = updated_data["correct_answer"]

    await eval_scenario.update({"$set": new_eval_set})


async def update_evaluation_scenario_score_service(
    evaluation_scenario_id: str, score: float, **user_org_data: dict
) -> None:
    """
    Updates the score of an evaluation scenario.

    Args:
        evaluation_scenario_id (str): The ID of the evaluation scenario.
        score (float): The new score to set.
        user_org_data (dict): User and organization data.

    Raises:
        HTTPException: If evaluation scenario not found or access denied.
    """
    eval_scenario = await _fetch_human_evaluation_scenario_and_check_access(
        evaluation_scenario_id, **user_org_data
    )
    eval_scenario.score = score

    # Save the updated evaluation scenario
    await eval_scenario.save()


async def get_evaluation_scenario_score_service(
    evaluation_scenario_id: str, **user_org_data: dict
) -> Dict[str, str]:
    """
    Retrieve the score of a given evaluation scenario.

    Args:
        evaluation_scenario_id: The ID of the evaluation scenario.
        user_org_data: Additional user and organization data.

    Returns:
        Dictionary with 'scenario_id' and 'score' keys.
    """
    evaluation_scenario = await _fetch_human_evaluation_scenario_and_check_access(
        evaluation_scenario_id, **user_org_data
    )
    return {
        "scenario_id": str(evaluation_scenario.id),
        "score": evaluation_scenario.score,
    }


def _extend_with_evaluation(evaluation_type: EvaluationType):
    evaluation = {}
    if evaluation_type == EvaluationType.single_model_test:
        evaluation["score"] = ""

    if evaluation_type == EvaluationType.human_a_b_testing:
        evaluation["vote"] = ""
    return evaluation


def _extend_with_correct_answer(evaluation_type: EvaluationType, row: dict):
    correct_answer = {}
    if row["correct_answer"]:
        correct_answer["correct_answer"] = row["correct_answer"]
    return correct_answer


async def fetch_list_evaluations(
    app_id: str,
    **user_org_data: dict,
) -> List[Evaluation]:
    """
    Fetches a list of evaluations based on the provided filtering criteria.

    Args:
        app_id (Optional[str]): An optional app ID to filter the evaluations.
        user_org_data (dict): User and organization data.

    Returns:
        List[Evaluation]: A list of evaluations.
    """
    access = await check_access_to_app(user_org_data=user_org_data, app_id=app_id)
    if not access:
        raise HTTPException(
            status_code=403,
            detail=f"You do not have access to this app: {app_id}",
        )

    evaluations_db = await EvaluationDB.find(
        EvaluationDB.app.id == ObjectId(app_id), fetch_links=True
    ).to_list()
    return [
        await converters.evaluation_db_to_pydantic(evaluation)
        for evaluation in evaluations_db
    ]


async def fetch_evaluation(evaluation_id: str, **user_org_data: dict) -> Evaluation:
    """
    Fetches a single evaluation based on its ID.

    Args:
        evaluation_id (str): The ID of the evaluation.
        user_org_data (dict): User and organization data.

    Returns:
        Evaluation: The fetched evaluation.
    """
    evaluation = await _fetch_evaluation_and_check_access(
        evaluation_id=evaluation_id, **user_org_data
    )
    return await converters.evaluation_db_to_pydantic(evaluation)


async def fetch_list_human_evaluations(
    app_id: str,
    **user_org_data: dict,
) -> List[HumanEvaluation]:
    """
    Fetches a list of evaluations based on the provided filtering criteria.

    Args:
        app_id (Optional[str]): An optional app ID to filter the evaluations.
        user_org_data (dict): User and organization data.

    Returns:
        List[Evaluation]: A list of evaluations.
    """
    access = await check_access_to_app(user_org_data=user_org_data, app_id=app_id)
    if not access:
        raise HTTPException(
            status_code=403,
            detail=f"You do not have access to this app: {app_id}",
        )

    evaluations_db = await HumanEvaluationDB.find(
        HumanEvaluationDB.app.id == ObjectId(app_id), fetch_links=True
    ).to_list()
    return [
        await converters.human_evaluation_db_to_pydantic(evaluation)
        for evaluation in evaluations_db
    ]


async def fetch_human_evaluation(
    evaluation_id: str, **user_org_data: dict
) -> HumanEvaluation:
    """
    Fetches a single evaluation based on its ID.

    Args:
        evaluation_id (str): The ID of the evaluation.
        user_org_data (dict): User and organization data.

    Returns:
        Evaluation: The fetched evaluation.
    """
    evaluation = await _fetch_human_evaluation_and_check_access(
        evaluation_id=evaluation_id, **user_org_data
    )
    return await converters.human_evaluation_db_to_pydantic(evaluation)


async def delete_human_evaluations(
    evaluation_ids: List[str], **user_org_data: dict
) -> None:
    """
    Delete evaluations by their IDs.

    Args:
        evaluation_ids (List[str]): A list of evaluation IDs.
        user_org_data (dict): User and organization data.

    Raises:
        HTTPException: If evaluation not found or access denied.
    """
    for evaluation_id in evaluation_ids:
        evaluation = await _fetch_human_evaluation_and_check_access(
            evaluation_id=evaluation_id, **user_org_data
        )
        await evaluation.delete()


async def delete_evaluations(evaluation_ids: List[str], **user_org_data: dict) -> None:
    """
    Delete evaluations by their IDs.

    Args:
        evaluation_ids (List[str]): A list of evaluation IDs.
        user_org_data (dict): User and organization data.

    Raises:
        HTTPException: If evaluation not found or access denied.
    """
    for evaluation_id in evaluation_ids:
        evaluation = await _fetch_evaluation_and_check_access(
            evaluation_id=evaluation_id, **user_org_data
        )
        await evaluation.delete()


async def create_new_human_evaluation(
    payload: NewHumanEvaluation, **user_org_data: dict
) -> EvaluationDB:
    """
    Create a new evaluation based on the provided payload and additional arguments.

    Args:
        payload (NewEvaluation): The evaluation payload.
        **user_org_data (dict): Additional keyword arguments, e.g., user id.

    Returns:
        EvaluationDB
    """
    user = await get_user(user_uid=user_org_data["uid"])

    # Initialize evaluation type settings
    settings = payload.evaluation_type_settings
    evaluation_type_settings = {}

    current_time = datetime.utcnow()

    # Fetch app
    app = await db_manager.fetch_app_by_id(app_id=payload.app_id)
    if app is None:
        raise HTTPException(
            status_code=404,
            detail=f"App with id {payload.app_id} does not exist",
        )

    variants = [ObjectId(variant_id) for variant_id in payload.variant_ids]

    testset = await db_manager.fetch_testset_by_id(testset_id=payload.testset_id)
    # Initialize and save evaluation instance to database
    eval_instance = HumanEvaluationDB(
        app=app,
        organization=app.organization,  # Assuming user has an organization_id attribute
        user=user,
        status=payload.status,
        evaluation_type=payload.evaluation_type,
        evaluation_type_settings=evaluation_type_settings,
        variants=variants,
        testset=testset,
        created_at=current_time,
        updated_at=current_time,
    )
    newEvaluation = await eval_instance.create()
    if newEvaluation is None:
        raise HTTPException(
            status_code=500, detail="Failed to create evaluation_scenario"
        )

    await prepare_csvdata_and_create_evaluation_scenario(
        testset.csvdata,
        payload.inputs,
        payload.evaluation_type,
        newEvaluation,
        user,
        app,
    )
    return newEvaluation


async def create_new_evaluation(
    app_data: dict, new_evaluation_data: dict, evaluators_configs: List[str]
) -> Evaluation:
    """
    Create a new evaluation.

    Args:
        app_data (dict): Required app data
        new_evaluation_data (dict): Required new evaluation data
        evaluators_configs (List[str]): List of evaluator configurations

    Returns:
        Evaluation
    """

    new_evaluation = NewEvaluation(**new_evaluation_data)
    app = AppDB(**app_data)

    testset = await db_manager.fetch_testset_by_id(new_evaluation.testset_id)

    evaluation_db = await db_manager.create_new_evaluation(
        app=app,
        organization=app.organization,
        user=app.user,
        testset=testset,
        status=EvaluationStatusEnum.EVALUATION_STARTED,
        variants=new_evaluation.variant_ids,
        evaluators_configs=new_evaluation.evaluators_configs,
    )
    return await converters.evaluation_db_to_pydantic(evaluation_db)


async def retrieve_evaluation_results(
    evaluation_id: str, **user_org_data: dict
) -> List[dict]:
    """Retrieve the aggregated results for a given evaluation.

    Args:
        evaluation_id (str): the evaluation id

    Returns:
        List[dict]: evaluation aggregated results
    """

    # Check for access rights
    evaluation = await db_manager.fetch_evaluation_by_id(evaluation_id)
    access = await check_access_to_app(
        user_org_data=user_org_data, app_id=str(evaluation.app.id)
    )
    if not access:
        raise HTTPException(
            status_code=403,
            detail=f"You do not have access to this app: {str(evaluation.app.id)}",
        )
    return await converters.aggregated_result_to_pydantic(evaluation.aggregated_results)


async def compare_evaluations_scenarios(
    evaluations_ids: List[str],
    **user_org_data: dict,
):
    evaluation = await db_manager.fetch_evaluation_by_id(evaluations_ids[0])
    testset = evaluation.testset
    unique_testset_datapoints = remove_duplicates(testset.csvdata)
    formatted_inputs = extract_inputs_values_from_testset(unique_testset_datapoints)
    # # formatted_inputs: [{'input_name': 'country', 'input_value': 'Nauru'}]

    all_scenarios = []

    for evaluation_id in evaluations_ids:
        eval_scenarios = await fetch_evaluation_scenarios_for_evaluation(
            evaluation_id, **user_org_data
        )
        all_scenarios.append(eval_scenarios)

    grouped_scenarios_by_inputs = find_scenarios_by_input(
        formatted_inputs, all_scenarios
    )

    return grouped_scenarios_by_inputs


def extract_inputs_values_from_testset(testset):
    extracted_values = []

    input_keys = testset[0].keys()

    for entry in testset:
        for key in input_keys:
            if key != "correct_answer":
                extracted_values.append({"input_name": key, "input_value": entry[key]})

    return extracted_values


def find_scenarios_by_input(formatted_inputs, all_scenarios):
    results = []
    flattened_scenarios = [
        scenario for sublist in all_scenarios for scenario in sublist
    ]

    for formatted_input in formatted_inputs:
        input_name = formatted_input["input_name"]
        input_value = formatted_input["input_value"]

        matching_scenarios = [
            scenario
            for scenario in flattened_scenarios
            if any(
                input_item.name == input_name and input_item.value == input_value
                for input_item in scenario.inputs
            )
        ]

        results.append(
            {
                "input_name": input_name,
                "input_value": input_value,
                "scenarios": matching_scenarios,
            }
        )

    return {
        "inputs": formatted_inputs,
        "data": results,
    }


def remove_duplicates(csvdata):
    unique_data = set()
    unique_entries = []

    for entry in csvdata:
        entry_tuple = tuple(entry.items())
        if entry_tuple not in unique_data:
            unique_data.add(entry_tuple)
            unique_entries.append(entry)

    return unique_entries<|MERGE_RESOLUTION|>--- conflicted
+++ resolved
@@ -105,10 +105,6 @@
     evaluation_scenario = await db_manager.fetch_human_evaluation_scenario_by_id(
         evaluation_scenario_id=evaluation_scenario_id
     )
-<<<<<<< HEAD
-
-=======
->>>>>>> 0b753a58
     if evaluation_scenario is None:
         raise HTTPException(
             status_code=404,
