--- conflicted
+++ resolved
@@ -11,12 +11,8 @@
     EvaluationType,
     NewEvaluation,
     EvaluationScenarioUpdate,
-<<<<<<< HEAD
-    EvaluationStatus,
     StoreCustomEvaluation,
-=======
     EvaluationUpdate,
->>>>>>> e470db63
 )
 from agenta_backend.services.security.sandbox import execute_code_safely
 from agenta_backend.services.db_manager import engine, query, get_user_object
