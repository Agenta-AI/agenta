import os
import logging

from datetime import datetime
from fastapi import HTTPException
from typing import Dict, List, Any
from beanie import PydanticObjectId as ObjectId

from agenta_backend.models import converters
from agenta_backend.services import db_manager
from agenta_backend.utils.common import isCloudEE

from agenta_backend.models.api.evaluation_model import (
    Evaluation,
    EvaluationScenario,
    EvaluationScenarioInput,
    EvaluationType,
    HumanEvaluation,
    HumanEvaluationScenario,
    HumanEvaluationUpdate,
    NewEvaluation,
    EvaluationScenarioUpdate,
    EvaluationStatusEnum,
    NewHumanEvaluation,
)

if isCloudEE():
    from agenta_backend.commons.models.db_models import (
        AppDB_ as AppDB,
        UserDB_ as UserDB,
        EvaluationDB_ as EvaluationDB,
        HumanEvaluationDB_ as HumanEvaluationDB,
        EvaluationScenarioDB_ as EvaluationScenarioDB,
        HumanEvaluationScenarioDB_ as HumanEvaluationScenarioDB,
    )
else:
    from agenta_backend.models.db_models import (
        AppDB,
        UserDB,
        EvaluationDB,
        HumanEvaluationDB,
        EvaluationScenarioDB,
        HumanEvaluationScenarioDB,
    )

from agenta_backend.models.db_models import (
    HumanEvaluationScenarioInput,
    HumanEvaluationScenarioOutput,
<<<<<<< HEAD
=======
    Result,
    UserDB,
    AppDB,
>>>>>>> 3b0014c466d7909a1d10cfe1731e42c4269eb2ee
)

logger = logging.getLogger(__name__)
logger.setLevel(logging.DEBUG)


class UpdateEvaluationScenarioError(Exception):
    """Custom exception for update evaluation scenario errors."""

    pass


async def _fetch_human_evaluation(evaluation_id: str) -> HumanEvaluationDB:
    # Fetch the evaluation by ID
    evaluation = await db_manager.fetch_human_evaluation_by_id(
        evaluation_id=evaluation_id
    )

    # Check if the evaluation exists
    if evaluation is None:
        raise HTTPException(
            status_code=404,
            detail=f"Evaluation with id {evaluation_id} not found",
        )

    return evaluation


async def _fetch_human_evaluation_scenario(
    evaluation_scenario_id: str,
) -> HumanEvaluationDB:
    # Fetch the evaluation by ID
    evaluation_scenario = await db_manager.fetch_human_evaluation_scenario_by_id(
        evaluation_scenario_id=evaluation_scenario_id
    )
    if evaluation_scenario is None:
        raise HTTPException(
            status_code=404,
            detail=f"Evaluation scenario with id {evaluation_scenario_id} not found",
        )
    evaluation = evaluation_scenario.evaluation

    # Check if the evaluation exists
    if evaluation is None:
        raise HTTPException(
            status_code=404,
            detail=f"Evaluation scenario for evaluation scenario with id {evaluation_scenario_id} not found",
        )

    return evaluation_scenario


async def prepare_csvdata_and_create_evaluation_scenario(
    csvdata: List[Dict[str, str]],
    payload_inputs: List[str],
    evaluation_type: EvaluationType,
    new_evaluation: HumanEvaluationDB,
    user: UserDB,
    app: AppDB,
):
    """
    Prepares CSV data and creates evaluation scenarios based on the inputs, evaluation
    type, and other parameters provided.

    Args:
        csvdata: A list of dictionaries representing the CSV data.
        payload_inputs: A list of strings representing the names of the inputs in the variant.
        evaluation_type: The type of evaluation
        new_evaluation: The instance of EvaluationDB
        user: The owner of the evaluation scenario
        app: The app the evaluation is going to belong to
    """

    for datum in csvdata:
        # Check whether the inputs in the test set match the inputs in the variant
        try:
            inputs = [
                {"input_name": name, "input_value": datum[name]}
                for name in payload_inputs
            ]
        except KeyError:
            await new_evaluation.delete()
            msg = f"""
            Columns in the test set should match the names of the inputs in the variant.
            Inputs names in variant are: {[variant_input for variant_input in payload_inputs]} while
            columns in test set are: {[col for col in datum.keys() if col != 'correct_answer']}
            """
            raise HTTPException(
                status_code=400,
                detail=msg,
            )
        # Create evaluation scenarios
        list_of_scenario_input = []
        for scenario_input in inputs:
            eval_scenario_input_instance = HumanEvaluationScenarioInput(
                input_name=scenario_input["input_name"],
                input_value=scenario_input["input_value"],
            )
            list_of_scenario_input.append(eval_scenario_input_instance)

        evaluation_scenario_payload = {
            **{
                "created_at": datetime.utcnow(),
                "updated_at": datetime.utcnow(),
            },
            **_extend_with_evaluation(evaluation_type),
            **_extend_with_correct_answer(evaluation_type, datum),
        }

        eval_scenario_instance = HumanEvaluationScenarioDB(
            **evaluation_scenario_payload,
            user=user,
            evaluation=new_evaluation,
            inputs=list_of_scenario_input,
            outputs=[],
        )
        
        if isCloudEE():
            eval_scenario_instance.organization = app.organization
            eval_scenario_instance.workspace = app.workspace
        
        await eval_scenario_instance.create()


async def create_evaluation_scenario(
    evaluation_id: str, payload: EvaluationScenario
) -> None:
    """
    Create a new evaluation scenario.

    Args:
        evaluation_id (str): The ID of the evaluation.
        payload (EvaluationScenario): Evaluation scenario data.

    Raises:
        HTTPException: If evaluation not found or access denied.
    """
    evaluation = await db_manager.fetch_evaluation_by_id(evaluation_id)

    scenario_inputs = [
        EvaluationScenarioInput(
            input_name=input_item.input_name,
            input_value=input_item.input_value,
        )
        for input_item in payload.inputs
    ]

    new_eval_scenario = EvaluationScenarioDB(
        user=evaluation.user,
        organization=evaluation.organization,
        workspace=evaluation.workspace,
        evaluation=evaluation,
        inputs=scenario_inputs,
        outputs=[],
        is_pinned=False,
        note="",
        **_extend_with_evaluation(evaluation.evaluation_type),
        created_at=datetime.utcnow(),
        updated_at=datetime.utcnow(),
    )

    await new_eval_scenario.create()


async def update_human_evaluation_service(
    evaluation_id: str, update_payload: HumanEvaluationUpdate
) -> None:
    """
    Update an existing evaluation based on the provided payload.

    Args:
        evaluation_id (str): The existing evaluation ID.
        update_payload (EvaluationUpdate): The payload for the update.

    Raises:
        HTTPException: If the evaluation is not found or access is denied.
    """
    # Fetch the evaluation by ID
    evaluation = await _fetch_human_evaluation(evaluation_id=evaluation_id)

    # Prepare updates
    updates = {}
    if update_payload.status is not None:
        updates["status"] = update_payload.status

    # Update the evaluation
    await evaluation.update({"$set": updates})


async def fetch_evaluation_scenarios_for_evaluation(
    evaluation_id: str,
) -> List[EvaluationScenario]:
    """
    Fetch evaluation scenarios for a given evaluation ID.

    Args:
        evaluation_id (str): The ID of the evaluation.

    Raises:
        HTTPException: If the evaluation is not found or access is denied.

    Returns:
        List[EvaluationScenario]: A list of evaluation scenarios.
    """
    evaluation = await db_manager.fetch_evaluation_by_id(evaluation_id)
    scenarios = await EvaluationScenarioDB.find(
        EvaluationScenarioDB.evaluation.id == ObjectId(evaluation.id)
    ).to_list()
    eval_scenarios = [
        converters.evaluation_scenario_db_to_pydantic(scenario, str(evaluation.id))
        for scenario in scenarios
    ]
    return eval_scenarios


async def fetch_human_evaluation_scenarios_for_evaluation(
    evaluation_id: str,
) -> List[HumanEvaluationScenario]:
    """
    Fetch evaluation scenarios for a given evaluation ID.

    Args:
        evaluation_id (str): The ID of the evaluation.

    Raises:
        HTTPException: If the evaluation is not found or access is denied.

    Returns:
        List[EvaluationScenario]: A list of evaluation scenarios.
    """
    evaluation = await _fetch_human_evaluation(
        evaluation_id=evaluation_id,
    )
    scenarios = await HumanEvaluationScenarioDB.find(
        HumanEvaluationScenarioDB.evaluation.id == ObjectId(evaluation.id),
    ).to_list()
    eval_scenarios = [
        converters.human_evaluation_scenario_db_to_pydantic(
            scenario, str(evaluation.id)
        )
        for scenario in scenarios
    ]
    return eval_scenarios


async def update_human_evaluation_scenario(
    evaluation_scenario_id: str,
    evaluation_scenario_data: EvaluationScenarioUpdate,
    evaluation_type: EvaluationType,
) -> None:
    """
    Updates an evaluation scenario.

    Args:
        evaluation_scenario_id (str): The ID of the evaluation scenario.
        evaluation_scenario_data (EvaluationScenarioUpdate): New data for the scenario.
        evaluation_type (EvaluationType): Type of the evaluation.

    Raises:
        HTTPException: If evaluation scenario not found or access denied.
    """
    eval_scenario = await _fetch_human_evaluation_scenario(evaluation_scenario_id)

    updated_data = evaluation_scenario_data.dict()
    updated_data["updated_at"] = datetime.utcnow()
    new_eval_set = {}

    if updated_data["score"] is not None and evaluation_type in [
        EvaluationType.single_model_test,
    ]:
        new_eval_set["score"] = updated_data["score"]
    elif (
        updated_data["vote"] is not None
        and evaluation_type == EvaluationType.human_a_b_testing
    ):
        new_eval_set["vote"] = updated_data["vote"]

    if updated_data["outputs"] is not None:
        new_outputs = [
            HumanEvaluationScenarioOutput(
                variant_id=output["variant_id"],
                variant_output=output["variant_output"],
            ).dict()
            for output in updated_data["outputs"]
        ]
        new_eval_set["outputs"] = new_outputs

    if updated_data["inputs"] is not None:
        new_inputs = [
            HumanEvaluationScenarioInput(
                input_name=input_item["input_name"],
                input_value=input_item["input_value"],
            ).dict()
            for input_item in updated_data["inputs"]
        ]
        new_eval_set["inputs"] = new_inputs

    if updated_data["is_pinned"] is not None:
        new_eval_set["is_pinned"] = updated_data["is_pinned"]

    if updated_data["note"] is not None:
        new_eval_set["note"] = updated_data["note"]

    if updated_data["correct_answer"] is not None:
        new_eval_set["correct_answer"] = updated_data["correct_answer"]

    await eval_scenario.update({"$set": new_eval_set})


async def update_evaluation_scenario_score_service(
    evaluation_scenario_id: str, score: float
) -> None:
    """
    Updates the score of an evaluation scenario.

    Args:
        evaluation_scenario_id (str): The ID of the evaluation scenario.
        score (float): The new score to set.

    Raises:
        HTTPException: If evaluation scenario not found or access denied.
    """
    eval_scenario = await _fetch_human_evaluation_scenario(evaluation_scenario_id)
    eval_scenario.score = score

    # Save the updated evaluation scenario
    await eval_scenario.save()


async def get_evaluation_scenario_score_service(
    evaluation_scenario_id: str,
) -> Dict[str, str]:
    """
    Retrieve the score of a given evaluation scenario.

    Args:
        evaluation_scenario_id: The ID of the evaluation scenario.

    Returns:
        Dictionary with 'scenario_id' and 'score' keys.
    """
    evaluation_scenario = await _fetch_human_evaluation_scenario(evaluation_scenario_id)
    return {
        "scenario_id": str(evaluation_scenario.id),
        "score": evaluation_scenario.score,
    }


def _extend_with_evaluation(evaluation_type: EvaluationType):
    evaluation = {}
    if evaluation_type == EvaluationType.single_model_test:
        evaluation["score"] = ""

    if evaluation_type == EvaluationType.human_a_b_testing:
        evaluation["vote"] = ""
    return evaluation


def _extend_with_correct_answer(evaluation_type: EvaluationType, row: dict):
    correct_answer = {}
    if row["correct_answer"]:
        correct_answer["correct_answer"] = row["correct_answer"]
    return correct_answer


async def fetch_list_evaluations(
    app_id: str,
) -> List[Evaluation]:
    """
    Fetches a list of evaluations based on the provided filtering criteria.

    Args:
        app_id (Optional[str]): An optional app ID to filter the evaluations.

    Returns:
        List[Evaluation]: A list of evaluations.
    """

    evaluations_db = await EvaluationDB.find(
        EvaluationDB.app.id == ObjectId(app_id), fetch_links=True
    ).to_list()
    return [
        await converters.evaluation_db_to_pydantic(evaluation)
        for evaluation in evaluations_db
    ]


async def fetch_evaluation(evaluation_id: str) -> Evaluation:
    """
    Fetches a single evaluation based on its ID.

    Args:
        evaluation_id (str): The ID of the evaluation.

    Returns:
        Evaluation: The fetched evaluation.
    """
    evaluation = await db_manager.fetch_evaluation_by_id(evaluation_id)
    return await converters.evaluation_db_to_pydantic(evaluation)


async def fetch_list_human_evaluations(
    app_id: str,
) -> List[HumanEvaluation]:
    """
    Fetches a list of evaluations based on the provided filtering criteria.

    Args:
        app_id (Optional[str]): An optional app ID to filter the evaluations.

    Returns:
        List[Evaluation]: A list of evaluations.
    """
    evaluations_db = await HumanEvaluationDB.find(
        HumanEvaluationDB.app.id == ObjectId(app_id), fetch_links=True
    ).to_list()
    return [
        await converters.human_evaluation_db_to_pydantic(evaluation)
        for evaluation in evaluations_db
    ]


async def fetch_human_evaluation(evaluation_id: str) -> HumanEvaluation:
    """
    Fetches a single evaluation based on its ID.

    Args:
        evaluation_id (str): The ID of the evaluation.

    Returns:
        Evaluation: The fetched evaluation.
    """
    evaluation = await _fetch_human_evaluation(evaluation_id=evaluation_id)
    return await converters.human_evaluation_db_to_pydantic(evaluation)


async def delete_human_evaluations(evaluation_ids: List[str]) -> None:
    """
    Delete evaluations by their IDs.

    Args:
        evaluation_ids (List[str]): A list of evaluation IDs.

    Raises:
        HTTPException: If evaluation not found or access denied.
    """
    for evaluation_id in evaluation_ids:
        evaluation = await _fetch_human_evaluation(evaluation_id=evaluation_id)
        await evaluation.delete()


async def delete_evaluations(evaluation_ids: List[str]) -> None:
    """
    Delete evaluations by their IDs.

    Args:
        evaluation_ids (List[str]): A list of evaluation IDs.

    Raises:
        HTTPException: If evaluation not found or access denied.
    """
    for evaluation_id in evaluation_ids:
        evaluation = await db_manager.fetch_evaluation_by_id(evaluation_id)
        await evaluation.delete()


async def create_new_human_evaluation(
    payload: NewHumanEvaluation, user_uid: str
) -> HumanEvaluationDB:
    """
    Create a new evaluation based on the provided payload and additional arguments.

    Args:
        payload (NewEvaluation): The evaluation payload.
        user_uid (str): The user_uid of the user

    Returns:
        HumanEvaluationDB
    """
    user = await db_manager.get_user(user_uid)

    current_time = datetime.utcnow()

    # Fetch app
    app = await db_manager.fetch_app_by_id(app_id=payload.app_id)
    if app is None:
        raise HTTPException(
            status_code=404,
            detail=f"App with id {payload.app_id} does not exist",
        )

    variants = [ObjectId(variant_id) for variant_id in payload.variant_ids]
    variant_dbs = [
        await db_manager.fetch_app_variant_by_id(variant_id)
        for variant_id in payload.variant_ids
    ]

    testset = await db_manager.fetch_testset_by_id(testset_id=payload.testset_id)
    # Initialize and save evaluation instance to database
    variants_revisions = [
        await db_manager.fetch_app_variant_revision_by_variant(
            str(variant_db.id), int(variant_db.revision)
        )
        for variant_db in variant_dbs
    ]
    eval_instance = HumanEvaluationDB(
        app=app,
        user=user,
        status=payload.status,
        evaluation_type=payload.evaluation_type,
        variants=variants,
        variants_revisions=[
            ObjectId(str(variant_revision.id))
            for variant_revision in variants_revisions
        ],
        testset=testset,
        created_at=current_time,
        updated_at=current_time,
    )
    
    if isCloudEE():
        eval_instance.organization = app.organization
        eval_instance.workspace = app.workspace
    
    newEvaluation = await eval_instance.create()
    if newEvaluation is None:
        raise HTTPException(
            status_code=500, detail="Failed to create evaluation_scenario"
        )

    await prepare_csvdata_and_create_evaluation_scenario(
        testset.csvdata,
        payload.inputs,
        payload.evaluation_type,
        newEvaluation,
        user,
        app,
    )
    return newEvaluation


async def create_new_evaluation(
    app_id: str,
    variant_id: str,
    evaluator_config_ids: List[str],
    testset_id: str,
) -> Evaluation:
    """
    Create a new evaluation in the db

    Args:
        app_id (str): The ID of the app.
        variant_id (str): The ID of the variant.
        evaluator_config_ids (List[str]): The IDs of the evaluator configurations.
        testset_id (str): The ID of the testset.

    Returns:
        Evaluation: The newly created evaluation.
    """

    app = await db_manager.fetch_app_by_id(app_id=app_id)

    testset = await db_manager.fetch_testset_by_id(testset_id)
    variant_db = await db_manager.get_app_variant_instance_by_id(variant_id)
    variant_revision = await db_manager.fetch_app_variant_revision_by_variant(
        variant_id, variant_db.revision
    )

    evaluation_db = await db_manager.create_new_evaluation(
        app=app,
        user=app.user,
        testset=testset,
        status=Result(
            value=EvaluationStatusEnum.EVALUATION_STARTED, type="status", error=None
        ),
        variant=variant_id,
        variant_revision=str(variant_revision.id),
        evaluators_configs=evaluator_config_ids,
        organization=app.organization if isCloudEE() else None,
        workspace=app.workspace if isCloudEE() else None,
    )
    return await converters.evaluation_db_to_pydantic(evaluation_db)


async def retrieve_evaluation_results(evaluation_id: str) -> List[dict]:
    """Retrieve the aggregated results for a given evaluation.

    Args:
        evaluation_id (str): the evaluation id

    Returns:
        List[dict]: evaluation aggregated results
    """

    # Check for access rights
    evaluation = await db_manager.fetch_evaluation_by_id(evaluation_id)
    return await converters.aggregated_result_to_pydantic(evaluation.aggregated_results)


async def compare_evaluations_scenarios(
    evaluations_ids: List[str],
):
    evaluation = await db_manager.fetch_evaluation_by_id(evaluations_ids[0])
    testset = evaluation.testset
    unique_testset_datapoints = remove_duplicates(testset.csvdata)
    formatted_inputs = extract_inputs_values_from_testset(unique_testset_datapoints)
    # # formatted_inputs: [{'input_name': 'country', 'input_value': 'Nauru'}]

    all_scenarios = []

    for evaluation_id in evaluations_ids:
        eval_scenarios = await fetch_evaluation_scenarios_for_evaluation(evaluation_id)
        all_scenarios.append(eval_scenarios)

    grouped_scenarios_by_inputs = find_scenarios_by_input(
        formatted_inputs, all_scenarios
    )

    return grouped_scenarios_by_inputs


def extract_inputs_values_from_testset(testset):
    extracted_values = []

    input_keys = testset[0].keys()

    for entry in testset:
        for key in input_keys:
            if key != "correct_answer":
                extracted_values.append({"input_name": key, "input_value": entry[key]})

    return extracted_values


def find_scenarios_by_input(formatted_inputs, all_scenarios):
    results = []
    flattened_scenarios = [
        scenario for sublist in all_scenarios for scenario in sublist
    ]

    for formatted_input in formatted_inputs:
        input_name = formatted_input["input_name"]
        input_value = formatted_input["input_value"]

        matching_scenarios = [
            scenario
            for scenario in flattened_scenarios
            if any(
                input_item.name == input_name and input_item.value == input_value
                for input_item in scenario.inputs
            )
        ]

        results.append(
            {
                "input_name": input_name,
                "input_value": input_value,
                "scenarios": matching_scenarios,
            }
        )

    return {
        "inputs": formatted_inputs,
        "data": results,
    }


def remove_duplicates(csvdata):
    unique_data = set()
    unique_entries = []

    for entry in csvdata:
        entry_tuple = tuple(entry.items())
        if entry_tuple not in unique_data:
            unique_data.add(entry_tuple)
            unique_entries.append(entry)

    return unique_entries<|MERGE_RESOLUTION|>--- conflicted
+++ resolved
@@ -46,12 +46,7 @@
 from agenta_backend.models.db_models import (
     HumanEvaluationScenarioInput,
     HumanEvaluationScenarioOutput,
-<<<<<<< HEAD
-=======
     Result,
-    UserDB,
-    AppDB,
->>>>>>> 3b0014c466d7909a1d10cfe1731e42c4269eb2ee
 )
 
 logger = logging.getLogger(__name__)
