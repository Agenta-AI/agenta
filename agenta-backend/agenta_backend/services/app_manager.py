"""Main Business logic
"""

import os
import uuid
import logging
from urllib.parse import urlparse
from datetime import datetime, timezone
from typing import List, Any, Dict, Optional

from agenta_backend.models.api.api_models import (
    URI,
    DockerEnvVars,
    Image,
)
from agenta_backend.models.db_models import (
    AppVariantDB,
    AppDB,
)

from agenta_backend.services import (
    db_manager,
)

from agenta_backend.models.shared_models import AppType


from agenta_backend.utils.common import (
    isEE,
    isCloudProd,
    isCloudDev,
    isCloudEE,
    isOss,
)

if isCloudProd():
    from agenta_backend.cloud.services import (
        lambda_deployment_manager as deployment_manager,
    )  # noqa pylint: disable-all
elif isCloudDev():
    from agenta_backend.services import deployment_manager
elif isEE():
    from agenta_backend.ee.services import (
        deployment_manager,
    )  # noqa pylint: disable-all
else:
    from agenta_backend.services import deployment_manager

if isCloudEE():
    from agenta_backend.commons.services import db_manager_ee
    from agenta_backend.commons.services import (
        api_key_service,
    )  # noqa pylint: disable-all

logger = logging.getLogger(__name__)
logger.setLevel(logging.DEBUG)

SERVICE_URL_TEMPLATE = os.environ.get("SERVICE_URL_TEMPLATE")


async def start_variant(
    db_app_variant: AppVariantDB,
    project_id: str,
    env_vars: Optional[DockerEnvVars] = None,
    user_uid: Optional[str] = None,
) -> URI:
    """
    Starts a Docker container for a given app variant.

    Fetches the associated image from the database and delegates to a Docker utility function
    to start the container. The URI of the started container is returned.

    Args:
        app_variant (AppVariant): The app variant for which a container is to be started.
        project_id (str): The ID of the project the app variant belongs to.
        env_vars (DockerEnvVars): (optional) The environment variables to be passed to the container.
        user_uid (str): (optional) The user ID.

    Returns:
        URI: The URI of the started Docker container.

    Raises:
        ValueError: If the app variant does not have a corresponding image in the database.
        RuntimeError: If there is an error starting the Docker container.
    """

    try:
        logger.debug(
            "Starting variant %s with image name %s and tags %s and app_name %s",
            db_app_variant.variant_name,
            db_app_variant.image.docker_id,
            db_app_variant.image.tags,
            db_app_variant.app.app_name,
        )
        # update the env variables
        domain_name = os.environ.get("DOMAIN_NAME")
        if domain_name is None or domain_name == "http://localhost":
            # in the case of agenta running locally, the containers can access the host machine via this address
            domain_name = (
                f"http://host.docker.internal:{os.environ.get('AGENTA_PORT','80')}"
            )

        env_vars = {} if env_vars is None else env_vars  # type: ignore
        env_vars.update(
            {
                "AGENTA_BASE_ID": str(db_app_variant.base_id),
                "AGENTA_APP_ID": str(db_app_variant.app_id),
                "AGENTA_HOST": domain_name,
                "AGENTA_RUNTIME": "true",
            }
        )
        if isCloudEE():
            user = await db_manager.get_user(user_uid=user_uid)
            api_key = await api_key_service.create_api_key(
                str(user.id),
                project_id=project_id,
                expiration_date=None,
                hidden=True,
            )
            env_vars.update({"AGENTA_API_KEY": api_key})

        deployment = await deployment_manager.start_service(
            app_variant_db=db_app_variant, project_id=project_id, env_vars=env_vars
        )

        await db_manager.update_base(
            str(db_app_variant.base_id),
            deployment_id=deployment.id,  # type: ignore
        )
    except Exception as e:
        import traceback

        traceback.print_exc()
        logger.error(
            f"Error starting Docker container for app variant {db_app_variant.app.app_name}/{db_app_variant.variant_name}: {str(e)}"
        )
        raise Exception(
            f"Failed to start Docker container for app variant {db_app_variant.app.app_name}/{db_app_variant.variant_name} \n {str(e)}"
        ) from e

    return URI(uri=deployment.uri)  # type: ignore


async def update_last_modified_by(
    user_uid: str, object_id: str, object_type: str, project_id: str
) -> None:
    """Updates the last_modified_by field in the app variant table.

    Args:
        object_id (str): The object ID to update.
        object_type (str): The type of object to update.
        user_uid (str): The user UID to update.
        project_id (str): The project ID.
    """

    async def get_appdb_str_by_id(object_id: str, object_type: str) -> str:
        if object_type == "app":
            return object_id
        elif object_type == "variant":
            app_variant_db = await db_manager.fetch_app_variant_by_id(object_id)
            if app_variant_db is None:
                raise db_manager.NoResultFound(f"Variant with id {object_id} not found")
            return str(app_variant_db.app_id)
        elif object_type == "deployment":
            deployment_db = await db_manager.get_deployment_by_id(object_id)
            if deployment_db is None:
                raise db_manager.NoResultFound(
                    f"Deployment with id {object_id} not found"
                )
            return str(deployment_db.app_id)
        elif object_type == "evaluation":
            evaluation_db = await db_manager.fetch_evaluation_by_id(object_id)
            if evaluation_db is None:
                raise db_manager.NoResultFound(
                    f"Evaluation with id {object_id} not found"
                )
            return str(evaluation_db.app_id)
        else:
            raise ValueError(
                f"Could not update last_modified_by application information. Unsupported type: {object_type}"
            )

    user = await db_manager.get_user(user_uid=user_uid)
    app_id = await get_appdb_str_by_id(object_id=object_id, object_type=object_type)
    assert app_id is not None, f"app_id in {object_type} cannot be None"
    await db_manager.update_app(
        app_id=app_id,
        values_to_update={
            "modified_by_id": user.id,
            "updated_at": datetime.now(timezone.utc),
        },
    )


async def update_variant_image(
    app_variant_db: AppVariantDB, project_id: str, image: Image, user_uid: str
):
    """Updates the image for app variant in the database.

    Arguments:
        app_variant (AppVariantDB): the app variant to update
        project_id (str): The ID of the project
        image (Image): the image to update
        user_uid (str): The ID of the user updating the image
    """

    valid_image = await deployment_manager.validate_image(image)
    if not valid_image:
        raise ValueError("Image could not be found in registry.")

    base = await db_manager.fetch_base_by_id(str(app_variant_db.base_id))
    deployment = await db_manager.get_deployment_by_id(str(base.deployment_id))

    if deployment.container_id:
        await deployment_manager.stop_and_delete_service(deployment)

    await db_manager.remove_deployment(str(deployment.id))

    if base.image:
        if isOss():
            await deployment_manager.remove_image(base.image)

        await db_manager.remove_image(base.image, project_id)

    # Create a new image instance
    db_image = await db_manager.create_image(
        image_type="image",
        project_id=project_id,
        tags=image.tags,
        docker_id=image.docker_id,
        deletable=True,
    )
    # Update base with new image
    await db_manager.update_base(str(app_variant_db.base_id), image_id=db_image.id)
    # Update variant to remove configuration
    await db_manager.update_variant_parameters(
        str(app_variant_db.id), parameters={}, project_id=project_id, user_uid=user_uid
    )
    # Update variant with new image
    app_variant_db = await db_manager.update_app_variant(
        app_variant_id=str(app_variant_db.id), image_id=db_image.id
    )

    # Start variant
    await start_variant(app_variant_db, project_id, user_uid=user_uid)


async def update_variant_url(
    app_variant_db: AppVariantDB, project_id: str, url: str, user_uid: str
):
    """Updates the URL for app variant in the database.

    Arguments:
        app_variant (AppVariantDB): the app variant to update
        project_id (str): The ID of the project
        url (str): the URL to update
        user_uid (str): The ID of the user updating the URL
    """

    parsed_url = urlparse(url).geturl()

    base = await db_manager.fetch_base_by_id(str(app_variant_db.base_id))
    deployment = await db_manager.get_deployment_by_id(str(base.deployment_id))

    if deployment.container_id:
        await deployment_manager.stop_and_delete_service(deployment)

    await db_manager.remove_deployment(str(deployment.id))

    if base.image:
        if isOss():
            await deployment_manager.remove_image(base.image)

        await db_manager.remove_image(base.image, project_id)

    await db_manager.update_variant_parameters(
        str(app_variant_db.id), parameters={}, project_id=project_id, user_uid=user_uid
<<<<<<< HEAD
    )

    app_variant_db = await db_manager.update_app_variant(
        app_variant_id=str(app_variant_db.id), url=parsed_url
    )

    deployment = await db_manager.create_deployment(
        app_id=str(app_variant_db.app.id),
        project_id=project_id,
        uri=parsed_url,
        status="running",
    )

    await db_manager.update_base(
        str(app_variant_db.base_id),
        deployment_id=deployment.id,
    )

=======
    )

    app_variant_db = await db_manager.update_app_variant(
        app_variant_id=str(app_variant_db.id), url=parsed_url
    )

    deployment = await db_manager.create_deployment(
        app_id=str(app_variant_db.app.id),
        project_id=project_id,
        uri=parsed_url,
        status="running",
    )

    await db_manager.update_base(
        str(app_variant_db.base_id),
        deployment_id=deployment.id,
    )

>>>>>>> 7b0c3435
    return URI(uri=deployment.uri)


async def terminate_and_remove_app_variant(
    project_id: str,
    app_variant_id: Optional[str] = None,
    app_variant_db: Optional[AppVariantDB] = None,
) -> None:
    """
    Removes app variant from the database. If it's the last one using an image, performs additional operations:
    - Deletes the image from the db.
    - Shuts down and deletes the container.
    - Removes the image from the registry.

    Args:
        project_id (str): The ID of the project
        variant_id (srt): The app variant to remove.

    Raises:
        ValueError: If the app variant is not found in the database.
        Exception: Any other exception raised during the operation.
    """

    assert (
        app_variant_id or app_variant_db
    ), "Either app_variant_id or app_variant_db must be provided"
    assert not (
        app_variant_id and app_variant_db
    ), "Only one of app_variant_id or app_variant_db must be provided"

    if app_variant_id:
        app_variant_db = await db_manager.fetch_app_variant_by_id(app_variant_id)
        logger.debug(f"Fetched app variant {app_variant_db}")

    app_id = str(app_variant_db.app_id)  # type: ignore
    if app_variant_db is None:
        error_msg = f"Failed to delete app variant {app_variant_id}: Not found in DB."
        logger.error(error_msg)
        raise ValueError(error_msg)

    try:
        is_last_variant_for_image = await db_manager.check_is_last_variant_for_image(
            str(app_variant_db.base_id), project_id
        )
        if is_last_variant_for_image:
            base_db = await db_manager.fetch_base_by_id(
                base_id=str(app_variant_db.base_id)
            )
            if not base_db:
                raise db_manager.NoResultFound(
                    f"Variant base with the ID {str(app_variant_db.base_id)} not found"
                )

            image = base_db.image
            logger.debug(f"is_last_variant_for_image {image}")

            if not isinstance(base_db.image_id, uuid.UUID):  # type: ignore
                logger.debug(
                    f"Image associated with app variant {app_variant_db.app.app_name}/{app_variant_db.variant_name} not found. Skipping deletion."
                )

            logger.debug("_stop_and_delete_app_container")
            try:
                deployment = await db_manager.get_deployment_by_id(
                    str(base_db.deployment_id)
                )
            except Exception as e:
                logger.error(f"Failed to get deployment {e}")
                deployment = None

            if deployment:
                try:
                    if deployment.container_id:
                        await deployment_manager.stop_and_delete_service(deployment)
                except RuntimeError as e:
                    logger.error(f"Failed to stop and delete service {deployment} {e}")

            # If image deletable is True, remove docker image and image db
            if image is not None and image.deletable:
                try:
                    if isCloudDev() or isOss():
                        await deployment_manager.remove_image(image)
                    elif isCloudEE():
                        await deployment_manager.remove_repository(image.tags)  # type: ignore
                    else:
                        await deployment_manager.remove_image(image)
                except RuntimeError as e:
                    logger.error(f"Failed to remove image {image} {e}")
                finally:
                    await db_manager.remove_image(image, project_id)

            # remove app variant
            await db_manager.remove_app_variant_from_db(app_variant_db, project_id)
        else:
            # remove variant + config
            logger.debug("remove_app_variant_from_db")
            await db_manager.remove_app_variant_from_db(app_variant_db, project_id)

    except Exception as e:
        logger.error(
            f"An error occurred while deleting app variant {app_variant_db.app.app_name}/{app_variant_db.variant_name}: {str(e)}"
        )
        raise e from None


async def remove_app_related_resources(app_id: str, project_id: str):
    """Removes associated tables with an app after its deletion.

    When an app or its last variant is deleted, this function ensures that
    all related resources such as environments and testsets are also deleted.

    Args:
        app_name (str): The name of the app whose associated resources are to be removed.
        project_id (str: The ID of the project)
    """

    try:
        await db_manager.remove_app_by_id(app_id, project_id)
        logger.info(f"Successfully remove app object {app_id}.")
    except Exception as e:
        logger.error(
            f"An error occurred while cleaning up resources for app {app_id}: {str(e)}"
        )
        raise e from None


async def remove_app(app: AppDB):
    """Removes all app variants from db, if it is the last one using an image, then
    deletes the image from the db, shutdowns the container, deletes it and remove
    the image from the registry

    Args:
        app (AppDB): The application instance to remove from database.
    """

    if app is None:
        error_msg = f"Failed to delete app {app.id}: Not found in DB."
        logger.error(error_msg)
        raise ValueError(error_msg)

    app_variants = await db_manager.list_app_variants(str(app.id))

    try:
        for app_variant_db in app_variants:
            await terminate_and_remove_app_variant(
                project_id=str(app_variant_db.project_id), app_variant_db=app_variant_db
            )
            logger.info(
                f"Successfully deleted app variant {app_variant_db.app.app_name}/{app_variant_db.variant_name}."
            )

        app_variants = await db_manager.list_app_variants(str(app.id))

        if len(app_variants) == 0:
            logger.debug("remove_app_related_resources")
            await remove_app_related_resources(str(app.id), str(app.project_id))

    except Exception as e:
        # Failsafe: in case something went wrong,
        # delete app and its related resources
        try:
            logger.debug("remove_app_related_resources (exc)")
            await remove_app_related_resources(str(app.id), str(app.project_id))
        except Exception as e:
            logger.error(
                f"An error occurred while deleting app {app.id} and its associated resources: {str(e)}"
            )
            raise e


async def update_variant_parameters(
    app_variant_id: str, parameters: Dict[str, Any], user_uid: str, project_id: str
):
    """Updates the parameters for app variant in the database.

    Arguments:
        app_variant (str): The app variant to update
        parameters (dict): The parameters to update
        user_uid (str): The UID of the user
        project_id (str): The ID of the project
    """

    assert app_variant_id is not None, "app_variant_id must be provided"
    assert parameters is not None, "parameters must be provided"

    try:
        await db_manager.update_variant_parameters(
            app_variant_id=app_variant_id,
            parameters=parameters,
            project_id=project_id,
            user_uid=user_uid,
        )
    except Exception as e:
        logger.error(f"Error updating app variant {app_variant_id}")
        raise e from None


async def add_variant_from_image(
    app: AppDB,
    project_id: str,
    variant_name: str,
    docker_id_or_template_uri: str,
    user_uid: str,
    tags: Optional[str] = None,
    base_name: Optional[str] = None,
    config_name: str = "default",
    is_template_image: bool = False,
) -> AppVariantDB:
    """
    Adds a new variant to the app based on the specified Docker image.

    Args:
        app (AppDB): The app to add the variant to.
        project_id (str): The ID of the project.
        variant_name (str): The name of the new variant.
        docker_id (str): The ID of the Docker image to use for the new variant.
        tags (str): The tags associated with the Docker image.
        base_name (str, optional): The name of the base to use for the new variant. Defaults to None.
        config_name (str, optional): The name of the configuration to use for the new variant. Defaults to "default".
        is_template_image (bool, optional): Whether or not the image used is for a template (in this case we won't delete it in the future).
        user_uid (str): The UID of the user.

    Returns:
        AppVariantDB: The newly created app variant.

    Raises:
        ValueError: If the app variant or image is None, or if an app variant with the same name already exists.
        HTTPException: If an error occurs while creating the app variant.
    """

    logger.debug("Start: Creating app variant based on image")

    logger.debug("Validating input parameters")
    if (
        app in [None, ""]
        or variant_name in [None, ""]
        or docker_id_or_template_uri in [None, ""]
    ):
        raise ValueError("App variant, variant name or docker_id/template_uri is None")

    if not isCloudEE():
        if tags in [None, ""]:
            raise ValueError("OSS: Tags is None")

    db_image = None
    logger.debug("Parsing URL")
    parsed_url = urlparse(docker_id_or_template_uri)

    # Check if app variant already exists
    logger.debug("Checking if app variant already exists")
    variants = await db_manager.list_app_variants_for_app_id(
        app_id=str(app.id),
        project_id=project_id,
    )

    already_exists = any(av for av in variants if av.variant_name == variant_name)  # type: ignore
    if already_exists:
        logger.error("App variant with the same name already exists")
        raise ValueError("App variant with the same name already exists")

    # Retrieve user and image objects
    logger.debug("Retrieving user and image objects")
    user_instance = await db_manager.get_user(user_uid)

    if parsed_url.scheme and parsed_url.netloc:
        db_image = await db_manager.get_orga_image_instance_by_uri(
            template_uri=docker_id_or_template_uri,
        )
    else:
        db_image = await db_manager.get_orga_image_instance_by_docker_id(
            docker_id=docker_id_or_template_uri, project_id=project_id
        )

    # Create new image if not exists
    if db_image is None:
        logger.debug("Step 4: Creating new image")
        if parsed_url.scheme and parsed_url.netloc:
            db_image = await db_manager.create_image(
                image_type="zip",
                project_id=project_id,
                template_uri=docker_id_or_template_uri,
                deletable=not (is_template_image),
            )
        else:
            docker_id = docker_id_or_template_uri
            db_image = await db_manager.create_image(
                image_type="image",
                project_id=project_id,
                docker_id=docker_id,
                tags=tags,
                deletable=not (is_template_image),
            )

    # Create config
    logger.debug("Creating config")
    config_db = await db_manager.create_new_config(
        config_name=config_name, parameters={}
    )

    # Create base
    logger.debug("Creating base")
    if not base_name:
        base_name = variant_name.split(".")[
            0
        ]  # TODO: Change this in SDK2 to directly use base_name
    db_base = await db_manager.create_new_variant_base(
        app=app,
        project_id=project_id,
        base_name=base_name,  # the first variant always has default base
        image=db_image,
    )

    # Create app variant
    logger.debug("Creating app variant")
    db_app_variant = await db_manager.create_new_app_variant(
        app=app,
        user=user_instance,
        variant_name=variant_name,
        project_id=project_id,
        image=db_image,
        base=db_base,
        config=config_db,
        base_name=base_name,
    )
    logger.debug("End: Successfully created db_app_variant: %s", db_app_variant)

    return db_app_variant


async def add_variant_from_url(
    app: AppDB,
    project_id: str,
    variant_name: str,
    url: str,
    user_uid: str,
    base_name: Optional[str] = None,
    config_name: str = "default",
) -> AppVariantDB:
    """
    Adds a new variant to the app based on the specified URL.

    Args:
        app (AppDB): The app to add the variant to.
        project_id (str): The ID of the project.
        variant_name (str): The name of the new variant.
        url (str): The URL to use for the new variant.
        base_name (str, optional): The name of the base to use for the new variant. Defaults to None.
        config_name (str, optional): The name of the configuration to use for the new variant. Defaults to "default".
        user_uid (str): The UID of the user.

    Returns:
        AppVariantDB: The newly created app variant.

    Raises:
        ValueError: If the app variant or URL is None, or if an app variant with the same name already exists.
        HTTPException: If an error occurs while creating the app variant.
    """

    logger.debug("Start: Creating app variant based on url")

    logger.debug("Validating input parameters")
    if app in [None, ""] or variant_name in [None, ""] or url in [None, ""]:
        raise ValueError("App variant, variant name, or URL is None")

    logger.debug("Parsing URL")
    parsed_url = urlparse(url).geturl()

    logger.debug("Checking if app variant already exists")
    variants = await db_manager.list_app_variants_for_app_id(
        app_id=str(app.id),
        project_id=project_id,
    )

    already_exists = any(av for av in variants if av.variant_name == variant_name)  # type: ignore
    if already_exists:
        logger.error("App variant with the same name already exists")
        raise ValueError("App variant with the same name already exists")

    logger.debug("Retrieving user and image objects")
    user_instance = await db_manager.get_user(user_uid)

    # Create config
    logger.debug("Creating config")
    config_db = await db_manager.create_new_config(
        config_name=config_name, parameters={}
    )

    # Create base
    logger.debug("Creating base")
    if not base_name:
        base_name = variant_name.split(".")[
            0
        ]  # TODO: Change this in SDK2 to directly use base_name
    db_base = await db_manager.create_new_variant_base(
        app=app,
        project_id=project_id,
        base_name=base_name,
    )

    # Create app variant
    logger.debug("Creating app variant")
    db_app_variant = await db_manager.create_new_app_variant(
        app=app,
        user=user_instance,
        variant_name=variant_name,
        project_id=project_id,
        base=db_base,
        config=config_db,
        base_name=base_name,
    )

    deployment = await db_manager.create_deployment(
        app_id=str(db_app_variant.app.id),
        project_id=project_id,
        uri=parsed_url,
        status="running",
    )

    await db_manager.update_base(
        str(db_app_variant.base_id),
        deployment_id=deployment.id,
    )

<<<<<<< HEAD
    await db_manager.deploy_to_environment(
        environment_name="production",
        variant_id=str(db_app_variant.id),
        user_uid=user_uid,
    )

=======
>>>>>>> 7b0c3435
    logger.debug("End: Successfully created variant: %s", db_app_variant)

    return db_app_variant


def get_service_url_from_template_key(
    key: str,
) -> str:
    if key not in [AppType.CHAT_SERVICE, AppType.COMPLETION_SERVICE]:
        return None

    if not SERVICE_URL_TEMPLATE:
        raise NotImplementedError("Service URL could be generated.")

    # We need to map a `template_key` to a `service_path`.
    # We could have an explicit map, like {`key`: `path`},
    # or make use of the `app_type` like here.
    # This may evolve over time if and when we change `app_type` values.
    path = key.replace("SERVICE:", "")

    url = SERVICE_URL_TEMPLATE.format(path=path)

    return url<|MERGE_RESOLUTION|>--- conflicted
+++ resolved
@@ -275,7 +275,6 @@
 
     await db_manager.update_variant_parameters(
         str(app_variant_db.id), parameters={}, project_id=project_id, user_uid=user_uid
-<<<<<<< HEAD
     )
 
     app_variant_db = await db_manager.update_app_variant(
@@ -294,26 +293,6 @@
         deployment_id=deployment.id,
     )
 
-=======
-    )
-
-    app_variant_db = await db_manager.update_app_variant(
-        app_variant_id=str(app_variant_db.id), url=parsed_url
-    )
-
-    deployment = await db_manager.create_deployment(
-        app_id=str(app_variant_db.app.id),
-        project_id=project_id,
-        uri=parsed_url,
-        status="running",
-    )
-
-    await db_manager.update_base(
-        str(app_variant_db.base_id),
-        deployment_id=deployment.id,
-    )
-
->>>>>>> 7b0c3435
     return URI(uri=deployment.uri)
 
 
@@ -737,15 +716,6 @@
         deployment_id=deployment.id,
     )
 
-<<<<<<< HEAD
-    await db_manager.deploy_to_environment(
-        environment_name="production",
-        variant_id=str(db_app_variant.id),
-        user_uid=user_uid,
-    )
-
-=======
->>>>>>> 7b0c3435
     logger.debug("End: Successfully created variant: %s", db_app_variant)
 
     return db_app_variant
