"""Main Business logic
"""

import os
import logging
from urllib.parse import urlparse
from typing import List, Any, Dict

from agenta_backend.models.api.api_models import (
    URI,
    DockerEnvVars,
    Image,
)
from agenta_backend.models.db_models import (
    AppVariantDB,
    AppEnvironmentDB,
    AppDB,
)

from agenta_backend.services import (
    db_manager,
    evaluator_manager,
)

from agenta_backend.utils.common import (
    isEE,
    isOssEE,
    isCloud,
    isCloudEE,
)

if isCloud():
    from agenta_backend.cloud.services import (
        lambda_deployment_manager as deployment_manager,
    )  # noqa pylint: disable-all
elif isEE():
    from agenta_backend.ee.services import (
        deployment_manager,
    )  # noqa pylint: disable-all
else:
    from agenta_backend.services import deployment_manager

if isCloudEE():
    from agenta_backend.commons.services import (
        api_key_service,
    )  # noqa pylint: disable-all

logger = logging.getLogger(__name__)
logger.setLevel(logging.DEBUG)


async def start_variant(
<<<<<<< HEAD
    db_app_variant: AppVariantDB, env_vars: DockerEnvVars = None
=======
    db_app_variant: AppVariantDB,
    env_vars: DockerEnvVars = None,
    **user_org_data: dict,
>>>>>>> 3427160dec4847b53e1561f12abe5e5cae762ec9
) -> URI:
    """
    Starts a Docker container for a given app variant.

    Fetches the associated image from the database and delegates to a Docker utility function
    to start the container. The URI of the started container is returned.

    Args:
        app_variant (AppVariant): The app variant for which a container is to be started.
        env_vars (DockerEnvVars): (optional) The environment variables to be passed to the container.

    Returns:
        URI: The URI of the started Docker container.

    Raises:
        ValueError: If the app variant does not have a corresponding image in the database.
        RuntimeError: If there is an error starting the Docker container.
    """
    try:
        print(
            "Starting variant %s with image name %s and tags %s and app_name %s and organization %s",
            db_app_variant.variant_name,
            db_app_variant.image.docker_id,
            db_app_variant.image.tags,
            db_app_variant.app.app_name,
            db_app_variant.organization if isCloudEE() else None,
            db_app_variant.workspace if isCloudEE() else None,
        )
        logger.debug("App name is %s", db_app_variant.app.app_name)
        # update the env variables
        domain_name = os.environ.get("DOMAIN_NAME")
        if domain_name is None or domain_name == "http://localhost":
            # in the case of agenta running locally, the containers can access the host machine via this address
            domain_name = (
                "http://host.docker.internal"  # unclear why this stopped working
            )
            # domain_name = "http://localhost"
        env_vars = {} if env_vars is None else env_vars
        env_vars.update(
            {"AGENTA_BASE_ID": str(db_app_variant.base.id), "AGENTA_HOST": domain_name}
        )
        if isCloudEE():
            api_key = await api_key_service.create_api_key(
                str(db_app_variant.user.uid), expiration_date=None, hidden=True
            )
            env_vars.update({"AGENTA_API_KEY": api_key})
        deployment = await deployment_manager.start_service(
            app_variant_db=db_app_variant, env_vars=env_vars
        )
        await db_manager.update_base(
            db_app_variant.base,
            deployment=deployment.id,
        )
    except Exception as e:
        import traceback

        traceback.print_exc()
        logger.error(
            f"Error starting Docker container for app variant {db_app_variant.app.app_name}/{db_app_variant.variant_name}: {str(e)}"
        )
        raise Exception(
            f"Failed to start Docker container for app variant {db_app_variant.app.app_name}/{db_app_variant.variant_name} \n {str(e)}"
        ) from e

    return URI(uri=deployment.uri)


<<<<<<< HEAD
async def update_variant_image(app_variant_db: AppVariantDB, image: Image):
=======
async def update_variant_image(
    app_variant_db: AppVariantDB, image: Image, **user_org_data: dict
):
>>>>>>> 3427160dec4847b53e1561f12abe5e5cae762ec9
    """Updates the image for app variant in the database.

    Arguments:
        app_variant -- the app variant to update
        image -- the image to update
    """

    valid_image = await deployment_manager.validate_image(image)
    if not valid_image:
        raise ValueError("Image could not be found in registry.")
    deployment = await db_manager.get_deployment_by_objectid(
        app_variant_db.base.deployment
    )

    await deployment_manager.stop_and_delete_service(deployment)
    await db_manager.remove_deployment(deployment)

    if isOssEE():
        await deployment_manager.remove_image(app_variant_db.base.image)

    await db_manager.remove_image(app_variant_db.base.image)
    # Create a new image instance
    db_image = await db_manager.create_image(
        image_type="image",
        tags=image.tags,
        docker_id=image.docker_id,
        user=app_variant_db.user,
        deletable=True,
        organization=app_variant_db.organization
        if isCloudEE()
        else None,  # noqa
        workspace=app_variant_db.workspace
        if isCloudEE()
        else None,  # noqa
    )
    # Update base with new image
    await db_manager.update_base(app_variant_db.base, image=db_image)
    # Update variant to remove configuration
    await db_manager.update_variant_parameters(
        app_variant_db=app_variant_db, parameters={}, **user_org_data
    )
    # Update variant with new image
    app_variant_db = await db_manager.update_app_variant(app_variant_db, image=db_image)

    # Start variant
<<<<<<< HEAD
    await start_variant(app_variant_db)
=======
    await start_variant(app_variant_db, **user_org_data)
>>>>>>> 3427160dec4847b53e1561f12abe5e5cae762ec9


async def terminate_and_remove_app_variant(
    app_variant_id: str = None, app_variant_db=None
) -> None:
    """
    Removes app variant from the database. If it's the last one using an image, performs additional operations:
    - Deletes the image from the db.
    - Shuts down and deletes the container.
    - Removes the image from the registry.

    Args:
        variant_id (srt): The app variant to remove.

    Raises:
        ValueError: If the app variant is not found in the database.
        Exception: Any other exception raised during the operation.
    """
    assert (
        app_variant_id or app_variant_db
    ), "Either app_variant_id or app_variant_db must be provided"
    assert not (
        app_variant_id and app_variant_db
    ), "Only one of app_variant_id or app_variant_db must be provided"

    logger.debug(f"Removing app variant {app_variant_id}")
    if app_variant_id:
        app_variant_db = await db_manager.fetch_app_variant_by_id(app_variant_id)

    logger.debug(f"Fetched app variant {app_variant_db}")
    app_id = app_variant_db.app.id
    if app_variant_db is None:
        error_msg = f"Failed to delete app variant {app_variant_id}: Not found in DB."
        logger.error(error_msg)
        raise ValueError(error_msg)

    try:
        is_last_variant_for_image = await db_manager.check_is_last_variant_for_image(
            app_variant_db
        )
        if is_last_variant_for_image:
            # remove variant + terminate and rm containers + remove base

            image = app_variant_db.base.image
            logger.debug("is_last_variant_for_image {image}")
            if image:
                logger.debug("_stop_and_delete_app_container")
                try:
                    deployment = await db_manager.get_deployment_by_objectid(
                        app_variant_db.base.deployment
                    )
                except Exception as e:
                    logger.error(f"Failed to get deployment {e}")
                    deployment = None
                if deployment:
                    try:
                        await deployment_manager.stop_and_delete_service(deployment)
                    except RuntimeError as e:
                        logger.error(
                            f"Failed to stop and delete service {deployment} {e}"
                        )

                # If image deletable is True, remove docker image and image db
                if image.deletable:
                    try:
                        if isCloudEE():
                            await deployment_manager.remove_repository(image.tags)
                        else:
                            await deployment_manager.remove_image(image)
                    except RuntimeError as e:
                        logger.error(f"Failed to remove image {image} {e}")
                    await db_manager.remove_image(image)

                logger.debug("remove base")
                await db_manager.remove_app_variant_from_db(app_variant_db)
                logger.debug("Remove image object from db")
                if deployment:
                    await db_manager.remove_deployment(deployment)
                await db_manager.remove_base_from_db(app_variant_db.base)
                logger.debug("remove_app_variant_from_db")

                # Only delete the docker image for users that are running the oss version

            else:
                logger.debug(
                    f"Image associated with app variant {app_variant_db.app.app_name}/{app_variant_db.variant_name} not found. Skipping deletion."
                )
        else:
            # remove variant + config
            logger.debug("remove_app_variant_from_db")
            await db_manager.remove_app_variant_from_db(app_variant_db)
        logger.debug("list_app_variants")
        app_variants = await db_manager.list_app_variants(app_id)
        logger.debug(f"{app_variants}")
        if len(app_variants) == 0:  # this was the last variant for an app
            logger.debug("remove_app_related_resources")
            await remove_app_related_resources(app_id)
    except Exception as e:
        logger.error(
            f"An error occurred while deleting app variant {app_variant_db.app.app_name}/{app_variant_db.variant_name}: {str(e)}"
        )
        raise e from None


async def remove_app_related_resources(app_id: str):
    """Removes environments and testsets associated with an app after its deletion.

    When an app or its last variant is deleted, this function ensures that
    all related resources such as environments and testsets are also deleted.

    Args:
        app_name: The name of the app whose associated resources are to be removed.
    """
    try:
        # Delete associated environments
        environments: List[AppEnvironmentDB] = await db_manager.list_environments(
            app_id
        )
        for environment_db in environments:
            await db_manager.remove_environment(environment_db)
            logger.info(f"Successfully deleted environment {environment_db.name}.")
        # Delete associated testsets
        await db_manager.remove_app_testsets(app_id)
        logger.info(f"Successfully deleted test sets associated with app {app_id}.")

        await db_manager.remove_app_by_id(app_id)
        logger.info(f"Successfully remove app object {app_id}.")
    except Exception as e:
        logger.error(
            f"An error occurred while cleaning up resources for app {app_id}: {str(e)}"
        )
        raise e from None


async def remove_app(app: AppDB):
    """Removes all app variants from db, if it is the last one using an image, then
    deletes the image from the db, shutdowns the container, deletes it and remove
    the image from the registry

    Arguments:
        app_name -- the app name to remove
    """
    # checks if it is the last app variant using its image
    if app is None:
        error_msg = f"Failed to delete app {app.id}: Not found in DB."
        logger.error(error_msg)
        raise ValueError(error_msg)
    try:
        app_variants = await db_manager.list_app_variants(app.id)
        for app_variant_db in app_variants:
            await terminate_and_remove_app_variant(app_variant_db=app_variant_db)
            logger.info(
                f"Successfully deleted app variant {app_variant_db.app.app_name}/{app_variant_db.variant_name}."
            )

        if len(app_variants) == 0:  # Failsafe in case something went wrong before
            logger.debug("remove_app_related_resources")
            await remove_app_related_resources(str(app.id))

    except Exception as e:
        logger.error(
            f"An error occurred while deleting app {app.id} and its associated resources: {str(e)}"
        )
        raise e from None


<<<<<<< HEAD
async def update_variant_parameters(app_variant_id: str, parameters: Dict[str, Any]):
=======
async def update_variant_parameters(
    app_variant_id: str, parameters: Dict[str, Any], **user_org_data: dict
):
>>>>>>> 3427160dec4847b53e1561f12abe5e5cae762ec9
    """Updates the parameters for app variant in the database.

    Arguments:
        app_variant -- the app variant to update
    """
    assert app_variant_id is not None, "app_variant_id must be provided"
    assert parameters is not None, "parameters must be provided"
    app_variant_db = await db_manager.fetch_app_variant_by_id(app_variant_id)
    if app_variant_db is None:
        error_msg = f"Failed to update app variant {app_variant_id}: Not found in DB."
        logger.error(error_msg)
        raise ValueError(error_msg)
    try:
        await db_manager.update_variant_parameters(
<<<<<<< HEAD
            app_variant_db=app_variant_db, parameters=parameters
=======
            app_variant_db=app_variant_db, parameters=parameters, **user_org_data
>>>>>>> 3427160dec4847b53e1561f12abe5e5cae762ec9
        )
    except Exception as e:
        logger.error(
            f"Error updating app variant {app_variant_db.app.app_name}/{app_variant_db.variant_name}"
        )
        raise e from None


async def add_variant_based_on_image(
    app: AppDB,
    variant_name: str,
    docker_id_or_template_uri: str,
    user_uid: str,
    tags: str = None,
    base_name: str = None,
    config_name: str = "default",
    is_template_image: bool = False,
) -> AppVariantDB:
    """
    Adds a new variant to the app based on the specified Docker image.

    Args:
        app (AppDB): The app to add the variant to.
        variant_name (str): The name of the new variant.
        docker_id (str): The ID of the Docker image to use for the new variant.
        tags (str): The tags associated with the Docker image.
        base_name (str, optional): The name of the base to use for the new variant. Defaults to None.
        config_name (str, optional): The name of the configuration to use for the new variant. Defaults to "default".
        is_template_image (bool, optional): Whether or not the image used is for a template (in this case we won't delete it in the future).
        user_uid (str): The UID of the user.

    Returns:
        AppVariantDB: The newly created app variant.

    Raises:
        ValueError: If the app variant or image is None, or if an app variant with the same name already exists.
        HTTPException: If an error occurs while creating the app variant.
    """
    logger.debug("Start: Creating app variant based on image")

    # Validate input parameters
    logger.debug("Step 1: Validating input parameters")
    if (
        app in [None, ""]
        or variant_name in [None, ""]
        or docker_id_or_template_uri in [None, ""]
    ):
        raise ValueError("App variant, variant name or docker_id/template_uri is None")

    if not isCloudEE():
        if tags in [None, ""]:
            raise ValueError("OSS: Tags is None")

    db_image = None
    # Check if docker_id_or_template_uri is a URL or not
    parsed_url = urlparse(docker_id_or_template_uri)

    # Check if app variant already exists
    logger.debug("Step 2: Checking if app variant already exists")
    variants = await db_manager.list_app_variants_for_app_id(app_id=str(app.id))
    already_exists = any(av for av in variants if av.variant_name == variant_name)
    if already_exists:
        logger.error("App variant with the same name already exists")
        raise ValueError("App variant with the same name already exists")

    # Retrieve user and image objects
    logger.debug("Step 3: Retrieving user and image objects")
    user_instance = await db_manager.get_user(user_uid)
    if parsed_url.scheme and parsed_url.netloc:
        db_image = await db_manager.get_orga_image_instance_by_uri(
            template_uri=docker_id_or_template_uri,
            organization_id=str(app.organization.id)
            if isCloudEE()
            else None,  # noqa
            workspace_id=str(app.workspace.id)
            if isCloudEE()
            else None,  # noqa
        )
    else:
        db_image = await db_manager.get_orga_image_instance_by_docker_id(
            docker_id=docker_id_or_template_uri,
            organization_id=str(app.organization.id)
            if isCloudEE()
            else None,  # noqa
            workspace_id=str(app.workspace.id)
            if isCloudEE()
            else None,  # noqa
        )

    # Create new image if not exists
    if db_image is None:
        logger.debug("Step 4: Creating new image")
        if parsed_url.scheme and parsed_url.netloc:
            db_image = await db_manager.create_image(
                image_type="zip",
                template_uri=docker_id_or_template_uri,
                deletable=not (is_template_image),
                user=user_instance,
                organization=app.organization
                if isCloudEE()
                else None,  # noqa
                workspace=app.workspace
                if isCloudEE()
                else None,  # noqa
            )
        else:
            docker_id = docker_id_or_template_uri
            db_image = await db_manager.create_image(
                image_type="image",
                docker_id=docker_id,
                tags=tags,
                deletable=not (is_template_image),
                user=user_instance,
                organization=app.organization
                if isCloudEE()
                else None,  # noqa
                workspace=app.workspace
                if isCloudEE()
                else None,  # noqa
            )

    # Create config
    logger.debug("Step 5: Creating config")
    config_db = await db_manager.create_new_config(
        config_name=config_name, parameters={}
    )

    # Create base
    logger.debug("Step 6: Creating base")
    if not base_name:
        base_name = variant_name.split(".")[
            0
        ]  # TODO: Change this in SDK2 to directly use base_name
    db_base = await db_manager.create_new_variant_base(
        app=app,
        organization=app.organization
        if isCloudEE()
        else None,  # noqa
        workspace=app.workspace if isCloudEE() else None,  # noqa
        user=user_instance,
        base_name=base_name,  # the first variant always has default base
        image=db_image,
    )

    # Create app variant
    logger.debug("Step 7: Creating app variant")
    db_app_variant = await db_manager.create_new_app_variant(
        app=app,
        variant_name=variant_name,
        image=db_image,
        user=user_instance,
        organization=app.organization
        if isCloudEE()
        else None,  # noqa
        workspace=app.workspace if isCloudEE() else None,  # noqa
        parameters={},
        base_name=base_name,
        config_name=config_name,
        base=db_base,
        config=config_db,
    )

    logger.debug("End: Successfully created db_app_variant: %s", db_app_variant)
    return db_app_variant<|MERGE_RESOLUTION|>--- conflicted
+++ resolved
@@ -50,13 +50,7 @@
 
 
 async def start_variant(
-<<<<<<< HEAD
     db_app_variant: AppVariantDB, env_vars: DockerEnvVars = None
-=======
-    db_app_variant: AppVariantDB,
-    env_vars: DockerEnvVars = None,
-    **user_org_data: dict,
->>>>>>> 3427160dec4847b53e1561f12abe5e5cae762ec9
 ) -> URI:
     """
     Starts a Docker container for a given app variant.
@@ -124,13 +118,7 @@
     return URI(uri=deployment.uri)
 
 
-<<<<<<< HEAD
 async def update_variant_image(app_variant_db: AppVariantDB, image: Image):
-=======
-async def update_variant_image(
-    app_variant_db: AppVariantDB, image: Image, **user_org_data: dict
-):
->>>>>>> 3427160dec4847b53e1561f12abe5e5cae762ec9
     """Updates the image for app variant in the database.
 
     Arguments:
@@ -176,11 +164,7 @@
     app_variant_db = await db_manager.update_app_variant(app_variant_db, image=db_image)
 
     # Start variant
-<<<<<<< HEAD
     await start_variant(app_variant_db)
-=======
-    await start_variant(app_variant_db, **user_org_data)
->>>>>>> 3427160dec4847b53e1561f12abe5e5cae762ec9
 
 
 async def terminate_and_remove_app_variant(
@@ -347,13 +331,7 @@
         raise e from None
 
 
-<<<<<<< HEAD
 async def update_variant_parameters(app_variant_id: str, parameters: Dict[str, Any]):
-=======
-async def update_variant_parameters(
-    app_variant_id: str, parameters: Dict[str, Any], **user_org_data: dict
-):
->>>>>>> 3427160dec4847b53e1561f12abe5e5cae762ec9
     """Updates the parameters for app variant in the database.
 
     Arguments:
@@ -368,11 +346,7 @@
         raise ValueError(error_msg)
     try:
         await db_manager.update_variant_parameters(
-<<<<<<< HEAD
             app_variant_db=app_variant_db, parameters=parameters
-=======
-            app_variant_db=app_variant_db, parameters=parameters, **user_org_data
->>>>>>> 3427160dec4847b53e1561f12abe5e5cae762ec9
         )
     except Exception as e:
         logger.error(
