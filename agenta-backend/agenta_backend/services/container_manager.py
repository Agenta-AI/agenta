--- conflicted
+++ resolved
@@ -105,14 +105,10 @@
             if not Path(dockerfile).exists():
                 dockerfile = "Dockerfile.cloud"  # For backward compatibility
         else:
-<<<<<<< HEAD
             dockerfile = "Dockerfile.oss.agenta"
             if not Path(dockerfile).exists():
                 dockerfile = "Dockerfile"  # For backward compatibility
-=======
-            dockerfile = "Dockerfile"
-
->>>>>>> f810d325
+
         image, build_log = client.images.build(
             path=str(temp_dir),
             tag=image_name,
