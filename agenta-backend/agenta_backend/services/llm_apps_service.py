--- conflicted
+++ resolved
@@ -136,48 +136,6 @@
                 )
             )
 
-<<<<<<< HEAD
-        except httpx.HTTPStatusError as e:
-            # Parse error details from the API response
-            error_message = "Error in invoking the LLM App:"
-            try:
-                error_body = e.response.json()
-                if "message" in error_body:
-                    error_message = error_body["message"]
-                elif (
-                    "error" in error_body
-                ):  # Some APIs return error information under an 'error' key
-                    error_message = error_body["error"]
-            except ValueError:
-                # Fallback if the error response is not JSON or doesn't have the expected structure
-                logger.error(f"Failed to parse error response: {e}")
-
-            logger.error(f"Error occurred during request: {error_message}")
-            return InvokationResult(
-                result=Result(
-                    type="error",
-                    error=Error(
-                        message=error_message,
-                        stacktrace=str(e),
-                    ),
-                )
-            )
-
-        except httpx.RequestError as e:
-            # Handle other request errors (e.g., network issues)
-            logger.error(f"Request error: {e}")
-            return InvokationResult(
-                result=Result(
-                    type="error",
-                    error=Error(
-                        message="Network error while invoking the LLM App",
-                        stacktrace=str(e),
-                    ),
-                )
-            )
-
-=======
->>>>>>> 08d6291c
         except Exception as e:
             # Catch-all for any other unexpected errors
             logger.error(f"Unexpected error: {e}")
