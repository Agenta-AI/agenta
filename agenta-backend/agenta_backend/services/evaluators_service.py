import re
from typing import Any
from langchain.chains import LLMChain
from langchain.llms import OpenAI
from langchain.prompts import PromptTemplate
from agenta_backend.services.db_manager import Result

<<<<<<< HEAD

def auto_exact_match(variant_output: str, correct_answer: str, settings_values: dict):
    if variant_output == correct_answer:
        return 1
    else:
        return 0
=======
>>>>>>> ecd4e86c

def auto_exact_match(variant_output: str, correct_answer: str, settings_values: dict) -> Result:
    exact_match = True if variant_output == correct_answer else False
    result = Result(type="bool", value=exact_match)
    return result

<<<<<<< HEAD
def auto_similarity_match(variant_output: str, correct_answer: str, settings_values: dict):
=======

def auto_similarity_match(variant_output: str, correct_answer: str, settings_values: dict) -> Result:
>>>>>>> ecd4e86c
    set1 = set(variant_output.split())
    set2 = set(correct_answer.split())
    intersect = set1.intersection(set2)
    union = set1.union(set2)

    similarity = len(intersect) / len(union)

    is_similar = True if similarity > settings_values["similarity_threshold"] else False
    result = Result(type="bool", value=is_similar)
    return result


<<<<<<< HEAD
def auto_regex_test(test_string: str, regex: Any, should_match: bool):
=======
def auto_regex_test(test_string: str, regex: Any, should_match: bool) -> Result:
>>>>>>> ecd4e86c
    re_pattern = re.compile(regex, re.IGNORECASE)
    result = bool(re_pattern.search(test_string)) == should_match
    return Result(type="bool", value=result)


def evaluate(
    evaluator_name: str,
    correct_answer: str,
    variant_output :str,
    settings_values: dict,
    *additional_args: tuple,
    **additional_kwargs: dict,
):
    try:
        evaluation_function = globals()[evaluator_name]
        return evaluation_function(
            correct_answer,
            variant_output,
            settings_values,
            *additional_args,
            **additional_kwargs,
        )
    except KeyError:
        raise ValueError(f"Evaluation method '{evaluator_name}' not found.")<|MERGE_RESOLUTION|>--- conflicted
+++ resolved
@@ -5,27 +5,14 @@
 from langchain.prompts import PromptTemplate
 from agenta_backend.services.db_manager import Result
 
-<<<<<<< HEAD
-
-def auto_exact_match(variant_output: str, correct_answer: str, settings_values: dict):
-    if variant_output == correct_answer:
-        return 1
-    else:
-        return 0
-=======
->>>>>>> ecd4e86c
 
 def auto_exact_match(variant_output: str, correct_answer: str, settings_values: dict) -> Result:
     exact_match = True if variant_output == correct_answer else False
     result = Result(type="bool", value=exact_match)
     return result
 
-<<<<<<< HEAD
-def auto_similarity_match(variant_output: str, correct_answer: str, settings_values: dict):
-=======
 
 def auto_similarity_match(variant_output: str, correct_answer: str, settings_values: dict) -> Result:
->>>>>>> ecd4e86c
     set1 = set(variant_output.split())
     set2 = set(correct_answer.split())
     intersect = set1.intersection(set2)
@@ -38,11 +25,7 @@
     return result
 
 
-<<<<<<< HEAD
-def auto_regex_test(test_string: str, regex: Any, should_match: bool):
-=======
 def auto_regex_test(test_string: str, regex: Any, should_match: bool) -> Result:
->>>>>>> ecd4e86c
     re_pattern = re.compile(regex, re.IGNORECASE)
     result = bool(re_pattern.search(test_string)) == should_match
     return Result(type="bool", value=result)
