--- conflicted
+++ resolved
@@ -268,13 +268,6 @@
             ]
 
             # 4. We save the result of the eval scenario in the db
-
-            # But not the 'trace' in case of BaseResponse
-            if isinstance(app_output.result.value, str):
-                value = app_output.result.value
-            else:
-                value = app_output.result.value["data"]
-
             loop.run_until_complete(
                 create_new_evaluation_scenario(
                     user_id=str(app.user_id),
@@ -283,13 +276,9 @@
                     inputs=inputs,
                     outputs=[
                         EvaluationScenarioOutput(
-<<<<<<< HEAD
-                            result=Result(type="text", value=value),
-=======
                             result=Result(
                                 type="text", value=app_output.result.value["data"]
                             ),
->>>>>>> 2b7c2673
                             latency=app_output.latency,
                             cost=app_output.cost,
                         )
