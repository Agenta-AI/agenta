--- conflicted
+++ resolved
@@ -8,9 +8,7 @@
     EvaluationStatusEnum,
 )
 from agenta_backend.models.db_engine import DBEngine
-<<<<<<< HEAD
 from agenta_backend.services import evaluators_service, llm_apps_service
-=======
 from agenta_backend.models.db_models import (
     AggregatedResult,
     AppDB,
@@ -26,7 +24,6 @@
     llm_apps_service,
     deployment_manager,
 )
->>>>>>> 3427160dec4847b53e1561f12abe5e5cae762ec9
 from agenta_backend.services.db_manager import (
     create_new_evaluation_scenario,
     fetch_app_by_id,
