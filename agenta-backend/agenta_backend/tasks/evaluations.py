import os
import asyncio
from typing import List
from celery import shared_task
from collections import defaultdict

from agenta_backend.services import llm_apps_service
from agenta_backend.services.db_manager import (
    fetch_evaluation_by_id,
    fetch_app_variant_by_id,
    fetch_evaluator_config,
    get_deployment_by_objectid,
    fetch_testset_by_id,
    create_new_evaluation_scenario,
    fetch_evaluator_config_by_appId,
    update_evaluation,
    update_evaluation_with_aggregated_results,
)
from agenta_backend.models.db_models import (
    AppDB,
    EvaluationScenarioInputDB,
    EvaluationScenarioOutputDB,
    EvaluationScenarioResult,
    AggregatedResult,
    Result,
)
from agenta_backend.services import evaluators_service
from agenta_backend.models.api.evaluation_model import NewEvaluation, AppOutput


@shared_task(queue="agenta_backend.tasks.evaluations.evaluate")
def evaluate(
    app_data: dict,
    new_evaluation_data: dict,
    evaluation_id: str,
    testset_id: str,
):
    loop = asyncio.get_event_loop()

    try:
        app = AppDB(**app_data)
        evaluation = NewEvaluation(**new_evaluation_data)

        testset = loop.run_until_complete(fetch_testset_by_id(testset_id))
        new_evaluation_db = loop.run_until_complete(
            fetch_evaluation_by_id(evaluation_id)
        )
        evaluators_aggregated_data = defaultdict(list)

<<<<<<< HEAD
    #!NOTE: do not remove! this will be used in github workflow!
    backend_environment = os.environ.get("ENVIRONMENT")
    if backend_environment is not None and backend_environment == "github":
        uri = f"http://{deployment.container_name}"
    else:
        uri = deployment.uri.replace("http://localhost", "http://host.docker.internal")

    # 2. We get the output from the llm app
    app_outputs: List[AppOutput] = loop.run_until_complete(
        llm_apps_service.batch_invoke(
            uri, testset.csvdata, evaluation.rate_limit.dict()
        )
    )
    for data_point, app_output in zip(testset.csvdata, app_outputs):
        if len(testset.csvdata) != len(app_outputs):
            # TODO: properly handle error in the case where the length are not the same
            break

        # 2. We prepare the inputs
        raw_inputs = (
            app_variant_db.parameters.get("inputs", [])
            if app_variant_db.parameters
            else []
        )
        inputs = []
        if raw_inputs:
            inputs = [
                EvaluationScenarioInputDB(
                    name=input_item["name"],
                    type="text",
                    value=data_point[input_item["name"]],
                )
                for input_item in raw_inputs
            ]

        # 3. We evaluate
        evaluators_results: [EvaluationScenarioResult] = []
        for evaluator_config_id in evaluation.evaluators_configs:
            evaluator_config = loop.run_until_complete(
                fetch_evaluator_config(evaluator_config_id)
            )

            additional_kwargs = (
                {
                    "app_params": app_variant_db.config.parameters,
                    "inputs": data_point,  # TODO: fetch input from config parameters when #1102 has been fixed
                }
                if evaluator_config.evaluator_key == "custom_code_run"
                else {}
            )
            result = evaluators_service.evaluate(
                evaluator_config.evaluator_key,
                app_output.output,
                data_point["correct_answer"],
                evaluator_config.settings_values,
                **additional_kwargs,
=======
        variant_id = str(evaluation.variant_ids[0])

        app_variant_db = loop.run_until_complete(fetch_app_variant_by_id(variant_id))
        deployment = loop.run_until_complete(
            get_deployment_by_objectid(app_variant_db.base.deployment)
        )

        for data_point in testset.csvdata:
            # 1. We prepare the inputs
            raw_inputs = (
                app_variant_db.parameters.get("inputs", [])
                if app_variant_db.parameters
                else []
>>>>>>> f584f755
            )
            inputs = []
            if raw_inputs:
                inputs = [
                    EvaluationScenarioInputDB(
                        name=input_item["name"],
                        type="text",
                        value=data_point[input_item["name"]],
                    )
                    for input_item in raw_inputs
                ]

            #!NOTE: do not remove! this will be used in github workflow!
            backend_environment = os.environ.get("ENVIRONMENT")
            if backend_environment is not None and backend_environment == "github":
                uri = f"http://{deployment.container_name}"
            else:
                uri = deployment.uri.replace(
                    "http://localhost", "http://host.docker.internal"
                )

            # 2. We get the output from the llm app
            try:
                variant_output = llm_apps_service.get_llm_app_output(uri, data_point)
            except Exception as e:
                print(f"Error getting variant output: {e}")
                loop.run_until_complete(
                    update_evaluation(evaluation_id, {"status": "EVALUATION_FAILED"})
                )
                return

            # 3. We evaluate
            evaluators_results: [EvaluationScenarioResult] = []
            for evaluator_config_id in evaluation.evaluators_configs:
                evaluator_config = loop.run_until_complete(
                    fetch_evaluator_config(evaluator_config_id)
                )

                additional_kwargs = (
                    {
                        "app_params": app_variant_db.config.parameters,
                        "inputs": data_point,  # TODO: fetch input from config parameters when #1102 has been fixed
                    }
                    if evaluator_config.evaluator_key == "custom_code_run"
                    else {}
                )
                result = evaluators_service.evaluate(
                    evaluator_config.evaluator_key,
                    variant_output,
                    data_point["correct_answer"],
                    evaluator_config.settings_values,
                    **additional_kwargs,
                )

                result_object = EvaluationScenarioResult(
                    evaluator_config=evaluator_config.id,
                    result=result,
                )
                evaluators_results.append(result_object)
                evaluators_aggregated_data[evaluator_config.evaluator_key].append(
                    result
                )

            # 4. We create a new evaluation scenario
            evaluation_scenario = loop.run_until_complete(
                create_new_evaluation_scenario(
                    user=app.user,
                    organization=app.organization,
                    evaluation=new_evaluation_db,
                    variant_id=variant_id,
                    evaluators_configs=new_evaluation_db.evaluators_configs,
                    inputs=inputs,
                    is_pinned=False,
                    note="",
                    correct_answer=data_point["correct_answer"],
                    outputs=[
                        EvaluationScenarioOutputDB(type="text", value=variant_output)
                    ],
                    results=evaluators_results,
                )
            )
<<<<<<< HEAD
            evaluators_results.append(result_object)
            evaluators_aggregated_data[evaluator_config.evaluator_key].append(result)

    # 4. We create a new evaluation scenario
    evaluation_scenario = loop.run_until_complete(
        create_new_evaluation_scenario(
            user=app.user,
            organization=app.organization,
            evaluation=new_evaluation_db,
            variant_id=variant_id,
            evaluators_configs=new_evaluation_db.evaluators_configs,
            inputs=inputs,
            is_pinned=False,
            note="",
            correct_answer=data_point["correct_answer"],
            outputs=[EvaluationScenarioOutputDB(type="text", value=app_output.output)],
            results=evaluators_results,
=======

        aggregated_results = loop.run_until_complete(
            aggregate_evaluator_results(app, evaluators_aggregated_data)
        )
        updated_evaluation = loop.run_until_complete(
            update_evaluation_with_aggregated_results(
                new_evaluation_db.id, aggregated_results
            )
>>>>>>> f584f755
        )
    )

    except Exception as e:
        print(f"An error occurred during evaluation: {e}")
        loop.run_until_complete(
            update_evaluation(evaluation_id, {"status": "EVALUATION_FAILED"})
        )


async def aggregate_evaluator_results(
    app: AppDB, evaluators_aggregated_data: dict
) -> List[AggregatedResult]:
    aggregated_results = []
    for evaluator_key, results in evaluators_aggregated_data.items():
        if evaluator_key != "auto_ai_critique":
            average_value = (
                sum([result.value for result in results]) / len(results)
                if results
                else 0
            )
        elif evaluator_key == "auto_ai_critique":
            try:
                average_value = (
                    sum(
                        [
                            int(result.value)
                            for result in results
                            if isinstance(int(result.value), int)
                        ]
                    )
                    / len(results)
                    if results
                    else 0
                )
            except TypeError:
                average_value = None
        evaluator_config = await fetch_evaluator_config_by_appId(app.id, evaluator_key)
        aggregated_result = AggregatedResult(
            evaluator_config=evaluator_config.id,
            result=Result(type="number", value=average_value),
        )
        aggregated_results.append(aggregated_result)
    return aggregated_results<|MERGE_RESOLUTION|>--- conflicted
+++ resolved
@@ -13,7 +13,6 @@
     fetch_testset_by_id,
     create_new_evaluation_scenario,
     fetch_evaluator_config_by_appId,
-    update_evaluation,
     update_evaluation_with_aggregated_results,
 )
 from agenta_backend.models.db_models import (
@@ -36,18 +35,20 @@
     testset_id: str,
 ):
     loop = asyncio.get_event_loop()
+    app = AppDB(**app_data)
+    evaluation = NewEvaluation(**new_evaluation_data)
 
-    try:
-        app = AppDB(**app_data)
-        evaluation = NewEvaluation(**new_evaluation_data)
+    testset = loop.run_until_complete(fetch_testset_by_id(testset_id))
+    new_evaluation_db = loop.run_until_complete(fetch_evaluation_by_id(evaluation_id))
+    evaluators_aggregated_data = defaultdict(list)
 
-        testset = loop.run_until_complete(fetch_testset_by_id(testset_id))
-        new_evaluation_db = loop.run_until_complete(
-            fetch_evaluation_by_id(evaluation_id)
-        )
-        evaluators_aggregated_data = defaultdict(list)
+    variant_id = str(evaluation.variant_ids[0])
 
-<<<<<<< HEAD
+    app_variant_db = loop.run_until_complete(fetch_app_variant_by_id(variant_id))
+    deployment = loop.run_until_complete(
+        get_deployment_by_objectid(app_variant_db.base.deployment)
+    )
+
     #!NOTE: do not remove! this will be used in github workflow!
     backend_environment = os.environ.get("ENVIRONMENT")
     if backend_environment is not None and backend_environment == "github":
@@ -55,7 +56,7 @@
     else:
         uri = deployment.uri.replace("http://localhost", "http://host.docker.internal")
 
-    # 2. We get the output from the llm app
+    # 1. We get the output from the llm app
     app_outputs: List[AppOutput] = loop.run_until_complete(
         llm_apps_service.batch_invoke(
             uri, testset.csvdata, evaluation.rate_limit.dict()
@@ -104,103 +105,12 @@
                 data_point["correct_answer"],
                 evaluator_config.settings_values,
                 **additional_kwargs,
-=======
-        variant_id = str(evaluation.variant_ids[0])
+            )
 
-        app_variant_db = loop.run_until_complete(fetch_app_variant_by_id(variant_id))
-        deployment = loop.run_until_complete(
-            get_deployment_by_objectid(app_variant_db.base.deployment)
-        )
-
-        for data_point in testset.csvdata:
-            # 1. We prepare the inputs
-            raw_inputs = (
-                app_variant_db.parameters.get("inputs", [])
-                if app_variant_db.parameters
-                else []
->>>>>>> f584f755
+            result_object = EvaluationScenarioResult(
+                evaluator_config=evaluator_config.id,
+                result=result,
             )
-            inputs = []
-            if raw_inputs:
-                inputs = [
-                    EvaluationScenarioInputDB(
-                        name=input_item["name"],
-                        type="text",
-                        value=data_point[input_item["name"]],
-                    )
-                    for input_item in raw_inputs
-                ]
-
-            #!NOTE: do not remove! this will be used in github workflow!
-            backend_environment = os.environ.get("ENVIRONMENT")
-            if backend_environment is not None and backend_environment == "github":
-                uri = f"http://{deployment.container_name}"
-            else:
-                uri = deployment.uri.replace(
-                    "http://localhost", "http://host.docker.internal"
-                )
-
-            # 2. We get the output from the llm app
-            try:
-                variant_output = llm_apps_service.get_llm_app_output(uri, data_point)
-            except Exception as e:
-                print(f"Error getting variant output: {e}")
-                loop.run_until_complete(
-                    update_evaluation(evaluation_id, {"status": "EVALUATION_FAILED"})
-                )
-                return
-
-            # 3. We evaluate
-            evaluators_results: [EvaluationScenarioResult] = []
-            for evaluator_config_id in evaluation.evaluators_configs:
-                evaluator_config = loop.run_until_complete(
-                    fetch_evaluator_config(evaluator_config_id)
-                )
-
-                additional_kwargs = (
-                    {
-                        "app_params": app_variant_db.config.parameters,
-                        "inputs": data_point,  # TODO: fetch input from config parameters when #1102 has been fixed
-                    }
-                    if evaluator_config.evaluator_key == "custom_code_run"
-                    else {}
-                )
-                result = evaluators_service.evaluate(
-                    evaluator_config.evaluator_key,
-                    variant_output,
-                    data_point["correct_answer"],
-                    evaluator_config.settings_values,
-                    **additional_kwargs,
-                )
-
-                result_object = EvaluationScenarioResult(
-                    evaluator_config=evaluator_config.id,
-                    result=result,
-                )
-                evaluators_results.append(result_object)
-                evaluators_aggregated_data[evaluator_config.evaluator_key].append(
-                    result
-                )
-
-            # 4. We create a new evaluation scenario
-            evaluation_scenario = loop.run_until_complete(
-                create_new_evaluation_scenario(
-                    user=app.user,
-                    organization=app.organization,
-                    evaluation=new_evaluation_db,
-                    variant_id=variant_id,
-                    evaluators_configs=new_evaluation_db.evaluators_configs,
-                    inputs=inputs,
-                    is_pinned=False,
-                    note="",
-                    correct_answer=data_point["correct_answer"],
-                    outputs=[
-                        EvaluationScenarioOutputDB(type="text", value=variant_output)
-                    ],
-                    results=evaluators_results,
-                )
-            )
-<<<<<<< HEAD
             evaluators_results.append(result_object)
             evaluators_aggregated_data[evaluator_config.evaluator_key].append(result)
 
@@ -218,24 +128,17 @@
             correct_answer=data_point["correct_answer"],
             outputs=[EvaluationScenarioOutputDB(type="text", value=app_output.output)],
             results=evaluators_results,
-=======
-
-        aggregated_results = loop.run_until_complete(
-            aggregate_evaluator_results(app, evaluators_aggregated_data)
-        )
-        updated_evaluation = loop.run_until_complete(
-            update_evaluation_with_aggregated_results(
-                new_evaluation_db.id, aggregated_results
-            )
->>>>>>> f584f755
         )
     )
 
-    except Exception as e:
-        print(f"An error occurred during evaluation: {e}")
-        loop.run_until_complete(
-            update_evaluation(evaluation_id, {"status": "EVALUATION_FAILED"})
+    aggregated_results = loop.run_until_complete(
+        aggregate_evaluator_results(app, evaluators_aggregated_data)
+    )
+    updated_evaluation = loop.run_until_complete(
+        update_evaluation_with_aggregated_results(
+            new_evaluation_db.id, aggregated_results
         )
+    )
 
 
 async def aggregate_evaluator_results(
