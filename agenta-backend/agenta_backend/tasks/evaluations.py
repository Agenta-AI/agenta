import re
import os
import asyncio
import logging
import traceback
from typing import Any, Dict, List

from celery import shared_task, states

from agenta_backend.utils.common import isCloudEE
from agenta_backend.models.db_engine import DBEngine
from agenta_backend.services import (
    evaluators_service,
    llm_apps_service,
    deployment_manager,
    aggregation_service,
)
from agenta_backend.models.api.evaluation_model import EvaluationStatusEnum
from agenta_backend.models.db_models import (
    AggregatedResult,
    AppDB,
    CorrectAnswer,
    EvaluationScenarioInputDB,
    EvaluationScenarioOutputDB,
    EvaluationScenarioResult,
    InvokationResult,
    Error,
    Result,
)
from agenta_backend.services.db_manager import (
    create_new_evaluation_scenario,
    fetch_app_by_id,
    fetch_app_variant_by_id,
    fetch_evaluation_by_id,
    fetch_evaluator_config,
    fetch_testset_by_id,
    get_deployment_by_objectid,
    update_evaluation,
    update_evaluation_with_aggregated_results,
    EvaluationScenarioResult,
    check_if_evaluation_contains_failed_evaluation_scenarios,
)
from agenta_backend.services.evaluator_manager import get_evaluators

if isCloudEE():
    from agenta_backend.commons.models.db_models import AppDB_ as AppDB
else:
    from agenta_backend.models.db_models import AppDB

# Set logger
logger = logging.getLogger(__name__)
logger.setLevel(logging.DEBUG)

# Fetch all evaluators and precompute ground truth keys
all_evaluators = get_evaluators()
ground_truth_keys_dict = {
    evaluator["key"]: [
        key
        for key, value in evaluator.get("settings_template", {}).items()
        if value.get("ground_truth_key") is True
    ]
    for evaluator in all_evaluators
}


@shared_task(queue="agenta_backend.tasks.evaluations.evaluate", bind=True)
def evaluate(
    self,
    app_id: str,
    variant_id: str,
    evaluators_config_ids: List[str],
    testset_id: str,
    evaluation_id: str,
    rate_limit_config: Dict[str, int],
    lm_providers_keys: Dict[str, Any],
):
    """
    Evaluates an app variant using the provided evaluators and testset, and saves the results in the database.

    Args:
        self: The task instance.
        app_id (str): The ID of the app.
        variant_id (str): The ID of the app variant.
        evaluators_config_ids (List[str]): The IDs of the evaluators configurations to be used.
        testset_id (str): The ID of the testset.
        evaluation_id (str): The ID of the evaluation.
        rate_limit_config (Dict[str, int]): Configuration for rate limiting.
        lm_providers_keys (Dict[str, Any]): Keys for language model providers.

    Returns:
        None
    """

    loop = asyncio.get_event_loop()

    try:
        loop.run_until_complete(DBEngine().init_db())

        # 0. Update evaluation status to STARTED
        loop.run_until_complete(
            update_evaluation(
                evaluation_id,
                {
                    "status": Result(
                        type="status", value=EvaluationStatusEnum.EVALUATION_STARTED
                    )
                },
            )
        )

        # 1. Fetch data from the database
        app = loop.run_until_complete(fetch_app_by_id(app_id))
        app_variant_db = loop.run_until_complete(fetch_app_variant_by_id(variant_id))
        assert (
            app_variant_db is not None
        ), f"App variant with id {variant_id} not found!"
        app_variant_parameters = app_variant_db.config.parameters
        testset_db = loop.run_until_complete(fetch_testset_by_id(testset_id))
        new_evaluation_db = loop.run_until_complete(
            fetch_evaluation_by_id(evaluation_id)
        )
        evaluator_config_dbs = []
        for evaluator_config_id in evaluators_config_ids:
            evaluator_config = loop.run_until_complete(
                fetch_evaluator_config(evaluator_config_id)
            )
            evaluator_config_dbs.append(evaluator_config)
        deployment_db = loop.run_until_complete(
            get_deployment_by_objectid(app_variant_db.base.deployment)
        )
        uri = deployment_manager.get_deployment_uri(deployment_db)

        # 2. Initialize vars
        evaluators_aggregated_data = {
            str(evaluator_config_db.id): {
                "evaluator_key": evaluator_config_db.evaluator_key,
                "results": [],
            }
            for evaluator_config_db in evaluator_config_dbs
        }

        # 3. Invoke the app
        app_outputs: List[InvokationResult] = loop.run_until_complete(
            llm_apps_service.batch_invoke(
                uri,
                testset_db.csvdata,
                app_variant_parameters,
                rate_limit_config,
            )
        )

        # 4. Evaluate the app outputs
        openapi_parameters = loop.run_until_complete(
            llm_apps_service.get_parameters_from_openapi(uri + "/openapi.json")
        )

        for data_point, app_output in zip(testset_db.csvdata, app_outputs):
            # 1. We prepare the inputs
            logger.debug(f"Preparing inputs for data point: {data_point}")
            list_inputs = get_app_inputs(app_variant_parameters, openapi_parameters)
            logger.debug(f"List of inputs: {list_inputs}")

            inputs = [
                EvaluationScenarioInputDB(
                    name=input_item["name"],
                    type="text",
                    value=data_point[
                        (
                            input_item["name"]
                            if input_item["type"] != "messages"
                            else "chat"
                        )
                    ],  # TODO: We need to remove the hardcoding of chat as name for chat inputs from the FE
                )
                for input_item in list_inputs
            ]
            logger.debug(f"Inputs: {inputs}")

            # 2. We skip the iteration if error invking the llm-app
            if app_output.result.error:
                print("There is an error when invoking the llm app so we need to skip")
                error_results = [
                    EvaluationScenarioResult(
                        evaluator_config=evaluator_config_db.id,
                        result=Result(
                            type=app_output.result.type,
                            value=None,
                            error=Error(
                                message=app_output.result.error.message,
                                stacktrace=app_output.result.error.stacktrace,
                            ),
                        ),
                    )
                    for evaluator_config_db in evaluator_config_dbs
                ]

                loop.run_until_complete(
                    create_new_evaluation_scenario(
                        user=app.user,
                        organization=app.organization if isCloudEE() else None,
                        workspace=app.workspace if isCloudEE() else None,
                        evaluation=new_evaluation_db,
                        variant_id=variant_id,
                        evaluators_configs=new_evaluation_db.evaluators_configs,
                        inputs=inputs,
                        is_pinned=False,
                        note="",
                        correct_answers=None,
                        outputs=[
                            EvaluationScenarioOutputDB(
                                result=Result(
                                    type="error",
                                    value=None,
                                    error=Error(
                                        message=app_output.result.error.message,
                                        stacktrace=app_output.result.error.stacktrace,
                                    ),
                                )
                            )
                        ],
                        results=error_results,
                    )
                )
                continue

            # 3. We evaluate
            evaluators_results: List[EvaluationScenarioResult] = []

            # Loop over each evaluator configuration to gather the correct answers and evaluate
            ground_truth_column_names = []
            for evaluator_config_db in evaluator_config_dbs:
                ground_truth_keys = ground_truth_keys_dict.get(
                    evaluator_config_db.evaluator_key, []
                )
                ground_truth_column_names.extend(
                    evaluator_config_db.settings_values.get(key, "")
                    for key in ground_truth_keys
                )
                logger.debug(f"Evaluating with evaluator: {evaluator_config_db}")

                result = evaluators_service.evaluate(
                    evaluator_key=evaluator_config_db.evaluator_key,
                    output=app_output.result.value,
                    data_point=data_point,
                    settings_values=evaluator_config_db.settings_values,
                    app_params=app_variant_parameters,
                    inputs=data_point,
                    lm_providers_keys=lm_providers_keys,
                )

                # Update evaluators aggregated data
                evaluator_results: List[Result] = evaluators_aggregated_data[
                    str(evaluator_config_db.id)
                ]["results"]
                evaluator_results.append(result)

                result_object = EvaluationScenarioResult(
                    evaluator_config=evaluator_config_db.id,
                    result=result,
                )
                logger.debug(f"Result: {result_object}")
                evaluators_results.append(result_object)

            all_correct_answers = [
                (
                    CorrectAnswer(
                        key=ground_truth_column_name,
                        value=data_point[ground_truth_column_name],
                    )
                    if ground_truth_column_name in data_point
                    else CorrectAnswer(key=ground_truth_column_name, value="")
                )
                for ground_truth_column_name in ground_truth_column_names
            ]
            # 4. We save the result of the eval scenario in the db

            loop.run_until_complete(
                create_new_evaluation_scenario(
                    user=app.user,
                    evaluation=new_evaluation_db,
                    variant_id=variant_id,
                    evaluators_configs=new_evaluation_db.evaluators_configs,
                    inputs=inputs,
                    is_pinned=False,
                    note="",
                    correct_answers=all_correct_answers,
                    outputs=[
                        EvaluationScenarioOutputDB(
                            result=Result(type="text", value=app_output.result.value),
                            latency=app_output.latency,
                            cost=app_output.cost,
                        )
                    ],
                    results=evaluators_results,
                    organization=app.organization if isCloudEE() else None,
                    workspace=app.workspace if isCloudEE() else None,
                )
            )

        # Add average cost and latency
        average_latency = aggregation_service.aggregate_float_from_llm_app_response(
            app_outputs, "latency"
        )
        average_cost = aggregation_service.aggregate_float_from_llm_app_response(
            app_outputs, "cost"
        )
        total_cost = aggregation_service.sum_float_from_llm_app_response(
            app_outputs, "cost"
        )
        loop.run_until_complete(
            update_evaluation(
                evaluation_id,
                {
                    "average_latency": average_latency,
                    "average_cost": average_cost,
                    "total_cost": total_cost,
                },
            )
        )

    except Exception as e:
        logger.error(f"An error occurred during evaluation: {e}")
        traceback.print_exc()
        loop.run_until_complete(
            update_evaluation(
                evaluation_id,
                {
                    "status": Result(
                        type="status",
                        value="EVALUATION_FAILED",
                        error=Error(
<<<<<<< HEAD
                            message="Evaluation Failed",
=======
                            message="Evaluation Failed !!!",
>>>>>>> f53f9c1a
                            stacktrace=str(traceback.format_exc()),
                        ),
                    )
                },
            )
        )
        self.update_state(state=states.FAILURE)
        return

    try:
        aggregated_results = loop.run_until_complete(
            aggregate_evaluator_results(app, evaluators_aggregated_data)
        )

        loop.run_until_complete(
            update_evaluation_with_aggregated_results(
                new_evaluation_db.id, aggregated_results
            )
        )

        failed_evaluation_scenarios = loop.run_until_complete(
            check_if_evaluation_contains_failed_evaluation_scenarios(
                new_evaluation_db.id
            )
        )

        evaluation_status = Result(
            type="status", value=EvaluationStatusEnum.EVALUATION_FINISHED, error=None
        )

        if failed_evaluation_scenarios:
            evaluation_status = Result(
                type="status",
                value=EvaluationStatusEnum.EVALUATION_FINISHED_WITH_ERRORS,
                error=None,
            )

        loop.run_until_complete(
            update_evaluation(
                evaluation_id=new_evaluation_db.id,
                updates={"status": evaluation_status},
            )
        )

    except Exception as e:
        logger.error(f"An error occurred during evaluation aggregation: {e}")
        traceback.print_exc()
        loop.run_until_complete(
            update_evaluation(
                evaluation_id,
                {
                    "status": Result(
                        type="status",
                        value="EVALUATION_AGGREGATION_FAILED",
                        error=Error(
                            message="Evaluation Aggregation Failed",
                            stacktrace=str(traceback.format_exc()),
                        ),
                    )
                },
            )
        )
        self.update_state(state=states.FAILURE)
        return


async def aggregate_evaluator_results(
    app: AppDB, evaluators_aggregated_data: dict
) -> List[AggregatedResult]:
    aggregated_results = []
    for config_id, val in evaluators_aggregated_data.items():
        evaluator_key = val["evaluator_key"] or ""
        results = val["results"] or []

        if not results:
            result = Result(type="error", value=None, error=Error(message="-"))
            continue

        if evaluator_key == "auto_ai_critique":
            result = aggregation_service.aggregate_ai_critique(results)

        elif evaluator_key == "auto_regex_test":
            result = aggregation_service.aggregate_binary(results)

        elif evaluator_key in [
            "auto_exact_match",
            "auto_similarity_match",
            "field_match_test",
            "auto_webhook_test",
            "auto_custom_code_run",
            "auto_starts_with",
            "auto_ends_with",
            "auto_contains",
            "auto_contains_any",
            "auto_contains_all",
            "auto_contains_json",
            "auto_levenshtein_distance",
        ]:
            result = aggregation_service.aggregate_float(results)

        else:
            result = Result(
                type="error", value=None, error=Error(message="Aggregation failed")
            )

        evaluator_config = await fetch_evaluator_config(config_id)
        aggregated_result = AggregatedResult(
            evaluator_config=evaluator_config.id,
            result=result,
        )
        aggregated_results.append(aggregated_result)
    return aggregated_results


def get_app_inputs(app_variant_parameters, openapi_parameters) -> List[Dict[str, str]]:
    """
    Get a list of application inputs based on the app variant parameters and openapi parameters.

    Args:
        app_variant_parameters (dict): A dictionary containing the app variant parameters.
        openapi_parameters (list): A list of openapi parameters.

    Returns:
        list: A list of dictionaries representing the application inputs, where each dictionary contains the input name and type.
    """
    list_inputs = []
    for param in openapi_parameters:
        if param["type"] == "input":
            list_inputs.append({"name": param["name"], "type": "input"})
        # in case of dynamic inputs (as in our templates)
        elif param["type"] == "dict":
            # let's get the list of the dynamic inputs
            if (
                param["name"] in app_variant_parameters
            ):  # in case we have modified in the playground the default list of inputs (e.g. country_name)
                input_names = [_["name"] for _ in app_variant_parameters[param["name"]]]
            else:  # otherwise we use the default from the openapi
                input_names = param["default"]
            for input_name in input_names:
                list_inputs.append({"name": input_name, "type": "dict_input"})
        elif param["type"] == "messages":
            list_inputs.append({"name": param["name"], "type": "messages"})
        elif param["type"] == "file_url":
            list_inputs.append({"name": param["name"], "type": "file_url"})
    return list_inputs<|MERGE_RESOLUTION|>--- conflicted
+++ resolved
@@ -329,11 +329,7 @@
                         type="status",
                         value="EVALUATION_FAILED",
                         error=Error(
-<<<<<<< HEAD
                             message="Evaluation Failed",
-=======
-                            message="Evaluation Failed !!!",
->>>>>>> f53f9c1a
                             stacktrace=str(traceback.format_exc()),
                         ),
                     )
