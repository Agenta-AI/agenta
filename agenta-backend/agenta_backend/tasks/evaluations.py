--- conflicted
+++ resolved
@@ -329,11 +329,7 @@
                         type="status",
                         value="EVALUATION_FAILED",
                         error=Error(
-<<<<<<< HEAD
                             message="Evaluation Failed",
-=======
-                            message="Evaluation Failed !!!",
->>>>>>> d7560baf
                             stacktrace=str(traceback.format_exc()),
                         ),
                     )
