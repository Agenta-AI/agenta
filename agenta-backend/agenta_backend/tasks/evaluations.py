import os
import asyncio
import logging
import traceback

from typing import Any, Dict, List
from celery import shared_task, states

<<<<<<< HEAD
from agenta_backend.utils.common import isCloudEE
=======
from agenta_backend.models.api.evaluation_model import (
    EvaluationStatusEnum,
)
>>>>>>> 9675bd36
from agenta_backend.models.db_engine import DBEngine
from agenta_backend.services import evaluators_service, llm_apps_service

from agenta_backend.models.api.evaluation_model import (
    EvaluationStatusEnum,
)
from agenta_backend.models.db_models import (
    AggregatedResult,
    AppDB,
    EvaluationScenarioInputDB,
    EvaluationScenarioOutputDB,
    EvaluationScenarioResult,
    InvokationResult,
    Error,
    Result,
)
from agenta_backend.services import (
    evaluators_service,
    llm_apps_service,
    deployment_manager,
)
from agenta_backend.services.db_manager import (
    create_new_evaluation_scenario,
    fetch_app_by_id,
    fetch_app_variant_by_id,
    fetch_evaluation_by_id,
    fetch_evaluator_config,
    fetch_testset_by_id,
    get_deployment_by_objectid,
    update_evaluation,
    update_evaluation_with_aggregated_results,
    EvaluationScenarioResult,
    check_if_evaluation_contains_failed_evaluation_scenarios,
<<<<<<< HEAD
)

if os.environ["FEATURE_FLAG"] in ["cloud", "ee"]:
    from agenta_backend.commons.models.db_models import AppDB_ as AppDB
else:
    from agenta_backend.models.db_models import AppDB
from agenta_backend.models.db_models import (
    Result,
    AggregatedResult,
    EvaluationScenarioResult,
    EvaluationScenarioInputDB,
    EvaluationScenarioOutputDB,
=======
>>>>>>> 9675bd36
)

# Set logger
logger = logging.getLogger(__name__)
logger.setLevel(logging.DEBUG)


@shared_task(queue="agenta_backend.tasks.evaluations.evaluate", bind=True)
def evaluate(
    self,
    app_id: str,
    variant_id: str,
    evaluators_config_ids: List[str],
    testset_id: str,
    evaluation_id: str,
    rate_limit_config: Dict[str, int],
    lm_providers_keys: Dict[str, Any],
    correct_answer_column: str,
):
    """
    Evaluate function that performs the evaluation of an app variant using the provided evaluators and testset.
    Saves the results in the Database

    Args:
        app_id (str): The ID of the app.
        variant_id (str): The ID of the app variant.
        evaluators_config_ids (List[str]): The IDs of the evaluators configurations to be used.
        testset_id (str): The ID of the testset.
        rate_limit_config (Dict[str,int]): See LLMRunRateLimit
        correct_answer_column (str): The name of the column in the testset that contains the correct answer.

    Returns:
        None
    """

    loop = asyncio.get_event_loop()

    try:
        # 1. Fetch data from the database
        loop.run_until_complete(DBEngine().init_db())
        app = loop.run_until_complete(fetch_app_by_id(app_id))
        app_variant_db = loop.run_until_complete(fetch_app_variant_by_id(variant_id))
        app_variant_parameters = app_variant_db.config.parameters
        testset_db = loop.run_until_complete(fetch_testset_by_id(testset_id))
        new_evaluation_db = loop.run_until_complete(
            fetch_evaluation_by_id(evaluation_id)
        )
        evaluator_config_dbs = []
        for evaluator_config_id in evaluators_config_ids:
            evaluator_config = loop.run_until_complete(
                fetch_evaluator_config(evaluator_config_id)
            )
            evaluator_config_dbs.append(evaluator_config)
        deployment_db = loop.run_until_complete(
            get_deployment_by_objectid(app_variant_db.base.deployment)
        )
        uri = deployment_manager.get_deployment_uri(deployment_db)

        # 2. Initialize vars
        evaluators_aggregated_data = {
            str(evaluator_config_db.id): {
                "evaluator_key": evaluator_config_db.evaluator_key,
                "results": [],
            }
            for evaluator_config_db in evaluator_config_dbs
        }

        # 3. Invoke the app
        app_outputs: List[InvokationResult] = loop.run_until_complete(
            llm_apps_service.batch_invoke(
                uri,
                testset_db.csvdata,
                app_variant_parameters,
                rate_limit_config,
            )
        )

        # 4. Evaluate the app outputs
        openapi_parameters = loop.run_until_complete(
            llm_apps_service.get_parameters_from_openapi(uri + "/openapi.json")
        )

        for data_point, app_output in zip(testset_db.csvdata, app_outputs):
            # 1. We prepare the inputs
            logger.debug(f"Preparing inputs for data point: {data_point}")
            list_inputs = get_app_inputs(app_variant_parameters, openapi_parameters)
            logger.debug(f"List of inputs: {list_inputs}")

            inputs = [
                EvaluationScenarioInputDB(
                    name=input_item["name"],
                    type="text",
                    value=data_point[
                        (
                            input_item["name"]
                            if input_item["type"] != "messages"
                            else "chat"
                        )
                    ],  # TODO: We need to remove the hardcoding of chat as name for chat inputs from the FE
                )
                for input_item in list_inputs
            ]
            logger.debug(f"Inputs: {inputs}")

            # 2. We skip the iteration if error invking the llm-app
            if app_output.result.error:
                print("There is an error when invoking the llm app so we need to skip")
                error_results = [
                    EvaluationScenarioResult(
                        evaluator_config=evaluator_config_db.id,
                        result=Result(
                            type=app_output.result.type,
                            value=None,
                            error=Error(
                                message=app_output.result.error.message,
                                stacktrace=app_output.result.error.stacktrace,
                            ),
                        ),
                    )
                    for evaluator_config_db in evaluator_config_dbs
                ]
                correct_answer = (
                    data_point[correct_answer_column]
                    if correct_answer_column in data_point
                    else ""
                )
                loop.run_until_complete(
                    create_new_evaluation_scenario(
                        user=app.user,
                        organization=app.organization,
                        evaluation=new_evaluation_db,
                        variant_id=variant_id,
                        evaluators_configs=new_evaluation_db.evaluators_configs,
                        inputs=inputs,
                        is_pinned=False,
                        note="",
                        correct_answer=correct_answer,
                        outputs=[
                            EvaluationScenarioOutputDB(
                                result=Result(
                                    type="error",
                                    value=None,
                                    error=Error(
                                        message=app_output.result.error.message,
                                        stacktrace=app_output.result.error.stacktrace,
                                    ),
                                )
                            )
                        ],
                        results=error_results,
                    )
                )
                continue

            # 3. We evaluate
            evaluators_results: [EvaluationScenarioResult] = []
            for evaluator_config_db in evaluator_config_dbs:
                logger.debug(f"Evaluating with evaluator: {evaluator_config_db}")
                if correct_answer_column in data_point:
                    result = evaluators_service.evaluate(
                        evaluator_key=evaluator_config_db.evaluator_key,
                        output=app_output.result.value,
                        correct_answer=data_point[correct_answer_column],
                        settings_values=evaluator_config_db.settings_values,
                        app_params=app_variant_parameters,
                        inputs=data_point,
                        lm_providers_keys=lm_providers_keys,
                    )
                else:
                    result = Result(
                        type="error",
                        value=None,
                        error=Error(
                            message=f"No {correct_answer_column} column in test set"
                        ),
                    )

                # Update evaluators aggregated data
                evaluator_results: List[Result] = evaluators_aggregated_data[
                    str(evaluator_config_db.id)
                ]["results"]
                evaluator_results.append(result)

                result_object = EvaluationScenarioResult(
                    evaluator_config=evaluator_config_db.id,
                    result=result,
                )
                logger.debug(f"Result: {result_object}")
                evaluators_results.append(result_object)

            # 4. We save the result of the eval scenario in the db
            correct_answer = (
                data_point[correct_answer_column]
                if correct_answer_column in data_point
                else ""
            )
            loop.run_until_complete(
                create_new_evaluation_scenario(
                    user=app.user,
                    evaluation=new_evaluation_db,
                    variant_id=variant_id,
                    evaluators_configs=new_evaluation_db.evaluators_configs,
                    inputs=inputs,
                    is_pinned=False,
                    note="",
                    correct_answer=correct_answer,
                    outputs=[
                        EvaluationScenarioOutputDB(
                            result=Result(type="text", value=app_output.result.value)
                        )
                    ],
                    results=evaluators_results,
                    organization=app.organization if isCloudEE() else None,
                    workspace=app.workspace if isCloudEE() else None,
                )
            )

    except Exception as e:
        logger.error(f"An error occurred during evaluation: {e}")
        traceback.print_exc()
        loop.run_until_complete(
            update_evaluation(
                evaluation_id,
                {
                    "status": Result(
<<<<<<< HEAD
=======
                        type="status",
>>>>>>> 9675bd36
                        value="EVALUATION_FAILED",
                        error=Error(message="Evaluation Failed", stacktrace=str(e)),
                    )
                },
            )
        )
        self.update_state(state=states.FAILURE)
        return

    aggregated_results = loop.run_until_complete(
        aggregate_evaluator_results(app, evaluators_aggregated_data)
    )
    loop.run_until_complete(
        update_evaluation_with_aggregated_results(
            new_evaluation_db.id, aggregated_results
        )
    )

    failed_evaluation_scenarios = loop.run_until_complete(
        check_if_evaluation_contains_failed_evaluation_scenarios(new_evaluation_db.id)
    )

    evaluation_status = Result(
        type="status", value=EvaluationStatusEnum.EVALUATION_FINISHED, error=None
    )

    if failed_evaluation_scenarios:
        evaluation_status = Result(
            type="status",
            value=EvaluationStatusEnum.EVALUATION_FINISHED_WITH_ERRORS,
            error=None,
        )

    loop.run_until_complete(
        update_evaluation(
            evaluation_id=new_evaluation_db.id, updates={"status": evaluation_status}
        )
    )


async def aggregate_evaluator_results(
    app: AppDB, evaluators_aggregated_data: dict
) -> List[AggregatedResult]:
    aggregated_results = []
    for config_id, val in evaluators_aggregated_data.items():
        evaluator_key = val["evaluator_key"] or ""
        results = val["results"] or []

        if not results:
            result = Result(type="error", value=None, error=Error(message="-"))
        else:
            if evaluator_key == "auto_ai_critique":
                numeric_scores = []
                for result in results:
                    # Extract the first number found in the result value
                    match = re.search(r"\d+", result.value)
                    if match:
                        try:
                            score = int(match.group())
                            numeric_scores.append(score)
                        except ValueError:
                            # Ignore if the extracted value is not an integer
                            continue

                # Calculate the average of numeric scores if any are present
                average_value = (
                    sum(numeric_scores) / len(numeric_scores)
                    if numeric_scores
                    else None
                )
                result = Result(
                    type="number",
                    value=average_value,
                )

            else:
                # Handle boolean values for auto_regex_test and other evaluators
                if all(isinstance(result.value, bool) for result in results):
                    average_value = sum(result.value for result in results) / len(
                        results
                    )
                else:
                    # Handle other data types or mixed results
                    average_value = None

                result = Result(
                    type="number",
                    value=average_value,
                )

        evaluator_config = await fetch_evaluator_config(config_id)
        aggregated_result = AggregatedResult(
            evaluator_config=evaluator_config.id,
            result=result,
        )
        aggregated_results.append(aggregated_result)
    return aggregated_results


def get_app_inputs(app_variant_parameters, openapi_parameters) -> List[Dict[str, str]]:
    """
    Get a list of application inputs based on the app variant parameters and openapi parameters.

    Args:
        app_variant_parameters (dict): A dictionary containing the app variant parameters.
        openapi_parameters (list): A list of openapi parameters.

    Returns:
        list: A list of dictionaries representing the application inputs, where each dictionary contains the input name and type.
    """
    list_inputs = []
    for param in openapi_parameters:
        if param["type"] == "input":
            list_inputs.append({"name": param["name"], "type": "input"})
        elif param["type"] == "dict":  # in case of dynamic inputs (as in our templates)
            # let's get the list of the dynamic inputs
            if (
                param["name"] in app_variant_parameters
            ):  # in case we have modified in the playground the default list of inputs (e.g. country_name)
                input_names = [_["name"] for _ in app_variant_parameters[param["name"]]]
            else:  # otherwise we use the default from the openapi
                input_names = param["default"]
            for input_name in input_names:
                list_inputs.append({"name": input_name, "type": "dict_input"})
        elif param["type"] == "messages":
            list_inputs.append({"name": param["name"], "type": "messages"})
        elif param["type"] == "file_url":
            list_inputs.append({"name": param["name"], "type": "file_url"})
    return list_inputs<|MERGE_RESOLUTION|>--- conflicted
+++ resolved
@@ -6,13 +6,7 @@
 from typing import Any, Dict, List
 from celery import shared_task, states
 
-<<<<<<< HEAD
 from agenta_backend.utils.common import isCloudEE
-=======
-from agenta_backend.models.api.evaluation_model import (
-    EvaluationStatusEnum,
-)
->>>>>>> 9675bd36
 from agenta_backend.models.db_engine import DBEngine
 from agenta_backend.services import evaluators_service, llm_apps_service
 
@@ -46,7 +40,6 @@
     update_evaluation_with_aggregated_results,
     EvaluationScenarioResult,
     check_if_evaluation_contains_failed_evaluation_scenarios,
-<<<<<<< HEAD
 )
 
 if os.environ["FEATURE_FLAG"] in ["cloud", "ee"]:
@@ -59,8 +52,6 @@
     EvaluationScenarioResult,
     EvaluationScenarioInputDB,
     EvaluationScenarioOutputDB,
-=======
->>>>>>> 9675bd36
 )
 
 # Set logger
@@ -286,10 +277,7 @@
                 evaluation_id,
                 {
                     "status": Result(
-<<<<<<< HEAD
-=======
                         type="status",
->>>>>>> 9675bd36
                         value="EVALUATION_FAILED",
                         error=Error(message="Evaluation Failed", stacktrace=str(e)),
                     )
