import os
import logging
from typing import Any, Optional, Union, List

from docker.errors import DockerException
from fastapi.responses import JSONResponse
from fastapi import HTTPException, Request, Body

from agenta_backend.models import converters
from agenta_backend.utils.common import APIRouter, isCloudEE
from agenta_backend.services import (
    app_manager,
    db_manager,
)

if isCloudEE():
    from agenta_backend.commons.utils.permissions import (
        check_action_access,
    )  # noqa pylint: disable-all
    from agenta_backend.commons.models.db_models import (
        Permission,
    )  # noqa pylint: disable-all
    from agenta_backend.commons.models.api.api_models import (
        Image_ as Image,
        AppVariantResponse_ as AppVariantResponse,
    )
else:
    from agenta_backend.models.api.api_models import (
        Image,
        AppVariantResponse,
    )

from agenta_backend.models.api.api_models import (
    URI,
    DockerEnvVars,
    VariantAction,
    VariantActionEnum,
    AppVariantRevision,
    AddVariantFromBasePayload,
    UpdateVariantParameterPayload,
)

router = APIRouter()
logger = logging.getLogger(__name__)
logger.setLevel(logging.DEBUG)


@router.post("/from-base/", operation_id="add_variant_from_base_and_config")
async def add_variant_from_base_and_config(
    payload: AddVariantFromBasePayload,
    request: Request,
) -> Union[AppVariantResponse, Any]:
    """Add a new variant based on an existing one.
    Same as POST /config

    Args:
        payload (AddVariantFromBasePayload): Payload containing base variant ID, new variant name, and parameters.
        stoken_session (SessionContainer, optional): Session container. Defaults to result of verify_session().

    Raises:
        HTTPException: Raised if the variant could not be added or accessed.

    Returns:
        Union[AppVariantResponse, Any]: New variant details or exception.
    """
    try:
        logger.debug("Initiating process to add a variant based on a previous one.")
        logger.debug(f"Received payload: {payload}")

        base_db = await db_manager.fetch_base_by_id(payload.base_id)

        # Check user has permission to add variant
        if isCloudEE():
            has_permission = await check_action_access(
                user_uid=request.state.user_id,
                object=base_db,
                permission=Permission.CREATE_APPLICATION,
            )
            logger.debug(
                f"User has Permission to create variant from base and config: {has_permission}"
            )
            if not has_permission:
                error_msg = f"You do not have permission to perform this action. Please contact your organization admin."
                logger.error(error_msg)
                return JSONResponse(
                    {"detail": error_msg},
                    status_code=403,
                )

        # Find the previous variant in the database
        db_app_variant = await db_manager.add_variant_from_base_and_config(
            base_db=base_db,
            new_config_name=payload.new_config_name,
            parameters=payload.parameters,
            user_uid=request.state.user_id,
        )
        logger.debug(f"Successfully added new variant: {db_app_variant}")
        app_variant_db = await db_manager.get_app_variant_instance_by_id(
            str(db_app_variant.id)
        )
        return await converters.app_variant_db_to_output(app_variant_db)

    except Exception as e:
        import traceback

        traceback.print_exc()
        logger.error(f"An exception occurred while adding the new variant: {e}")
        raise HTTPException(status_code=500, detail=str(e))


@router.delete("/{variant_id}/", operation_id="remove_variant")
async def remove_variant(
    variant_id: str,
    request: Request,
):
    """Remove a variant from the server.
    In the case it's the last variant using the image, stop the container and remove the image.

    Arguments:
        app_variant -- AppVariant to remove

    Raises:
        HTTPException: If there is a problem removing the app variant
    """
    try:
        if isCloudEE():
            has_permission = await check_action_access(
                user_uid=request.state.user_id,
                object_id=variant_id,
                object_type="app_variant",
                permission=Permission.DELETE_APPLICATION_VARIANT,
            )
            logger.debug(f"User has Permission to delete app variant: {has_permission}")
            if not has_permission:
                error_msg = f"You do not have permission to perform this action. Please contact your organization admin."
                logger.error(error_msg)
                return JSONResponse(
                    {"detail": error_msg},
                    status_code=403,
                )

        await app_manager.terminate_and_remove_app_variant(app_variant_id=variant_id)
    except DockerException as e:
        detail = f"Docker error while trying to remove the app variant: {str(e)}"
        raise HTTPException(status_code=500, detail=detail)
    except Exception as e:
        detail = f"Unexpected error while trying to remove the app variant: {str(e)}"
        raise HTTPException(status_code=500, detail=detail)


@router.put("/{variant_id}/parameters/", operation_id="update_variant_parameters")
async def update_variant_parameters(
    request: Request,
    variant_id: str,
    payload: UpdateVariantParameterPayload = Body(...),
):
    """
    Updates the parameters for an app variant.

    Args:
        variant_id (str): The ID of the app variant to update.
        payload (UpdateVariantParameterPayload): The payload containing the updated parameters.
        stoken_session (SessionContainer, optional): The session container. Defaults to Depends(verify_session()).

    Raises:
        HTTPException: If there is an error while trying to update the app variant.

    Returns:
        JSONResponse: A JSON response containing the updated app variant parameters.
    """
    try:
        if isCloudEE():
            has_permission = await check_action_access(
                user_uid=request.state.user_id,
                object_id=variant_id,
                object_type="app_variant",
                permission=Permission.MODIFY_VARIANT_CONFIGURATIONS,
            )
            logger.debug(
                f"User has Permission to update variant parameters: {has_permission}"
            )
            if not has_permission:
                error_msg = f"You do not have permission to perform this action. Please contact your organization admin."
                logger.error(error_msg)
                return JSONResponse(
                    {"detail": error_msg},
                    status_code=403,
                )

        await app_manager.update_variant_parameters(
            app_variant_id=variant_id,
            parameters=payload.parameters,
            user_uid=request.state.user_id,
        )
    except ValueError as e:
        detail = f"Error while trying to update the app variant: {str(e)}"
        raise HTTPException(status_code=500, detail=detail)
    except Exception as e:
        detail = f"Unexpected error while trying to update the app variant: {str(e)}"
        raise HTTPException(status_code=500, detail=detail)


@router.put("/{variant_id}/image/", operation_id="update_variant_image")
async def update_variant_image(
    variant_id: str,
    image: Image,
    request: Request,
):
    """
    Updates the image used in an app variant.

    Args:
        variant_id (str): The ID of the app variant to update.
        image (Image): The image information to update.

    Raises:
        HTTPException: If an error occurs while trying to update the app variant.

    Returns:
        JSONResponse: A JSON response indicating whether the update was successful or not.
    """
    try:
        db_app_variant = await db_manager.fetch_app_variant_by_id(
            app_variant_id=variant_id
        )

        if isCloudEE():
            has_permission = await check_action_access(
                user_uid=request.state.user_id,
                object=db_app_variant,
                permission=Permission.CREATE_APPLICATION,
            )
            logger.debug(
                f"User has Permission to update variant image: {has_permission}"
            )
            if not has_permission:
                error_msg = f"You do not have permission to perform this action. Please contact your organization admin."
                logger.error(error_msg)
                return JSONResponse(
                    {"detail": error_msg},
                    status_code=403,
                )

        await app_manager.update_variant_image(
            db_app_variant, image, request.state.user_id
        )
    except ValueError as e:
        detail = f"Error while trying to update the app variant: {str(e)}"
        raise HTTPException(status_code=500, detail=detail)
    except DockerException as e:
        detail = f"Docker error while trying to update the app variant: {str(e)}"
        raise HTTPException(status_code=500, detail=detail)
    except Exception as e:
        detail = f"Unexpected error while trying to update the app variant: {str(e)}"
        raise HTTPException(status_code=500, detail=detail)


@router.put("/{variant_id}/", operation_id="start_variant")
async def start_variant(
    request: Request,
    variant_id: str,
    action: VariantAction,
    env_vars: Optional[DockerEnvVars] = None,
) -> URI:
    """
    Start a variant of an app.

    Args:
        variant_id (str): The ID of the variant to start.
        action (VariantAction): The action to perform on the variant (start).
        env_vars (Optional[DockerEnvVars], optional): The environment variables to inject to the Docker container. Defaults to None.
        stoken_session (SessionContainer, optional): The session container. Defaults to Depends(verify_session()).

    Returns:
        URI: The URL of the started variant.

    Raises:
        HTTPException: If the app container cannot be started.
    """
    app_variant_db = await db_manager.fetch_app_variant_by_id(app_variant_id=variant_id)

    # Check user has permission to start variant
    if isCloudEE():
        has_permission = await check_action_access(
            user_uid=request.state.user_id,
            object=app_variant_db,
            permission=Permission.CREATE_APPLICATION,
        )
        logger.debug(f"User has Permission to start variant: {has_permission}")
        if not has_permission:
            error_msg = f"You do not have permission to perform this action. Please contact your organization admin."
            logger.error(error_msg)
            return JSONResponse(
                {"detail": error_msg},
                status_code=403,
            )

    logger.debug("Starting variant %s", variant_id)

    # Inject env vars to docker container
    if isCloudEE():
        if not os.environ["OPENAI_API_KEY"]:
            raise HTTPException(
                status_code=400,
                detail="Unable to start app container. Please file an issue by clicking on the button below.",
            )
        envvars = {
            "OPENAI_API_KEY": os.environ["OPENAI_API_KEY"],
        }
    else:
        envvars = {} if env_vars is None else env_vars.env_vars

    if action.action == VariantActionEnum.START:
        url: URI = await app_manager.start_variant(app_variant_db, envvars)
    return url


@router.get(
    "/{variant_id}/",
    operation_id="get_variant",
    response_model=AppVariantResponse,
)
async def get_variant(
    variant_id: str,
    request: Request,
):
    logger.debug("getting variant " + variant_id)
    try:
        app_variant = await db_manager.fetch_app_variant_by_id(
            app_variant_id=variant_id
        )

        if isCloudEE():
            has_permission = await check_action_access(
                user_uid=request.state.user_id,
                object=app_variant,
                permission=Permission.VIEW_APPLICATION,
            )
            logger.debug(f"User has Permission to get variant: {has_permission}")
            if not has_permission:
                error_msg = f"You do not have permission to perform this action. Please contact your organization admin."
                logger.error(error_msg)
                return JSONResponse(
                    {"detail": error_msg},
                    status_code=403,
                )

        return await converters.app_variant_db_to_output(app_variant)
    except Exception as e:
        logger.exception(f"An error occurred: {str(e)}")
        raise HTTPException(status_code=500, detail=str(e))


@router.get(
<<<<<<< HEAD
    "/{base_id}/",
    operation_id="get_variant_using_base_id",
    response_model=AppVariantResponse,
)
async def get_variant_using_base_id(
    base_id: str,
    request: Request,
):
    logger.debug("getting variant with base " + base_id)
    try:
        app_variant = await db_manager.fetch_app_variant_by_base_id(base_id=base_id)

        if isCloudEE():
            has_permission = await check_action_access(
                user_uid=request.state.user_id,
                object=app_variant,
                permission=Permission.VIEW_APPLICATION,
            )
            logger.debug(f"User has Permission to get variant: {has_permission}")
            if not has_permission:
                error_msg = f"You do not have permission to perform this action. Please contact your organization admin."
                logger.error(error_msg)
                return JSONResponse(
                    {"detail": error_msg},
                    status_code=403,
                )

        return await converters.app_variant_db_to_output(app_variant)
    except Exception as e:
        logger.exception(f"An error occurred: {str(e)}")
        raise HTTPException(status_code=500, detail=str(e))


@router.get(
=======
>>>>>>> 08d6291c
    "/{variant_id}/revisions/",
    operation_id="get_variant_revisions",
    response_model=List[AppVariantRevision],
)
async def get_variant_revisions(variant_id: str, request: Request):
    logger.debug("getting variant revisions: ", variant_id)
    try:
        app_variant = await db_manager.fetch_app_variant_by_id(
            app_variant_id=variant_id
        )

        if isCloudEE():
            has_permission = await check_action_access(
                user_uid=request.state.user_id,
                object=app_variant,
                permission=Permission.VIEW_APPLICATION,
            )
            logger.debug(f"User has Permission to get variant: {has_permission}")
            if not has_permission:
                error_msg = f"You do not have permission to perform this action. Please contact your organization admin."
                logger.error(error_msg)
                return JSONResponse(
                    {"detail": error_msg},
                    status_code=403,
                )

        app_variant_revisions = await db_manager.list_app_variant_revisions_by_variant(
            app_variant=app_variant
        )
        return await converters.app_variant_db_revisions_to_output(
            app_variant_revisions
        )
    except Exception as e:
        logger.exception(f"An error occurred: {str(e)}")
        raise HTTPException(status_code=500, detail=str(e))


@router.get(
    "/{variant_id}/revisions/{revision_number}/",
    operation_id="get_variant_revision",
    response_model=AppVariantRevision,
)
async def get_variant_revision(variant_id: str, revision_number: int, request: Request):
    logger.debug("getting variant revision: ", variant_id, revision_number)
    try:
        app_variant = await db_manager.fetch_app_variant_by_id(
            app_variant_id=variant_id
        )

        if isCloudEE():
            has_permission = await check_action_access(
                user_uid=request.state.user_id,
                object=app_variant,
                permission=Permission.VIEW_APPLICATION,
            )
            logger.debug(f"User has Permission to get variant: {has_permission}")
            if not has_permission:
                error_msg = f"You do not have permission to perform this action. Please contact your organization admin."
                logger.error(error_msg)
                return JSONResponse(
                    {"detail": error_msg},
                    status_code=403,
                )

        app_variant_revision = await db_manager.fetch_app_variant_revision(
            variant_id, revision_number
        )
        return await converters.app_variant_db_revision_to_output(app_variant_revision)
    except Exception as e:
        logger.exception(f"An error occurred: {str(e)}")
        raise HTTPException(status_code=500, detail=str(e))<|MERGE_RESOLUTION|>--- conflicted
+++ resolved
@@ -352,43 +352,6 @@
 
 
 @router.get(
-<<<<<<< HEAD
-    "/{base_id}/",
-    operation_id="get_variant_using_base_id",
-    response_model=AppVariantResponse,
-)
-async def get_variant_using_base_id(
-    base_id: str,
-    request: Request,
-):
-    logger.debug("getting variant with base " + base_id)
-    try:
-        app_variant = await db_manager.fetch_app_variant_by_base_id(base_id=base_id)
-
-        if isCloudEE():
-            has_permission = await check_action_access(
-                user_uid=request.state.user_id,
-                object=app_variant,
-                permission=Permission.VIEW_APPLICATION,
-            )
-            logger.debug(f"User has Permission to get variant: {has_permission}")
-            if not has_permission:
-                error_msg = f"You do not have permission to perform this action. Please contact your organization admin."
-                logger.error(error_msg)
-                return JSONResponse(
-                    {"detail": error_msg},
-                    status_code=403,
-                )
-
-        return await converters.app_variant_db_to_output(app_variant)
-    except Exception as e:
-        logger.exception(f"An error occurred: {str(e)}")
-        raise HTTPException(status_code=500, detail=str(e))
-
-
-@router.get(
-=======
->>>>>>> 08d6291c
     "/{variant_id}/revisions/",
     operation_id="get_variant_revisions",
     response_model=List[AppVariantRevision],
