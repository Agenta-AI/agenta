--- conflicted
+++ resolved
@@ -35,15 +35,9 @@
     DockerEnvVars,
     VariantAction,
     VariantActionEnum,
-<<<<<<< HEAD
     AddVariantFromBasePayload,
     UpdateVariantParameterPayload,
-=======
     AppVariantOutputExtended,
-)
-from agenta_backend.utils.common import (
-    check_access_to_app,
->>>>>>> 3427160dec4847b53e1561f12abe5e5cae762ec9
 )
 
 router = APIRouter()
@@ -301,7 +295,6 @@
             )
 
     logger.debug("Starting variant %s", variant_id)
-<<<<<<< HEAD
 
     # Inject env vars to docker container
     if isCloudEE():
@@ -315,19 +308,6 @@
         }
     else:
         envvars = {} if env_vars is None else env_vars.env_vars
-=======
-    user_org_data: dict = await get_user_and_org_id(request.state.user_id)
-    envvars = {} if env_vars is None else env_vars.env_vars
-    # Inject env vars to docker container
-    if os.environ["FEATURE_FLAG"] in ["cloud", "ee"]:
-        if envvars.get("OPENAI_API_KEY", "") == "":
-            if not os.environ["OPENAI_API_KEY"]:
-                raise HTTPException(
-                    status_code=400,
-                    detail="Unable to start app container. Please file an issue by clicking on the button below.",
-                )
-            envvars["OPENAI_API_KEY"] = os.environ["OPENAI_API_KEY"]
->>>>>>> 3427160dec4847b53e1561f12abe5e5cae762ec9
 
     app_variant_db = await db_manager.fetch_app_variant_by_id(app_variant_id=variant_id)
     if action.action == VariantActionEnum.START:
