import os
import logging
<<<<<<< HEAD
from typing import Any, Optional, Union

from fastapi.responses import JSONResponse
from fastapi import APIRouter, HTTPException, Request, Body

from agenta_backend.services import app_manager, db_manager
from agenta_backend.utils.common import (
    check_access_to_variant,
)
from agenta_backend.models import converters
=======
from typing import Any, Optional, Union, List

from docker.errors import DockerException
from fastapi.responses import JSONResponse
from fastapi import HTTPException, Request, Body

from agenta_backend.models import converters
from agenta_backend.utils.common import APIRouter, isCloudEE
from agenta_backend.services import (
    app_manager,
    db_manager,
)

if isCloudEE():
    from agenta_backend.commons.utils.permissions import (
        check_action_access,
    )  # noqa pylint: disable-all
    from agenta_backend.commons.models.db_models import (
        Permission,
    )  # noqa pylint: disable-all
    from agenta_backend.commons.models.api.api_models import (
        Image_ as Image,
        AppVariantResponse_ as AppVariantResponse,
    )
else:
    from agenta_backend.models.api.api_models import (
        Image,
        AppVariantResponse,
    )

>>>>>>> 12cd6afd
from agenta_backend.models.api.api_models import (
    URI,
    DockerEnvVars,
    VariantAction,
    VariantActionEnum,
    AppVariantRevision,
    AddVariantFromBasePayload,
    UpdateVariantParameterPayload,
)

<<<<<<< HEAD
from docker.errors import DockerException


if os.environ["FEATURE_FLAG"] in ["cloud", "ee"]:
    from agenta_backend.commons.services.selectors import (
        get_user_and_org_id,
    )  # noqa pylint: disable-all
    from agenta_backend.cloud.services import logs_manager
else:
    from agenta_backend.services.selectors import get_user_and_org_id

=======
>>>>>>> 12cd6afd
router = APIRouter()
logger = logging.getLogger(__name__)
logger.setLevel(logging.DEBUG)


@router.post("/from-base/", operation_id="add_variant_from_base_and_config")
async def add_variant_from_base_and_config(
    payload: AddVariantFromBasePayload,
    request: Request,
) -> Union[AppVariantResponse, Any]:
    """Add a new variant based on an existing one.
    Same as POST /config

    Args:
        payload (AddVariantFromBasePayload): Payload containing base variant ID, new variant name, and parameters.
        stoken_session (SessionContainer, optional): Session container. Defaults to result of verify_session().

    Raises:
        HTTPException: Raised if the variant could not be added or accessed.

    Returns:
        Union[AppVariantResponse, Any]: New variant details or exception.
    """
    try:
        logger.debug("Initiating process to add a variant based on a previous one.")
        logger.debug(f"Received payload: {payload}")

        base_db = await db_manager.fetch_base_by_id(payload.base_id)

        # Check user has permission to add variant
        if isCloudEE():
            has_permission = await check_action_access(
                user_uid=request.state.user_id,
                object=base_db,
                permission=Permission.CREATE_APPLICATION,
            )
            logger.debug(
                f"User has Permission to create variant from base and config: {has_permission}"
            )
            if not has_permission:
                error_msg = f"You do not have permission to perform this action. Please contact your organization admin."
                logger.error(error_msg)
                return JSONResponse(
                    {"detail": error_msg},
                    status_code=403,
                )

        # Find the previous variant in the database
        db_app_variant = await db_manager.add_variant_from_base_and_config(
            base_db=base_db,
            new_config_name=payload.new_config_name,
            parameters=payload.parameters,
            user_uid=request.state.user_id,
        )
        logger.debug(f"Successfully added new variant: {db_app_variant}")
        app_variant_db = await db_manager.get_app_variant_instance_by_id(
            str(db_app_variant.id)
        )
        return await converters.app_variant_db_to_output(app_variant_db)

    except Exception as e:
        import traceback

        traceback.print_exc()
        logger.error(f"An exception occurred while adding the new variant: {e}")
        raise HTTPException(status_code=500, detail=str(e))


@router.delete("/{variant_id}/", operation_id="remove_variant")
async def remove_variant(
    variant_id: str,
    request: Request,
):
    """Remove a variant from the server.
    In the case it's the last variant using the image, stop the container and remove the image.

    Arguments:
        app_variant -- AppVariant to remove

    Raises:
        HTTPException: If there is a problem removing the app variant
    """
    try:
        if isCloudEE():
            has_permission = await check_action_access(
                user_uid=request.state.user_id,
                object_id=variant_id,
                object_type="app_variant",
                permission=Permission.DELETE_APPLICATION_VARIANT,
            )
            logger.debug(f"User has Permission to delete app variant: {has_permission}")
            if not has_permission:
                error_msg = f"You do not have permission to perform this action. Please contact your organization admin."
                logger.error(error_msg)
                return JSONResponse(
                    {"detail": error_msg},
                    status_code=403,
                )

        await app_manager.terminate_and_remove_app_variant(app_variant_id=variant_id)
    except DockerException as e:
        detail = f"Docker error while trying to remove the app variant: {str(e)}"
        raise HTTPException(status_code=500, detail=detail)
    except Exception as e:
        detail = f"Unexpected error while trying to remove the app variant: {str(e)}"
        raise HTTPException(status_code=500, detail=detail)


@router.put("/{variant_id}/parameters/", operation_id="update_variant_parameters")
async def update_variant_parameters(
    request: Request,
    variant_id: str,
    payload: UpdateVariantParameterPayload = Body(...),
):
    """
    Updates the parameters for an app variant.

    Args:
        variant_id (str): The ID of the app variant to update.
        payload (UpdateVariantParameterPayload): The payload containing the updated parameters.
        stoken_session (SessionContainer, optional): The session container. Defaults to Depends(verify_session()).

    Raises:
        HTTPException: If there is an error while trying to update the app variant.

    Returns:
        JSONResponse: A JSON response containing the updated app variant parameters.
    """
    try:
        if isCloudEE():
            has_permission = await check_action_access(
                user_uid=request.state.user_id,
                object_id=variant_id,
                object_type="app_variant",
                permission=Permission.MODIFY_VARIANT_CONFIGURATIONS,
            )
            logger.debug(
                f"User has Permission to update variant parameters: {has_permission}"
            )
            if not has_permission:
                error_msg = f"You do not have permission to perform this action. Please contact your organization admin."
                logger.error(error_msg)
                return JSONResponse(
                    {"detail": error_msg},
                    status_code=403,
                )

        await app_manager.update_variant_parameters(
            app_variant_id=variant_id,
            parameters=payload.parameters,
            user_uid=request.state.user_id,
        )
    except ValueError as e:
        detail = f"Error while trying to update the app variant: {str(e)}"
        raise HTTPException(status_code=500, detail=detail)
    except Exception as e:
        detail = f"Unexpected error while trying to update the app variant: {str(e)}"
        raise HTTPException(status_code=500, detail=detail)


@router.put("/{variant_id}/image/", operation_id="update_variant_image")
async def update_variant_image(
    variant_id: str,
    image: Image,
    request: Request,
):
    """
    Updates the image used in an app variant.

    Args:
        variant_id (str): The ID of the app variant to update.
        image (Image): The image information to update.

    Raises:
        HTTPException: If an error occurs while trying to update the app variant.

    Returns:
        JSONResponse: A JSON response indicating whether the update was successful or not.
    """
    try:
        db_app_variant = await db_manager.fetch_app_variant_by_id(
            app_variant_id=variant_id
        )

        if isCloudEE():
            has_permission = await check_action_access(
                user_uid=request.state.user_id,
                object=db_app_variant,
                permission=Permission.CREATE_APPLICATION,
            )
            logger.debug(
                f"User has Permission to update variant image: {has_permission}"
            )
            if not has_permission:
                error_msg = f"You do not have permission to perform this action. Please contact your organization admin."
                logger.error(error_msg)
                return JSONResponse(
                    {"detail": error_msg},
                    status_code=403,
                )

        await app_manager.update_variant_image(
            db_app_variant, image, request.state.user_id
        )
    except ValueError as e:
        detail = f"Error while trying to update the app variant: {str(e)}"
        raise HTTPException(status_code=500, detail=detail)
    except DockerException as e:
        detail = f"Docker error while trying to update the app variant: {str(e)}"
        raise HTTPException(status_code=500, detail=detail)
    except Exception as e:
        detail = f"Unexpected error while trying to update the app variant: {str(e)}"
        raise HTTPException(status_code=500, detail=detail)


@router.put("/{variant_id}/", operation_id="start_variant")
async def start_variant(
    request: Request,
    variant_id: str,
    action: VariantAction,
    env_vars: Optional[DockerEnvVars] = None,
) -> URI:
    """
    Start a variant of an app.

    Args:
        variant_id (str): The ID of the variant to start.
        action (VariantAction): The action to perform on the variant (start).
        env_vars (Optional[DockerEnvVars], optional): The environment variables to inject to the Docker container. Defaults to None.
        stoken_session (SessionContainer, optional): The session container. Defaults to Depends(verify_session()).

    Returns:
        URI: The URL of the started variant.

    Raises:
        HTTPException: If the app container cannot be started.
    """
    app_variant_db = await db_manager.fetch_app_variant_by_id(app_variant_id=variant_id)

    # Check user has permission to start variant
    if isCloudEE():
        has_permission = await check_action_access(
            user_uid=request.state.user_id,
            object=app_variant_db,
            permission=Permission.CREATE_APPLICATION,
        )
        logger.debug(f"User has Permission to start variant: {has_permission}")
        if not has_permission:
            error_msg = f"You do not have permission to perform this action. Please contact your organization admin."
            logger.error(error_msg)
            return JSONResponse(
                {"detail": error_msg},
                status_code=403,
            )

    logger.debug("Starting variant %s", variant_id)

    # Inject env vars to docker container
    if isCloudEE():
        if not os.environ["OPENAI_API_KEY"]:
            raise HTTPException(
                status_code=400,
                detail="Unable to start app container. Please file an issue by clicking on the button below.",
            )
        envvars = {
            "OPENAI_API_KEY": os.environ["OPENAI_API_KEY"],
        }
    else:
        envvars = {} if env_vars is None else env_vars.env_vars

    if action.action == VariantActionEnum.START:
        url: URI = await app_manager.start_variant(app_variant_db, envvars)
    return url


@router.get(
    "/{variant_id}/",
    operation_id="get_variant",
    response_model=AppVariantResponse,
)
async def get_variant(
    variant_id: str,
    request: Request,
):
    logger.debug("getting variant " + variant_id)
    try:
        app_variant = await db_manager.fetch_app_variant_by_id(
            app_variant_id=variant_id
        )
<<<<<<< HEAD
    return url


@router.get("/{variant_id}/logs/")
async def retrieve_variant_logs(variant_id: str, request: Request):
    app_variant = await db_manager.get_app_variant_instance_by_id(variant_id)
    deployment = await db_manager.get_deployment_by_appId(str(app_variant.app.id))
    try:
        logs_result = logs_manager.retrieve_logs(deployment.container_name)
    except Exception as exc:
        raise HTTPException(500, {"message": str(exc)})
    return logs_result
=======

        if isCloudEE():
            has_permission = await check_action_access(
                user_uid=request.state.user_id,
                object=app_variant,
                permission=Permission.VIEW_APPLICATION,
            )
            logger.debug(f"User has Permission to get variant: {has_permission}")
            if not has_permission:
                error_msg = f"You do not have permission to perform this action. Please contact your organization admin."
                logger.error(error_msg)
                return JSONResponse(
                    {"detail": error_msg},
                    status_code=403,
                )

        return await converters.app_variant_db_to_output(app_variant)
    except Exception as e:
        logger.exception(f"An error occurred: {str(e)}")
        raise HTTPException(status_code=500, detail=str(e))


@router.get(
    "/{variant_id}/revisions/",
    operation_id="get_variant_revisions",
    response_model=List[AppVariantRevision],
)
async def get_variant_revisions(variant_id: str, request: Request):
    logger.debug("getting variant revisions: ", variant_id)
    try:
        app_variant = await db_manager.fetch_app_variant_by_id(
            app_variant_id=variant_id
        )

        if isCloudEE():
            has_permission = await check_action_access(
                user_uid=request.state.user_id,
                object=app_variant,
                permission=Permission.VIEW_APPLICATION,
            )
            logger.debug(f"User has Permission to get variant: {has_permission}")
            if not has_permission:
                error_msg = f"You do not have permission to perform this action. Please contact your organization admin."
                logger.error(error_msg)
                return JSONResponse(
                    {"detail": error_msg},
                    status_code=403,
                )

        app_variant_revisions = await db_manager.list_app_variant_revisions_by_variant(
            app_variant=app_variant
        )
        return await converters.app_variant_db_revisions_to_output(
            app_variant_revisions
        )
    except Exception as e:
        logger.exception(f"An error occurred: {str(e)}")
        raise HTTPException(status_code=500, detail=str(e))


@router.get(
    "/{variant_id}/revisions/{revision_number}/",
    operation_id="get_variant_revision",
    response_model=AppVariantRevision,
)
async def get_variant_revision(variant_id: str, revision_number: int, request: Request):
    logger.debug("getting variant revision: ", variant_id, revision_number)
    try:
        app_variant = await db_manager.fetch_app_variant_by_id(
            app_variant_id=variant_id
        )

        if isCloudEE():
            has_permission = await check_action_access(
                user_uid=request.state.user_id,
                object=app_variant,
                permission=Permission.VIEW_APPLICATION,
            )
            logger.debug(f"User has Permission to get variant: {has_permission}")
            if not has_permission:
                error_msg = f"You do not have permission to perform this action. Please contact your organization admin."
                logger.error(error_msg)
                return JSONResponse(
                    {"detail": error_msg},
                    status_code=403,
                )

        app_variant_revision = await db_manager.fetch_app_variant_revision(
            variant_id, revision_number
        )
        return await converters.app_variant_db_revision_to_output(app_variant_revision)
    except Exception as e:
        logger.exception(f"An error occurred: {str(e)}")
        raise HTTPException(status_code=500, detail=str(e))
>>>>>>> 12cd6afd
<|MERGE_RESOLUTION|>--- conflicted
+++ resolved
@@ -1,17 +1,5 @@
 import os
 import logging
-<<<<<<< HEAD
-from typing import Any, Optional, Union
-
-from fastapi.responses import JSONResponse
-from fastapi import APIRouter, HTTPException, Request, Body
-
-from agenta_backend.services import app_manager, db_manager
-from agenta_backend.utils.common import (
-    check_access_to_variant,
-)
-from agenta_backend.models import converters
-=======
 from typing import Any, Optional, Union, List
 
 from docker.errors import DockerException
@@ -36,13 +24,14 @@
         Image_ as Image,
         AppVariantResponse_ as AppVariantResponse,
     )
+    from agenta_backend.cloud.services import logs_manager
 else:
     from agenta_backend.models.api.api_models import (
         Image,
         AppVariantResponse,
     )
-
->>>>>>> 12cd6afd
+    from agenta_backend.services import logs_manager
+
 from agenta_backend.models.api.api_models import (
     URI,
     DockerEnvVars,
@@ -53,20 +42,6 @@
     UpdateVariantParameterPayload,
 )
 
-<<<<<<< HEAD
-from docker.errors import DockerException
-
-
-if os.environ["FEATURE_FLAG"] in ["cloud", "ee"]:
-    from agenta_backend.commons.services.selectors import (
-        get_user_and_org_id,
-    )  # noqa pylint: disable-all
-    from agenta_backend.cloud.services import logs_manager
-else:
-    from agenta_backend.services.selectors import get_user_and_org_id
-
-=======
->>>>>>> 12cd6afd
 router = APIRouter()
 logger = logging.getLogger(__name__)
 logger.setLevel(logging.DEBUG)
@@ -342,6 +317,17 @@
     return url
 
 
+@router.get("/{variant_id}/logs/")
+async def retrieve_variant_logs(variant_id: str, request: Request):
+    app_variant = await db_manager.fetch_app_variant_by_id(variant_id)
+    deployment = await db_manager.get_deployment_by_appid(str(app_variant.app.id))
+    try:
+        logs_result = logs_manager.retrieve_logs(deployment.container_name)
+    except Exception as exc:
+        raise HTTPException(500, {"message": str(exc)})
+    return logs_result
+
+
 @router.get(
     "/{variant_id}/",
     operation_id="get_variant",
@@ -356,20 +342,6 @@
         app_variant = await db_manager.fetch_app_variant_by_id(
             app_variant_id=variant_id
         )
-<<<<<<< HEAD
-    return url
-
-
-@router.get("/{variant_id}/logs/")
-async def retrieve_variant_logs(variant_id: str, request: Request):
-    app_variant = await db_manager.get_app_variant_instance_by_id(variant_id)
-    deployment = await db_manager.get_deployment_by_appId(str(app_variant.app.id))
-    try:
-        logs_result = logs_manager.retrieve_logs(deployment.container_name)
-    except Exception as exc:
-        raise HTTPException(500, {"message": str(exc)})
-    return logs_result
-=======
 
         if isCloudEE():
             has_permission = await check_action_access(
@@ -463,5 +435,4 @@
         return await converters.app_variant_db_revision_to_output(app_variant_revision)
     except Exception as e:
         logger.exception(f"An error occurred: {str(e)}")
-        raise HTTPException(status_code=500, detail=str(e))
->>>>>>> 12cd6afd
+        raise HTTPException(status_code=500, detail=str(e))