--- conflicted
+++ resolved
@@ -20,12 +20,7 @@
 ):
     try:
         user_org_data: dict = await get_user_and_org_id(request.state.user_id)
-<<<<<<< HEAD
-        user = await engine.find_one(UserDB, UserDB.uid == user_org_data["uid"])
-=======
         user = await db_manager.get_user_object(user_org_data["uid"])
-
->>>>>>> 05c53025
         return User(
             id=str(user.id),
             uid=str(user.uid),
