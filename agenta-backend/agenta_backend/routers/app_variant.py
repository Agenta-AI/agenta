"""Routes for image-related operations (push, remove).
Does not deal with the instanciation of the images
"""
import logging
from typing import Any, Dict, List, Optional

from agenta_backend.config import settings
from agenta_backend.models.api.api_models import URI, App, AppVariant, Image
from agenta_backend.services import app_manager, db_manager, docker_utils
from docker.errors import DockerException
from fastapi import APIRouter, Body, HTTPException
from sqlalchemy.exc import SQLAlchemyError

router = APIRouter()
logger = logging.getLogger(__name__)
logger.setLevel(logging.INFO)


@router.get("/list_variants/", response_model=List[AppVariant])
async def list_app_variants(app_name: Optional[str] = None):
    """Lists the app variants from our repository.

    Arguments:
        app_name -- If specified, only returns the app variants for the specified app
    Raises:
        HTTPException: _description_

    Returns:
        List[AppVariant]
    """
    try:
        app_variants = db_manager.list_app_variants(app_name=app_name)
        return app_variants
    except Exception as e:
        raise HTTPException(status_code=500, detail=str(e))


@router.get("/list_apps/", response_model=List[App])
async def list_apps() -> List[App]:
    """Lists the apps from our repository.

    Raises:
        HTTPException: _description_

    Returns:
        List[App]
    """
    try:
        print("\n\n\n\n\n I am here \n\n\n\n\n")
        apps = db_manager.list_apps()
        return apps
    except Exception as e:
        raise HTTPException(status_code=500, detail=str(e))


@router.post("/add/from_image/")
async def add_variant_from_image(app_variant: AppVariant, image: Image):
    """Add a variant to the server based on an image.

    Arguments:
        app_variant -- AppVariant to add
        image -- The image tags should start with the registry name (agenta-server) and end with :latest

    Raises:
        HTTPException: If image tag doesn't start with registry name
        HTTPException: If image not found in docker utils list
        HTTPException: If there is a problem adding the app variant
    """

    if not image.tags.startswith(settings.registry):
        raise HTTPException(
            status_code=500,
            detail="Image should have a tag starting with the registry name (agenta-server)",
        )
    elif image not in docker_utils.list_images():
        raise HTTPException(status_code=500, detail="Image not found")

    try:
        db_manager.add_variant_based_on_image(app_variant, image)
    except Exception as e:
        raise HTTPException(status_code=500, detail=str(e))


@router.post("/add/from_previous/")
async def add_variant_from_previous(
    previous_app_variant: AppVariant,
    new_variant_name: str = Body(...),
    parameters: Dict[str, Any] = Body(...),
):
    """Add a variant to the server based on a previous variant.

    Arguments:
        app_variant -- AppVariant to add
        previous_app_variant -- Previous AppVariant to use as a base
        parameters -- parameters for the variant

    Raises:
        HTTPException: If there is a problem adding the app variant
    """
    print(
        f"previous_app_variant: {previous_app_variant}, type: {type(previous_app_variant)}"
    )
    print(f"new_variant_name: {new_variant_name}, type: {type(new_variant_name)}")
    print(f"parameters: {parameters}, type: {type(parameters)}")
    try:
<<<<<<< HEAD
        update_new_variant_name = previous_app_variant.app_name + f".{new_variant_name}"
        db_manager.add_variant_based_on_previous(previous_app_variant, update_new_variant_name, parameters)
=======
        db_manager.add_variant_based_on_previous(
            previous_app_variant, new_variant_name, parameters
        )
>>>>>>> baa81298
    except Exception as e:
        raise HTTPException(status_code=500, detail=str(e))


@router.post("/start/")
async def start_variant(app_variant: AppVariant) -> URI:
    try:
        return app_manager.start_variant(app_variant)
    except Exception as e:
        if db_manager.get_variant_from_db(app_variant) is not None:
            app_manager.remove_app_variant(app_variant)
        raise HTTPException(status_code=500, detail=str(e))


@router.post("/stop/")
async def stop_variant(app_variant: AppVariant):
    assert NotImplementedError("Not implemented yet")


@router.get("/list_images/", response_model=List[Image])
async def list_images():
    """Lists the images from our repository

    Raises:
        HTTPException: _description_

    Returns:
        List[AppVariant]
    """
    try:
        list_images = docker_utils.list_images()
        return list_images
    except Exception as e:
        raise HTTPException(status_code=500, detail=str(e))


@router.delete("/remove_variant/")
async def remove_variant(app_variant: AppVariant):
    """Remove a variant from the server.
    In the case it's the last variant using the image, stop the container and remove the image.

    Arguments:
        app_variant -- AppVariant to remove

    Raises:
        HTTPException: If there is a problem removing the app variant
    """
    try:
        app_manager.remove_app_variant(app_variant)
    except SQLAlchemyError as e:
        detail = f"Database error while trying to remove the app variant: {str(e)}"
        raise HTTPException(status_code=500, detail=detail)
    except DockerException as e:
        detail = f"Docker error while trying to remove the app variant: {str(e)}"
        raise HTTPException(status_code=500, detail=detail)
    except Exception as e:
        detail = f"Unexpected error while trying to remove the app variant: {str(e)}"
        raise HTTPException(status_code=500, detail=detail)


@router.delete("/remove_app/")
async def remove_app(app: App):
    """Remove app, all its variant, containers and images

    Arguments:
        app -- App to remove
    """
    try:
        await app_manager.remove_app(app)
    except SQLAlchemyError as e:
        detail = f"Database error while trying to remove the app: {str(e)}"
        raise HTTPException(status_code=500, detail=detail)
    except DockerException as e:
        detail = f"Docker error while trying to remove the app: {str(e)}"
        raise HTTPException(status_code=500, detail=detail)
    except Exception as e:
        detail = f"Unexpected error while trying to remove the app: {str(e)}"
        raise HTTPException(status_code=500, detail=detail)


@router.put("/update_variant_parameters/")
async def update_variant_parameters(app_variant: AppVariant):
    """Updates the parameters for an app variant

    Arguments:
        app_variant -- Appvariant to update
    """
    try:
        app_manager.update_variant_parameters(app_variant)
    except ValueError as e:
        detail = f"Error while trying to update the app variant: {str(e)}"
        raise HTTPException(status_code=500, detail=detail)
    except SQLAlchemyError as e:
        detail = f"Database error while trying to update the app variant: {str(e)}"
        raise HTTPException(status_code=500, detail=detail)
    except Exception as e:
        detail = f"Unexpected error while trying to update the app variant: {str(e)}"
        raise HTTPException(status_code=500, detail=detail)


@router.put("/update_variant_image/")
async def update_variant_image(app_variant: AppVariant, image: Image):
    """Updates the image used in an app variant

    Arguments:
        app_variant -- the app variant to update
        image -- the image information
    """
    try:
        app_manager.update_variant_image(app_variant, image)
    except ValueError as e:
        detail = f"Error while trying to update the app variant: {str(e)}"
        raise HTTPException(status_code=500, detail=str(e))
    except SQLAlchemyError as e:
        detail = f"Database error while trying to update the app variant: {str(e)}"
        raise HTTPException(status_code=500, detail=str(e))
    except DockerException as e:
        detail = f"Docker error while trying to update the app variant: {str(e)}"
        raise HTTPException(status_code=500, detail=str(e))
    except Exception as e:
        detail = f"Unexpected error while trying to update the app variant: {str(e)}"
        raise HTTPException(status_code=500, detail=str(e))<|MERGE_RESOLUTION|>--- conflicted
+++ resolved
@@ -103,14 +103,8 @@
     print(f"new_variant_name: {new_variant_name}, type: {type(new_variant_name)}")
     print(f"parameters: {parameters}, type: {type(parameters)}")
     try:
-<<<<<<< HEAD
         update_new_variant_name = previous_app_variant.app_name + f".{new_variant_name}"
         db_manager.add_variant_based_on_previous(previous_app_variant, update_new_variant_name, parameters)
-=======
-        db_manager.add_variant_based_on_previous(
-            previous_app_variant, new_variant_name, parameters
-        )
->>>>>>> baa81298
     except Exception as e:
         raise HTTPException(status_code=500, detail=str(e))
 
