import os
<<<<<<< HEAD
import uuid
import asyncio
from pathlib import Path
from typing import List, Union, Optional
from fastapi.responses import JSONResponse
from fastapi import UploadFile, APIRouter, Request, HTTPException

from agenta_backend.config import settings
from aiodocker.exceptions import DockerError
from concurrent.futures import ThreadPoolExecutor
from agenta_backend.services.docker_utils import restart_container
=======
from typing import List, Optional, Union

>>>>>>> c8b03a0a
from agenta_backend.models.api.api_models import (
    URI,
    Image,
    RestartAppContainer,
    Template,
)
from agenta_backend.services import db_manager
from agenta_backend.services.docker_utils import restart_container
from fastapi import APIRouter, Request, UploadFile
from fastapi.responses import JSONResponse

if os.environ["FEATURE_FLAG"] in ["cloud", "ee", "demo"]:
    from agenta_backend.ee.services.selectors import (
        get_user_and_org_id,
    )  # noqa pylint: disable-all
else:
    from agenta_backend.services.selectors import get_user_and_org_id

if os.environ["FEATURE_FLAG"] in ["cloud", "ee"]:
    from agenta_backend.ee.services import container_manager
else:
    from agenta_backend.services import container_manager


import logging

logger = logging.getLogger(__name__)

logger.setLevel(logging.DEBUG)

router = APIRouter()


# TODO: We need to improve this to use the introduced abstraction to also use start and stop service
@router.post("/build_image/")
async def build_image(
    app_id: str,
    base_name: str,
    tar_file: UploadFile,
    request: Request,
) -> Image:
    """
    Builds a Docker image from a tar file containing the application code.

    Args:
        app_id (str): The ID of the application to build the image for.
        base_name (str): The base name of the image to build.
        tar_file (UploadFile): The tar file containing the application code.
        stoken_session (SessionContainer): The session container for the user making the request.

    Returns:
        Image: The Docker image that was built.
    """
    # Get user and org id
    user_org_data: dict = await get_user_and_org_id(request.state.user_id)

    # Check app access
    app_db = await db_manager.fetch_app_and_check_access(
        app_id=app_id, user_org_data=user_org_data
    )

    image_result = await container_manager.build_image(
        app_db=app_db,
        base_name=base_name,
        tar_file=tar_file,
    )

    return image_result


@router.post("/restart_container/")
async def restart_docker_container(
    payload: RestartAppContainer,
    request: Request,
) -> dict:
    """Restart docker container.

    Args:
        payload (RestartAppContainer) -- the required data (app_name and variant_name)
    """
    logger.debug(f"Restarting container for variant {payload.variant_id}")
    # Get user and org id
    user_org_data: dict = await get_user_and_org_id(request.state.user_id)
    app_variant_db = await db_manager.fetch_app_variant_and_check_access(
        app_variant_id=payload.variant_id, user_org_data=user_org_data
    )
    try:
        deployment = await db_manager.get_deployment_by_objectid(
            app_variant_db.base.deployment
        )
        container_id = deployment.container_id

        logger.debug(f"Restarting container with id: {container_id}")
        restart_container(container_id)
        return {"message": "Please wait a moment. The container is now restarting."}
    except Exception as ex:
        return JSONResponse({"message": str(ex)}, status_code=500)


@router.get("/templates/")
async def container_templates(
    request: Request,
) -> Union[List[Template], str]:
    """
    Returns a list of templates available for creating new containers.

    Parameters:
    stoken_session (SessionContainer): The session container for the user.

    Returns:

    Union[List[Template], str]: A list of templates or an error message.
    """
    try:
        templates = await db_manager.get_templates()
    except Exception as e:
        return JSONResponse({"message": str(e)}, status_code=500)
    return templates


@router.get("/container_url/")
async def construct_app_container_url(
    request: Request,
    base_id: Optional[str] = None,
    variant_id: Optional[str] = None,
) -> URI:
    """
    Constructs the URL for an app container based on the provided base_id or variant_id.

    Args:
        base_id (Optional[str]): The ID of the base to use for the app container.
        variant_id (Optional[str]): The ID of the variant to use for the app container.
        stoken_session (SessionContainer): The session container for the user.

    Returns:
        URI: The URI for the app container.

    Raises:
        HTTPException: If the base or variant cannot be found or the user does not have access.
    """
    user_org_data: dict = await get_user_and_org_id(request.state.user_id)
    if base_id:
        base_db = await db_manager.fetch_base_and_check_access(
            base_id=base_id, user_org_data=user_org_data
        )
        # TODO: Add status check if base_db.status == "running"
        if base_db.deployment:
            deployment = await db_manager.get_deployment_by_objectid(base_db.deployment)
            uri = deployment.uri
        else:
            raise HTTPException(
                status_code=400,
                detail=f"Base {base_id} does not have a deployment",
            )

        return URI(uri=uri)
    elif variant_id:
        variant_db = await db_manager.fetch_app_variant_and_check_access(
            app_variant_id=variant_id, user_org_data=user_org_data
        )
        deployment = await db_manager.get_deployment_by_objectid(
            variant_db.base.deployment
        )
        assert deployment and deployment.uri, "Deployment not found"
        return URI(uri=deployment.uri)
    else:
        return JSONResponse(
            {"detail": "Please provide either base_id or variant_id"},
            status_code=400,
        )<|MERGE_RESOLUTION|>--- conflicted
+++ resolved
@@ -1,20 +1,5 @@
 import os
-<<<<<<< HEAD
-import uuid
-import asyncio
-from pathlib import Path
-from typing import List, Union, Optional
-from fastapi.responses import JSONResponse
-from fastapi import UploadFile, APIRouter, Request, HTTPException
-
-from agenta_backend.config import settings
-from aiodocker.exceptions import DockerError
-from concurrent.futures import ThreadPoolExecutor
-from agenta_backend.services.docker_utils import restart_container
-=======
 from typing import List, Optional, Union
-
->>>>>>> c8b03a0a
 from agenta_backend.models.api.api_models import (
     URI,
     Image,
@@ -23,7 +8,7 @@
 )
 from agenta_backend.services import db_manager
 from agenta_backend.services.docker_utils import restart_container
-from fastapi import APIRouter, Request, UploadFile
+from fastapi import APIRouter, Request, UploadFile, HTTPException
 from fastapi.responses import JSONResponse
 
 if os.environ["FEATURE_FLAG"] in ["cloud", "ee", "demo"]:
