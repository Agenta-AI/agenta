import os
from typing import List, Optional, Union
from agenta_backend.models.api.api_models import (
    URI,
    Image,
    RestartAppContainer,
    Template,
)
from agenta_backend.services import db_manager
from fastapi import APIRouter, Request, UploadFile, HTTPException
from fastapi.responses import JSONResponse

if os.environ["FEATURE_FLAG"] in ["cloud", "ee", "demo"]:
    from agenta_backend.cloud.services.selectors import (
        get_user_and_org_id,
    )  # noqa pylint: disable-all
else:
    from agenta_backend.services.selectors import get_user_and_org_id

<<<<<<< HEAD
if os.environ["FEATURE_FLAG"] in ["cloud", "ee"]:
=======
if os.environ["FEATURE_FLAG"] in ["cloud"]:
    from agenta_backend.cloud.services import container_manager
elif os.environ["FEATURE_FLAG"] in ["ee"]:
>>>>>>> e395a4af
    from agenta_backend.ee.services import container_manager
else:
    from agenta_backend.services import container_manager

import logging

logger = logging.getLogger(__name__)

logger.setLevel(logging.DEBUG)

router = APIRouter()


# TODO: We need to improve this to use the introduced abstraction to also use start and stop service
@router.post("/build_image/")
async def build_image(
    app_id: str,
    base_name: str,
    tar_file: UploadFile,
    request: Request,
) -> Image:
    """
    Builds a Docker image from a tar file containing the application code.

    Args:
        app_id (str): The ID of the application to build the image for.
        base_name (str): The base name of the image to build.
        tar_file (UploadFile): The tar file containing the application code.
        stoken_session (SessionContainer): The session container for the user making the request.

    Returns:
        Image: The Docker image that was built.
    """
    # Get user and org id
    user_org_data: dict = await get_user_and_org_id(request.state.user_id)

    # Check app access
    app_db = await db_manager.fetch_app_and_check_access(
        app_id=app_id, user_org_data=user_org_data
    )

    image_result = await container_manager.build_image(
        app_db=app_db,
        base_name=base_name,
        tar_file=tar_file,
    )

    return image_result


@router.post("/restart_container/")
async def restart_docker_container(
    payload: RestartAppContainer,
    request: Request,
) -> dict:
    """Restart docker container.

    Args:
        payload (RestartAppContainer) -- the required data (app_name and variant_name)
    """
    logger.debug(f"Restarting container for variant {payload.variant_id}")
    # Get user and org id
    user_org_data: dict = await get_user_and_org_id(request.state.user_id)
    app_variant_db = await db_manager.fetch_app_variant_and_check_access(
        app_variant_id=payload.variant_id, user_org_data=user_org_data
    )
    try:
        deployment = await db_manager.get_deployment_by_objectid(
            app_variant_db.base.deployment
        )
        container_id = deployment.container_id

        logger.debug(f"Restarting container with id: {container_id}")
        container_manager.restart_container(container_id)
        return {"message": "Please wait a moment. The container is now restarting."}
    except Exception as ex:
        return JSONResponse({"message": str(ex)}, status_code=500)


@router.get("/templates/")
async def container_templates(
    request: Request,
) -> Union[List[Template], str]:
    """
    Returns a list of templates available for creating new containers.

    Parameters:
    stoken_session (SessionContainer): The session container for the user.

    Returns:

    Union[List[Template], str]: A list of templates or an error message.
    """
    try:
        templates = await db_manager.get_templates()
    except Exception as e:
        return JSONResponse({"message": str(e)}, status_code=500)
    return templates


@router.get("/container_url/")
async def construct_app_container_url(
    request: Request,
    base_id: Optional[str] = None,
    variant_id: Optional[str] = None,
) -> URI:
    """
    Constructs the URL for an app container based on the provided base_id or variant_id.

    Args:
        base_id (Optional[str]): The ID of the base to use for the app container.
        variant_id (Optional[str]): The ID of the variant to use for the app container.
        stoken_session (SessionContainer): The session container for the user.

    Returns:
        URI: The URI for the app container.

    Raises:
        HTTPException: If the base or variant cannot be found or the user does not have access.
    """
    user_org_data: dict = await get_user_and_org_id(request.state.user_id)
    if base_id:
        base_db = await db_manager.fetch_base_and_check_access(
            base_id=base_id, user_org_data=user_org_data
        )
        # TODO: Add status check if base_db.status == "running"
        if base_db.deployment:
            deployment = await db_manager.get_deployment_by_objectid(base_db.deployment)
            uri = deployment.uri
        else:
            raise HTTPException(
                status_code=400,
                detail=f"Base {base_id} does not have a deployment",
            )

        return URI(uri=uri)
    elif variant_id:
        variant_db = await db_manager.fetch_app_variant_and_check_access(
            app_variant_id=variant_id, user_org_data=user_org_data
        )
        deployment = await db_manager.get_deployment_by_objectid(
            variant_db.base.deployment
        )
        assert deployment and deployment.uri, "Deployment not found"
        return URI(uri=deployment.uri)
    else:
        return JSONResponse(
            {"detail": "Please provide either base_id or variant_id"},
            status_code=400,
        )<|MERGE_RESOLUTION|>--- conflicted
+++ resolved
@@ -17,13 +17,10 @@
 else:
     from agenta_backend.services.selectors import get_user_and_org_id
 
-<<<<<<< HEAD
+
 if os.environ["FEATURE_FLAG"] in ["cloud", "ee"]:
-=======
-if os.environ["FEATURE_FLAG"] in ["cloud"]:
-    from agenta_backend.cloud.services import container_manager
-elif os.environ["FEATURE_FLAG"] in ["ee"]:
->>>>>>> e395a4af
+
+
     from agenta_backend.ee.services import container_manager
 else:
     from agenta_backend.services import container_manager
