from fastapi import HTTPException, APIRouter, Body
from agenta_backend.models.api.app_evaluation_model import (
    ComparisonTable,
<<<<<<< HEAD
    EvaluationScenario,
    EvaluationScenarioUpdate,
=======
    EvaluationRow,
    EvaluationRowUpdate,
>>>>>>> 8e7e6ce2
    NewComparisonTable,
    DeleteComparisonTable,
    EvaluationType,
)
from agenta_backend.services.db_mongo import (
    comparison_tables,
<<<<<<< HEAD
    evaluation_scenarios,
    datasets,
=======
    evaluation_rows,
    testsets,
>>>>>>> 8e7e6ce2
)
from datetime import datetime
from bson import ObjectId
from typing import List, Optional

router = APIRouter()


@router.post("/", response_model=ComparisonTable)
async def create_comparison_table(
    newComparisonTableData: NewComparisonTable = Body(...),
):
    """Creates a new comparison table document

    Raises:
        HTTPException: _description_

    Returns:
        _description_
    """
    comparison_table = newComparisonTableData.dict()
    comparison_table["created_at"] = comparison_table["updated_at"] = datetime.utcnow()

    newComparisonTable = await comparison_tables.insert_one(comparison_table)

    if newComparisonTable.acknowledged:
        testsetId = comparison_table["testset"]["_id"]
        testset = await testsets.find_one({"_id": ObjectId(testsetId)})
        csvdata = testset["csvdata"]
        for datum in csvdata:
<<<<<<< HEAD
            evaluation_scenario = {
                "comparison_table_id": str(newComparisonTable.inserted_id),
                "inputs": [
                    {"input_name": name, "input_value": datum[name]}
                    for name in comparison_table["inputs"]
                ],
=======
            try:
                inputs = [{'input_name': name, 'input_value': datum[name]} for name in comparison_table["inputs"]]
            except KeyError:
                await comparison_tables.delete_one({"_id": newComparisonTable.inserted_id})
                raise HTTPException(status_code=400, detail="columns in the test set should match the names of the inputs in the variant")
            evaluation_row = {
                "comparison_table_id": str(newComparisonTable.inserted_id),
                "inputs": inputs,
>>>>>>> 8e7e6ce2
                "outputs": [],
                "created_at": datetime.utcnow(),
                "updated_at": datetime.utcnow(),
            }

            if (
                newComparisonTableData.evaluation_type
                == EvaluationType.auto_exact_match
            ):
<<<<<<< HEAD
                evaluation_scenario["score"] = ""
=======
                evaluation_row["score"] = ""
>>>>>>> 8e7e6ce2
                if "correct_answer" in datum:
                    evaluation_scenario["correct_answer"] = datum["correct_answer"]

            if (
                newComparisonTableData.evaluation_type
                == EvaluationType.auto_similarity_match
            ):
<<<<<<< HEAD
                evaluation_scenario["score"] = ""
                if "correct_answer" in datum:
                    evaluation_scenario["correct_answer"] = datum["correct_answer"]

            if (
                newComparisonTableData.evaluation_type
                == EvaluationType.human_a_b_testing
            ):
                evaluation_scenario["vote"] = ""

            await evaluation_scenarios.insert_one(evaluation_scenario)
=======
                evaluation_row["score"] = ""
                if "correct_answer" in datum:
                    evaluation_row["correct_answer"] = datum["correct_answer"]

            if (
                newComparisonTableData.evaluation_type
                == EvaluationType.human_a_b_testing
            ):
                evaluation_row["vote"] = ""

            await evaluation_rows.insert_one(evaluation_row)
>>>>>>> 8e7e6ce2

        comparison_table["id"] = str(newComparisonTable.inserted_id)
        return comparison_table
    else:
        raise HTTPException(status_code=500, detail="Failed to create evaluation_scenario")


<<<<<<< HEAD
@router.get(
    "/{comparison_table_id}/evaluation_scenarios", response_model=List[EvaluationScenario]
)
async def fetch_evaluation_scenarios(comparison_table_id: str):
=======

@router.get(
    "/{comparison_table_id}/evaluation_rows", response_model=List[EvaluationRow]
)
async def fetch_evaluation_rows(comparison_table_id: str):
>>>>>>> 8e7e6ce2
    """Creates an empty evaluation row

    Arguments:
        evaluation_scenario -- _description_

    Raises:
        HTTPException: _description_

    Returns:
        _description_
    """
<<<<<<< HEAD
    cursor = evaluation_scenarios.find({"comparison_table_id": comparison_table_id})
=======
    cursor = evaluation_rows.find({"comparison_table_id": comparison_table_id})
>>>>>>> 8e7e6ce2
    items = await cursor.to_list(length=100)  # limit length to 100 for the example
    for item in items:
        item["id"] = str(item["_id"])
    return items


<<<<<<< HEAD
@router.post("/{comparison_table_id}/evaluation_scenario", response_model=EvaluationScenario)
async def create_evaluation_scenario(evaluation_scenario: EvaluationScenario):
=======
@router.post("/{comparison_table_id}/evaluation_row", response_model=EvaluationRow)
async def create_evaluation_row(evaluation_row: EvaluationRow):
>>>>>>> 8e7e6ce2
    """Creates an empty evaluation row

    Arguments:
        evaluation_scenario -- _description_

    Raises:
        HTTPException: _description_

    Returns:
        _description_
    """
    evaluation_scenario_dict = evaluation_scenario.dict()
    evaluation_scenario_dict.pop("id", None)

<<<<<<< HEAD
    evaluation_scenario_dict["created_at"] = evaluation_scenario_dict[
        "updated_at"
    ] = datetime.utcnow()
    result = await evaluation_scenarios.insert_one(evaluation_scenario_dict)
=======
    evaluation_row_dict["created_at"] = evaluation_row_dict[
        "updated_at"
    ] = datetime.utcnow()
    result = await evaluation_rows.insert_one(evaluation_row_dict)
>>>>>>> 8e7e6ce2
    if result.acknowledged:
        evaluation_scenario_dict["id"] = str(result.inserted_id)
        return evaluation_scenario_dict
    else:
        raise HTTPException(status_code=500, detail="Failed to create evaluation_scenario")


@router.put(
<<<<<<< HEAD
    "/{comparison_table_id}/evaluation_scenario/{evaluation_scenario_id}/{evaluation_type}"
)
async def update_evaluation_scenario(
    evaluation_scenario_id: str,
    evaluation_scenario: EvaluationScenarioUpdate,
    evaluation_type: EvaluationType,
):
    """Updates an evaluation scenario with a vote
=======
    "/{comparison_table_id}/evaluation_row/{evaluation_row_id}/{evaluation_type}"
)
async def update_evaluation_row(
    evaluation_row_id: str,
    evaluation_row: EvaluationRowUpdate,
    evaluation_type: EvaluationType,
):
    """Updates an evaluation row with a vote
>>>>>>> 8e7e6ce2

    Arguments:
        evaluation_scenario_id -- _description_
        evaluation_scenario -- _description_

    Raises:
        HTTPException: _description_

    Returns:
        _description_
    """
    evaluation_scenario_dict = evaluation_scenario.dict()
    evaluation_scenario_dict["updated_at"] = datetime.utcnow()

<<<<<<< HEAD
    new_evaluation_set = {"outputs": evaluation_scenario_dict["outputs"]}
=======
    new_evaluation_set = {"outputs": evaluation_row_dict["outputs"]}
>>>>>>> 8e7e6ce2

    if (
        evaluation_type == EvaluationType.auto_exact_match
        or evaluation_type == EvaluationType.auto_similarity_match
    ):
<<<<<<< HEAD
        new_evaluation_set["score"] = evaluation_scenario_dict["score"]
=======
        new_evaluation_set["score"] = evaluation_row_dict["score"]
>>>>>>> 8e7e6ce2
    elif evaluation_type == EvaluationType.human_a_b_testing:
        new_evaluation_set["vote"] = evaluation_scenario_dict["vote"]

<<<<<<< HEAD
    result = await evaluation_scenarios.update_one(
        {"_id": ObjectId(evaluation_scenario_id)}, {"$set": new_evaluation_set}
=======
    result = await evaluation_rows.update_one(
        {"_id": ObjectId(evaluation_row_id)}, {"$set": new_evaluation_set}
>>>>>>> 8e7e6ce2
    )
    if result.acknowledged:
        return evaluation_scenario_dict
    else:
        raise HTTPException(status_code=500, detail="Failed to create evaluation_scenario")


@router.get("/", response_model=List[ComparisonTable])
async def fetch_list_comparison_tables(app_name: Optional[str] = None):
    """lists of all comparison tables

    Returns:
        _description_
    """
    cursor = comparison_tables.find({"app_name": app_name}).sort("created_at", -1)
    items = await cursor.to_list(length=100)  # limit length to 100 for the example
    for item in items:
        item["id"] = str(item["_id"])
    return items


@router.get("/{comparison_table_id}", response_model=ComparisonTable)
async def fetch_comparison_table(comparison_table_id: str):
    """Fetch one comparison table

    Returns:
        _description_
    """
    comparison_table = await comparison_tables.find_one(
        {"_id": ObjectId(comparison_table_id)}
    )
    if comparison_table:
        comparison_table["id"] = str(comparison_table["_id"])
        return comparison_table
    else:
        raise HTTPException(
<<<<<<< HEAD
            status_code=404, detail=f"dataset with id {comparison_table_id} not found"
=======
            status_code=404, detail=f"testset with id {comparison_table_id} not found"
>>>>>>> 8e7e6ce2
        )


@router.delete("/", response_model=List[str])
async def delete_comparison_tables(delete_comparison_tables: DeleteComparisonTable):
    """
    Delete specific comparison tables based on their unique IDs.

    Args:
    delete_comparison_tables (List[str]): The unique identifiers of the comparison tables to delete.

    Returns:
    A list of the deleted comparison tables' IDs.
    """
    deleted_ids = []

    for comparison_tables_id in delete_comparison_tables.comparison_tables_ids:
        app_evaluation = await comparison_tables.find_one(
            {"_id": ObjectId(comparison_tables_id)}
        )

        if app_evaluation is not None:
            result = await comparison_tables.delete_one(
                {"_id": ObjectId(comparison_tables_id)}
            )
            if result:
                deleted_ids.append(comparison_tables_id)
        else:
            raise HTTPException(
                status_code=404,
                detail=f"Comparison table {comparison_tables_id} not found",
            )

    return deleted_ids


@router.get("/{comparison_table_id}/results")
async def fetch_results(comparison_table_id: str):
    """Fetch all the results for one the comparison table

    Arguments:
        comparison_table_id -- _description_

    Returns:
        _description_
    """
    comparison_table = await comparison_tables.find_one(
        {"_id": ObjectId(comparison_table_id)}
    )

    if comparison_table["evaluation_type"] == EvaluationType.human_a_b_testing:
        results = await fetch_results_for_human_a_b_testing_evaluation(
            comparison_table_id, comparison_table.get("variants", [])
        )
        # TODO: replace votes_data by results_data
        return {"votes_data": results}

    elif comparison_table["evaluation_type"] == EvaluationType.auto_exact_match:
        results = await fetch_results_for_auto_exact_match_evaluation(
            comparison_table_id, comparison_table.get("variant", [])
        )
        return {"scores_data": results}

    elif comparison_table["evaluation_type"] == EvaluationType.auto_similarity_match:
        results = await fetch_results_for_auto_similarity_match_evaluation(
            comparison_table_id, comparison_table.get("variant", [])
        )
        return {"scores_data": results}


async def fetch_results_for_human_a_b_testing_evaluation(
    comparison_table_id: str, variants: list
):
    results = {}
<<<<<<< HEAD
    comparison_table_rows_nb = await evaluation_scenarios.count_documents(
=======
    comparison_table_rows_nb = await evaluation_rows.count_documents(
>>>>>>> 8e7e6ce2
        {"comparison_table_id": comparison_table_id, "vote": {"$ne": ""}}
    )

    if comparison_table_rows_nb == 0:
        return results

    results["variants"] = variants
    results["variants_votes_data"] = {}
    results["nb_of_rows"] = comparison_table_rows_nb

<<<<<<< HEAD
    flag_votes_nb = await evaluation_scenarios.count_documents(
=======
    flag_votes_nb = await evaluation_rows.count_documents(
>>>>>>> 8e7e6ce2
        {"vote": "0", "comparison_table_id": comparison_table_id}
    )
    results["flag_votes"] = {}
    results["flag_votes"]["number_of_votes"] = flag_votes_nb
    results["flag_votes"]["percentage"] = (
        round(flag_votes_nb / comparison_table_rows_nb * 100, 2)
        if comparison_table_rows_nb
        else 0
    )

    for item in variants:
        results["variants_votes_data"][item] = {}
<<<<<<< HEAD
        variant_votes_nb: int = await evaluation_scenarios.count_documents(
=======
        variant_votes_nb: int = await evaluation_rows.count_documents(
>>>>>>> 8e7e6ce2
            {"vote": item, "comparison_table_id": comparison_table_id}
        )
        results["variants_votes_data"][item]["number_of_votes"] = variant_votes_nb
        results["variants_votes_data"][item]["percentage"] = (
            round(variant_votes_nb / comparison_table_rows_nb * 100, 2)
            if comparison_table_rows_nb
            else 0
        )
    return results


async def fetch_results_for_auto_exact_match_evaluation(
    comparison_table_id: str, variant: str
):
    results = {}
<<<<<<< HEAD
    comparison_table_rows_nb = await evaluation_scenarios.count_documents(
=======
    comparison_table_rows_nb = await evaluation_rows.count_documents(
>>>>>>> 8e7e6ce2
        {"comparison_table_id": comparison_table_id, "score": {"$ne": ""}}
    )

    if comparison_table_rows_nb == 0:
        return results

    results["variant"] = variant
    # results["variants_scores_data"] = {}
    results["nb_of_rows"] = comparison_table_rows_nb

<<<<<<< HEAD
    correct_scores_nb: int = await evaluation_scenarios.count_documents(
        {"score": "correct", "comparison_table_id": comparison_table_id}
    )

    wrong_scores_nb: int = await evaluation_scenarios.count_documents(
=======
    correct_scores_nb: int = await evaluation_rows.count_documents(
        {"score": "correct", "comparison_table_id": comparison_table_id}
    )

    wrong_scores_nb: int = await evaluation_rows.count_documents(
>>>>>>> 8e7e6ce2
        {"score": "wrong", "comparison_table_id": comparison_table_id}
    )
    results["scores"] = {}
    results["scores"]["correct"] = correct_scores_nb
    results["scores"]["wrong"] = wrong_scores_nb
    return results


async def fetch_results_for_auto_similarity_match_evaluation(
    comparison_table_id: str, variant: str
):
    results = {}
<<<<<<< HEAD
    comparison_table_rows_nb = await evaluation_scenarios.count_documents(
=======
    comparison_table_rows_nb = await evaluation_rows.count_documents(
>>>>>>> 8e7e6ce2
        {"comparison_table_id": comparison_table_id, "score": {"$ne": ""}}
    )

    if comparison_table_rows_nb == 0:
        return results

    results["variant"] = variant
    results["nb_of_rows"] = comparison_table_rows_nb

<<<<<<< HEAD
    similar_scores_nb: int = await evaluation_scenarios.count_documents(
        {"score": "true", "comparison_table_id": comparison_table_id}
    )

    dissimilar_scores_nb: int = await evaluation_scenarios.count_documents(
=======
    similar_scores_nb: int = await evaluation_rows.count_documents(
        {"score": "true", "comparison_table_id": comparison_table_id}
    )

    dissimilar_scores_nb: int = await evaluation_rows.count_documents(
>>>>>>> 8e7e6ce2
        {"score": "false", "comparison_table_id": comparison_table_id}
    )
    results["scores"] = {}
    results["scores"]["true"] = similar_scores_nb
    results["scores"]["false"] = dissimilar_scores_nb
    return results<|MERGE_RESOLUTION|>--- conflicted
+++ resolved
@@ -1,26 +1,16 @@
 from fastapi import HTTPException, APIRouter, Body
 from agenta_backend.models.api.app_evaluation_model import (
     ComparisonTable,
-<<<<<<< HEAD
     EvaluationScenario,
     EvaluationScenarioUpdate,
-=======
-    EvaluationRow,
-    EvaluationRowUpdate,
->>>>>>> 8e7e6ce2
     NewComparisonTable,
     DeleteComparisonTable,
     EvaluationType,
 )
 from agenta_backend.services.db_mongo import (
     comparison_tables,
-<<<<<<< HEAD
     evaluation_scenarios,
-    datasets,
-=======
-    evaluation_rows,
     testsets,
->>>>>>> 8e7e6ce2
 )
 from datetime import datetime
 from bson import ObjectId
@@ -30,6 +20,9 @@
 
 
 @router.post("/", response_model=ComparisonTable)
+async def create_comparison_table(
+    newComparisonTableData: NewComparisonTable = Body(...),
+):
 async def create_comparison_table(
     newComparisonTableData: NewComparisonTable = Body(...),
 ):
@@ -51,23 +44,9 @@
         testset = await testsets.find_one({"_id": ObjectId(testsetId)})
         csvdata = testset["csvdata"]
         for datum in csvdata:
-<<<<<<< HEAD
             evaluation_scenario = {
                 "comparison_table_id": str(newComparisonTable.inserted_id),
-                "inputs": [
-                    {"input_name": name, "input_value": datum[name]}
-                    for name in comparison_table["inputs"]
-                ],
-=======
-            try:
-                inputs = [{'input_name': name, 'input_value': datum[name]} for name in comparison_table["inputs"]]
-            except KeyError:
-                await comparison_tables.delete_one({"_id": newComparisonTable.inserted_id})
-                raise HTTPException(status_code=400, detail="columns in the test set should match the names of the inputs in the variant")
-            evaluation_row = {
-                "comparison_table_id": str(newComparisonTable.inserted_id),
                 "inputs": inputs,
->>>>>>> 8e7e6ce2
                 "outputs": [],
                 "created_at": datetime.utcnow(),
                 "updated_at": datetime.utcnow(),
@@ -77,11 +56,7 @@
                 newComparisonTableData.evaluation_type
                 == EvaluationType.auto_exact_match
             ):
-<<<<<<< HEAD
-                evaluation_scenario["score"] = ""
-=======
                 evaluation_row["score"] = ""
->>>>>>> 8e7e6ce2
                 if "correct_answer" in datum:
                     evaluation_scenario["correct_answer"] = datum["correct_answer"]
 
@@ -89,22 +64,9 @@
                 newComparisonTableData.evaluation_type
                 == EvaluationType.auto_similarity_match
             ):
-<<<<<<< HEAD
-                evaluation_scenario["score"] = ""
+                evaluation_row["score"] = ""
                 if "correct_answer" in datum:
                     evaluation_scenario["correct_answer"] = datum["correct_answer"]
-
-            if (
-                newComparisonTableData.evaluation_type
-                == EvaluationType.human_a_b_testing
-            ):
-                evaluation_scenario["vote"] = ""
-
-            await evaluation_scenarios.insert_one(evaluation_scenario)
-=======
-                evaluation_row["score"] = ""
-                if "correct_answer" in datum:
-                    evaluation_row["correct_answer"] = datum["correct_answer"]
 
             if (
                 newComparisonTableData.evaluation_type
@@ -113,26 +75,19 @@
                 evaluation_row["vote"] = ""
 
             await evaluation_rows.insert_one(evaluation_row)
->>>>>>> 8e7e6ce2
 
         comparison_table["id"] = str(newComparisonTable.inserted_id)
         return comparison_table
     else:
-        raise HTTPException(status_code=500, detail="Failed to create evaluation_scenario")
-
-
-<<<<<<< HEAD
-@router.get(
-    "/{comparison_table_id}/evaluation_scenarios", response_model=List[EvaluationScenario]
-)
-async def fetch_evaluation_scenarios(comparison_table_id: str):
-=======
+        raise HTTPException(
+            status_code=500, detail="Failed to create evaluation_scenario"
+        )
+
 
 @router.get(
     "/{comparison_table_id}/evaluation_rows", response_model=List[EvaluationRow]
 )
 async def fetch_evaluation_rows(comparison_table_id: str):
->>>>>>> 8e7e6ce2
     """Creates an empty evaluation row
 
     Arguments:
@@ -144,24 +99,15 @@
     Returns:
         _description_
     """
-<<<<<<< HEAD
-    cursor = evaluation_scenarios.find({"comparison_table_id": comparison_table_id})
-=======
     cursor = evaluation_rows.find({"comparison_table_id": comparison_table_id})
->>>>>>> 8e7e6ce2
     items = await cursor.to_list(length=100)  # limit length to 100 for the example
     for item in items:
         item["id"] = str(item["_id"])
     return items
 
 
-<<<<<<< HEAD
-@router.post("/{comparison_table_id}/evaluation_scenario", response_model=EvaluationScenario)
-async def create_evaluation_scenario(evaluation_scenario: EvaluationScenario):
-=======
 @router.post("/{comparison_table_id}/evaluation_row", response_model=EvaluationRow)
 async def create_evaluation_row(evaluation_row: EvaluationRow):
->>>>>>> 8e7e6ce2
     """Creates an empty evaluation row
 
     Arguments:
@@ -176,35 +122,20 @@
     evaluation_scenario_dict = evaluation_scenario.dict()
     evaluation_scenario_dict.pop("id", None)
 
-<<<<<<< HEAD
-    evaluation_scenario_dict["created_at"] = evaluation_scenario_dict[
-        "updated_at"
-    ] = datetime.utcnow()
-    result = await evaluation_scenarios.insert_one(evaluation_scenario_dict)
-=======
     evaluation_row_dict["created_at"] = evaluation_row_dict[
         "updated_at"
     ] = datetime.utcnow()
     result = await evaluation_rows.insert_one(evaluation_row_dict)
->>>>>>> 8e7e6ce2
     if result.acknowledged:
         evaluation_scenario_dict["id"] = str(result.inserted_id)
         return evaluation_scenario_dict
     else:
-        raise HTTPException(status_code=500, detail="Failed to create evaluation_scenario")
+        raise HTTPException(
+            status_code=500, detail="Failed to create evaluation_scenario"
+        )
 
 
 @router.put(
-<<<<<<< HEAD
-    "/{comparison_table_id}/evaluation_scenario/{evaluation_scenario_id}/{evaluation_type}"
-)
-async def update_evaluation_scenario(
-    evaluation_scenario_id: str,
-    evaluation_scenario: EvaluationScenarioUpdate,
-    evaluation_type: EvaluationType,
-):
-    """Updates an evaluation scenario with a vote
-=======
     "/{comparison_table_id}/evaluation_row/{evaluation_row_id}/{evaluation_type}"
 )
 async def update_evaluation_row(
@@ -213,7 +144,6 @@
     evaluation_type: EvaluationType,
 ):
     """Updates an evaluation row with a vote
->>>>>>> 8e7e6ce2
 
     Arguments:
         evaluation_scenario_id -- _description_
@@ -228,36 +158,25 @@
     evaluation_scenario_dict = evaluation_scenario.dict()
     evaluation_scenario_dict["updated_at"] = datetime.utcnow()
 
-<<<<<<< HEAD
-    new_evaluation_set = {"outputs": evaluation_scenario_dict["outputs"]}
-=======
     new_evaluation_set = {"outputs": evaluation_row_dict["outputs"]}
->>>>>>> 8e7e6ce2
 
     if (
         evaluation_type == EvaluationType.auto_exact_match
         or evaluation_type == EvaluationType.auto_similarity_match
     ):
-<<<<<<< HEAD
-        new_evaluation_set["score"] = evaluation_scenario_dict["score"]
-=======
         new_evaluation_set["score"] = evaluation_row_dict["score"]
->>>>>>> 8e7e6ce2
     elif evaluation_type == EvaluationType.human_a_b_testing:
         new_evaluation_set["vote"] = evaluation_scenario_dict["vote"]
 
-<<<<<<< HEAD
-    result = await evaluation_scenarios.update_one(
-        {"_id": ObjectId(evaluation_scenario_id)}, {"$set": new_evaluation_set}
-=======
     result = await evaluation_rows.update_one(
         {"_id": ObjectId(evaluation_row_id)}, {"$set": new_evaluation_set}
->>>>>>> 8e7e6ce2
     )
     if result.acknowledged:
         return evaluation_scenario_dict
     else:
-        raise HTTPException(status_code=500, detail="Failed to create evaluation_scenario")
+        raise HTTPException(
+            status_code=500, detail="Failed to create evaluation_scenario"
+        )
 
 
 @router.get("/", response_model=List[ComparisonTable])
@@ -289,11 +208,7 @@
         return comparison_table
     else:
         raise HTTPException(
-<<<<<<< HEAD
             status_code=404, detail=f"dataset with id {comparison_table_id} not found"
-=======
-            status_code=404, detail=f"testset with id {comparison_table_id} not found"
->>>>>>> 8e7e6ce2
         )
 
 
@@ -368,11 +283,7 @@
     comparison_table_id: str, variants: list
 ):
     results = {}
-<<<<<<< HEAD
-    comparison_table_rows_nb = await evaluation_scenarios.count_documents(
-=======
     comparison_table_rows_nb = await evaluation_rows.count_documents(
->>>>>>> 8e7e6ce2
         {"comparison_table_id": comparison_table_id, "vote": {"$ne": ""}}
     )
 
@@ -383,11 +294,7 @@
     results["variants_votes_data"] = {}
     results["nb_of_rows"] = comparison_table_rows_nb
 
-<<<<<<< HEAD
-    flag_votes_nb = await evaluation_scenarios.count_documents(
-=======
     flag_votes_nb = await evaluation_rows.count_documents(
->>>>>>> 8e7e6ce2
         {"vote": "0", "comparison_table_id": comparison_table_id}
     )
     results["flag_votes"] = {}
@@ -400,11 +307,7 @@
 
     for item in variants:
         results["variants_votes_data"][item] = {}
-<<<<<<< HEAD
-        variant_votes_nb: int = await evaluation_scenarios.count_documents(
-=======
         variant_votes_nb: int = await evaluation_rows.count_documents(
->>>>>>> 8e7e6ce2
             {"vote": item, "comparison_table_id": comparison_table_id}
         )
         results["variants_votes_data"][item]["number_of_votes"] = variant_votes_nb
@@ -420,11 +323,7 @@
     comparison_table_id: str, variant: str
 ):
     results = {}
-<<<<<<< HEAD
-    comparison_table_rows_nb = await evaluation_scenarios.count_documents(
-=======
     comparison_table_rows_nb = await evaluation_rows.count_documents(
->>>>>>> 8e7e6ce2
         {"comparison_table_id": comparison_table_id, "score": {"$ne": ""}}
     )
 
@@ -435,19 +334,11 @@
     # results["variants_scores_data"] = {}
     results["nb_of_rows"] = comparison_table_rows_nb
 
-<<<<<<< HEAD
-    correct_scores_nb: int = await evaluation_scenarios.count_documents(
-        {"score": "correct", "comparison_table_id": comparison_table_id}
-    )
-
-    wrong_scores_nb: int = await evaluation_scenarios.count_documents(
-=======
     correct_scores_nb: int = await evaluation_rows.count_documents(
         {"score": "correct", "comparison_table_id": comparison_table_id}
     )
 
     wrong_scores_nb: int = await evaluation_rows.count_documents(
->>>>>>> 8e7e6ce2
         {"score": "wrong", "comparison_table_id": comparison_table_id}
     )
     results["scores"] = {}
@@ -460,11 +351,7 @@
     comparison_table_id: str, variant: str
 ):
     results = {}
-<<<<<<< HEAD
-    comparison_table_rows_nb = await evaluation_scenarios.count_documents(
-=======
     comparison_table_rows_nb = await evaluation_rows.count_documents(
->>>>>>> 8e7e6ce2
         {"comparison_table_id": comparison_table_id, "score": {"$ne": ""}}
     )
 
@@ -474,19 +361,11 @@
     results["variant"] = variant
     results["nb_of_rows"] = comparison_table_rows_nb
 
-<<<<<<< HEAD
-    similar_scores_nb: int = await evaluation_scenarios.count_documents(
-        {"score": "true", "comparison_table_id": comparison_table_id}
-    )
-
-    dissimilar_scores_nb: int = await evaluation_scenarios.count_documents(
-=======
     similar_scores_nb: int = await evaluation_rows.count_documents(
         {"score": "true", "comparison_table_id": comparison_table_id}
     )
 
     dissimilar_scores_nb: int = await evaluation_rows.count_documents(
->>>>>>> 8e7e6ce2
         {"score": "false", "comparison_table_id": comparison_table_id}
     )
     results["scores"] = {}
