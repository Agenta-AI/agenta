--- conflicted
+++ resolved
@@ -1,11 +1,11 @@
 import os
+import random
 from bson import ObjectId
 from datetime import datetime
 from typing import List, Optional
-import random
-
+
+from fastapi.responses import JSONResponse
 from fastapi import HTTPException, APIRouter, Body, Depends
-from fastapi.responses import JSONResponse
 
 from agenta_backend.services.helpers import format_inputs, format_outputs
 from agenta_backend.models.api.evaluation_model import (
@@ -18,13 +18,9 @@
     NewEvaluation,
     DeleteEvaluation,
     EvaluationType,
-<<<<<<< HEAD
-    EvaluationStatus,
     StoreCustomEvaluation,
-=======
     EvaluationUpdate,
     EvaluationWebhook,
->>>>>>> e470db63
 )
 from agenta_backend.services.results_service import (
     fetch_average_score_for_custom_code_run,
@@ -39,12 +35,8 @@
     UpdateEvaluationScenarioError,
     fetch_custom_evaluations,
     update_evaluation_scenario,
-<<<<<<< HEAD
-    update_evaluation_status,
     update_evaluation_scenario_score,
-=======
     update_evaluation,
->>>>>>> e470db63
     create_new_evaluation,
     create_new_evaluation_scenario,
     store_custom_code_evaluation,
@@ -433,7 +425,6 @@
         results = await fetch_results_for_auto_ai_critique(evaluation_id)
         return {"results_data": results}
 
-<<<<<<< HEAD
     elif evaluation.evaluation_type == EvaluationType.custom_code_run:
         results = await fetch_average_score_for_custom_code_run(evaluation_id)
         return {"avg_score": results}
@@ -527,7 +518,6 @@
         **kwargs,
     )
     return result
-=======
 
 @router.post("/webhook_example_fake", response_model=EvaluationWebhook)
 async def webhook_example_fake():
@@ -538,5 +528,4 @@
     """
 
     # return a random score b/w 0 and 1
-    return {"score": random.random()}
->>>>>>> e470db63
+    return {"score": random.random()}