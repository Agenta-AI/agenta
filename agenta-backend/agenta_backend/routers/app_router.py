import os
import logging

from typing import List, Optional
from docker.errors import DockerException

from fastapi.responses import JSONResponse
from fastapi import HTTPException, Request

from agenta_backend.models import converters
from agenta_backend.utils.common import (
    isEE,
    isCloudProd,
    isCloudDev,
    APIRouter,
    isCloudEE,
)

from agenta_backend.services import (
    db_manager,
    app_manager,
    evaluator_manager,
)
from agenta_backend.models.api.api_models import (
    App,
    UpdateApp,
    UpdateAppOutput,
    CreateAppOutput,
    AddVariantFromImagePayload,
    AddVariantFromURLPayload,
    AddVariantFromKeyPayload,
)

if isCloudEE():
    from agenta_backend.commons.models.api.api_models import (
        Image_ as Image,
        CreateApp_ as CreateApp,
        AppVariantResponse_ as AppVariantResponse,
        CreateAppVariant_ as CreateAppVariant,
        EnvironmentOutput_ as EnvironmentOutput,
        EnvironmentOutputExtended_ as EnvironmentOutputExtended,
    )
else:
    from agenta_backend.models.api.api_models import (
        Image,
        CreateApp,
        AppVariantResponse,
        CreateAppVariant,
        EnvironmentOutput,
        EnvironmentOutputExtended,
    )
if isCloudEE():
    from agenta_backend.commons.services import db_manager_ee
    from agenta_backend.commons.services.selectors import (
        get_user_org_and_workspace_id,
    )  # noqa pylint: disable-all
    from agenta_backend.commons.utils.permissions import (
        check_action_access,
        check_rbac_permission,
        check_apikey_action_access,
    )
    from agenta_backend.commons.models.shared_models import Permission


if isCloudProd():
    from agenta_backend.cloud.services import (
        lambda_deployment_manager as deployment_manager,
    )  # noqa pylint: disable-all
elif isCloudDev():
    from agenta_backend.services import deployment_manager
elif isEE():
    from agenta_backend.ee.services import (
        deployment_manager,
    )  # noqa pylint: disable-all
else:
    from agenta_backend.services import deployment_manager

router = APIRouter()
logger = logging.getLogger(__name__)
logger.setLevel(logging.DEBUG)

registry_repo_name = os.environ.get("REGISTRY_REPO_NAME")


@router.get(
    "/{app_id}/variants/",
    response_model=List[AppVariantResponse],
    operation_id="list_app_variants",
)
async def list_app_variants(
    app_id: str,
    request: Request,
):
    """
    Retrieve a list of app variants for a given app ID.

    Args:
        app_id (str): The ID of the app to retrieve variants for.
        stoken_session (SessionContainer, optional): The session container to verify the user's session. Defaults to Depends(verify_session()).

    Returns:
        List[AppVariantResponse]: A list of app variants for the given app ID.
    """

    app = await db_manager.get_app_instance_by_id(app_id=app_id)
    if isCloudEE():
        has_permission = await check_action_access(
            user_uid=request.state.user_id,
            project_id=str(app.project_id),
            permission=Permission.VIEW_APPLICATION,
        )
        logger.debug(f"User has Permission to list app variants: {has_permission}")
        if not has_permission:
            error_msg = f"You do not have access to perform this action. Please contact your organization admin."
            return JSONResponse(
                {"detail": error_msg},
                status_code=403,
            )

    app_variants = await db_manager.list_app_variants(app_id=app_id)
    return [
        await converters.app_variant_db_to_output(app_variant)
        for app_variant in app_variants
    ]


@router.get(
    "/get_variant_by_env/",
    response_model=AppVariantResponse,
    operation_id="get_variant_by_env",
)
async def get_variant_by_env(
    app_id: str,
    environment: str,
    request: Request,
):
    """
    Retrieve the app variant based on the provided app_id and environment.

    Args:
        app_id (str): The ID of the app to retrieve the variant for.
        environment (str): The environment of the app variant to retrieve.
        stoken_session (SessionContainer, optional): The session token container. Defaults to Depends(verify_session()).

    Raises:
        HTTPException: If the app variant is not found (status_code=500), or if a ValueError is raised (status_code=400), or if any other exception is raised (status_code=500).

    Returns:
        AppVariantResponse: The retrieved app variant.
    """
    try:
        app = await db_manager.get_app_instance_by_id(app_id=app_id)
        if isCloudEE():
            has_permission = await check_action_access(
                user_uid=request.state.user_id,
                project_id=str(app.project_id),
                permission=Permission.VIEW_APPLICATION,
            )
            logger.debug(
                f"user has Permission to get variant by environment: {has_permission}"
            )
            if not has_permission:
                error_msg = f"You do not have access to perform this action. Please contact your organization admin."
                return JSONResponse(
                    {"detail": error_msg},
                    status_code=403,
                )

        # Fetch the app variant using the provided app_id and environment
        app_variant_db = await db_manager.get_app_variant_by_app_name_and_environment(
            app_id=app_id, environment=environment
        )

        # Check if the fetched app variant is None and raise exception if it is
        if app_variant_db is None:
            raise HTTPException(status_code=500, detail="App Variant not found")
        return await converters.app_variant_db_to_output(app_variant_db)
    except ValueError as e:
        # Handle ValueErrors and return 400 status code
        raise HTTPException(status_code=400, detail=str(e))
    except HTTPException as e:
        raise e


@router.post("/", response_model=CreateAppOutput, operation_id="create_app")
async def create_app(
    payload: CreateApp,
    request: Request,
) -> CreateAppOutput:
    """
    Create a new app for a user or organization.

    Args:
        payload (CreateApp): The payload containing the app name and organization ID (optional).
        stoken_session (SessionContainer): The session container containing the user's session token.

    Returns:
        CreateAppOutput: The output containing the newly created app's ID and name.

    Raises:
        HTTPException: If there is an error creating the app or the user does not have permission to access the app.
    """

    if isCloudEE():
        api_key_from_headers = request.headers.get("Authorization", None)
        if api_key_from_headers is not None:
            api_key = api_key_from_headers.split(" ")[-1]  # ["ApiKey", "xxxxx.xxxxxx"]
            await check_apikey_action_access(
                api_key,
                request.state.user_id,
                Permission.CREATE_APPLICATION,
            )

        try:
            user_org_workspace_data = await get_user_org_and_workspace_id(
                request.state.user_id
            )
            if user_org_workspace_data is None:
                raise HTTPException(
                    status_code=400,
                    detail="Failed to get user org and workspace data",
                )

            has_permission = await check_rbac_permission(
                user_org_workspace_data=user_org_workspace_data,
                project_id=request.state.project_id,
                permission=Permission.CREATE_APPLICATION,
            )
            logger.debug(f"User has Permission to Create Application: {has_permission}")
            if not has_permission:
                error_msg = f"You do not have access to perform this action. Please contact your organization admin."
                return JSONResponse(
                    {"detail": error_msg},
                    status_code=403,
                )
<<<<<<< HEAD
                if not has_permission:
                    error_msg = f"You do not have access to perform this action. Please contact your organization admin."
                    return JSONResponse(
                        {"detail": error_msg},
                        status_code=403,
                    )
            except Exception as e:
                raise HTTPException(status_code=500, detail=str(e))

        app_db = await db_manager.create_app_and_envs(
            payload.app_name,
            template_key=payload.template_key,
            project_id=request.state.project_id,
        )
        return CreateAppOutput(app_id=str(app_db.id), app_name=str(app_db.app_name))
    except Exception as e:
        logger.exception(f"An error occurred: {str(e)}")
        raise HTTPException(status_code=500, detail=str(e))
=======
        except Exception as e:
            raise HTTPException(status_code=500, detail=str(e))

    app_db = await db_manager.create_app_and_envs(
        payload.app_name,
        project_id=request.state.project_id,
    )
    return CreateAppOutput(app_id=str(app_db.id), app_name=str(app_db.app_name))
>>>>>>> 3c6644e2


@router.patch("/{app_id}/", response_model=UpdateAppOutput, operation_id="update_app")
async def update_app(
    app_id: str,
    payload: UpdateApp,
    request: Request,
) -> UpdateAppOutput:
    """
    Update an app for a user or organization.

    Args:
        app_id (str): The ID of the app.
        payload (UpdateApp): The payload containing the app name.
        stoken_session (SessionContainer): The session container containing the user's session token.

    Returns:
        UpdateAppOuput: The output containing the newly created app's ID and name.

    Raises:
        HTTPException: If there is an error creating the app or the user does not have permission to access the app.
    """

    app = await db_manager.fetch_app_by_id(app_id)
    if isCloudEE():
        has_permission = await check_action_access(
            user_uid=request.state.user_id,
            project_id=str(app.project_id),
            permission=Permission.EDIT_APPLICATION,
        )
        logger.debug(f"User has Permission to update app: {has_permission}")
        if not has_permission:
            error_msg = f"You do not have access to perform this action. Please contact your organization admin."
            return JSONResponse(
                {"detail": error_msg},
                status_code=403,
            )
    await db_manager.update_app(app_id=app_id, values_to_update=payload.model_dump())
    return UpdateAppOutput(app_id=app_id, app_name=payload.app_name)


@router.get("/", response_model=List[App], operation_id="list_apps")
async def list_apps(
    request: Request,
    app_name: Optional[str] = None,
) -> List[App]:
    """
    Retrieve a list of apps filtered by app_name.

    Args:
        app_name (Optional[str]): The name of the app to filter by.
        stoken_session (SessionContainer): The session container.

    Returns:
        List[App]: A list of apps filtered by app_name.

    Raises:
        HTTPException: If there was an error retrieving the list of apps.
    """

    if isCloudEE():
        user_org_workspace_data = await get_user_org_and_workspace_id(request.state.user_id)  # type: ignore
        has_permission = await check_rbac_permission(  # type: ignore
            user_org_workspace_data=user_org_workspace_data,
            project_id=request.state.project_id,
            permission=Permission.VIEW_APPLICATION,  # type: ignore
        )
        logger.debug(f"User has Permission to list apps: {has_permission}")
        if not has_permission:
            raise HTTPException(
                status_code=403,
                detail="You do not have access to perform this action. Please contact your organization admin.",
            )

    apps = await db_manager.list_apps(
        project_id=request.state.project_id,
        app_name=app_name,
    )
    return apps


@router.post("/{app_id}/variant/from-image/", operation_id="add_variant_from_image")
async def add_variant_from_image(
    app_id: str,
    payload: AddVariantFromImagePayload,
    request: Request,
):
    """
    Add a new variant to an app based on a Docker image.

    Args:
        app_id (str): The ID of the app to add the variant to.
        payload (AddVariantFromImagePayload): The payload containing information about the variant to add.

    Raises:
        HTTPException: If the feature flag is set to "demo" or if the image does not have a tag starting with the registry name (agenta-server) or if the image is not found or if the user does not have access to the app.

    Returns:
        dict: The newly added variant.
    """

    if not isCloudEE():
        image = Image(
            type="image",
            docker_id=payload.docker_id,
            tags=payload.tags,
        )
        if not payload.tags.startswith(registry_repo_name):
            raise HTTPException(
                status_code=500,
                detail="Image should have a tag starting with the registry name (agenta-server)",
            )
        elif await deployment_manager.validate_image(image) is False:
            raise HTTPException(status_code=404, detail="Image not found")

<<<<<<< HEAD
    try:
        app = await db_manager.fetch_app_by_id(app_id)

        if isCloudEE():
            has_permission = await check_action_access(
                user_uid=request.state.user_id,
                project_id=str(app.project_id),
                permission=Permission.CREATE_APPLICATION,
            )
            logger.debug(
                f"User has Permission to create app from image: {has_permission}"
            )
            if not has_permission:
                error_msg = f"You do not have access to perform this action. Please contact your organization admin."
                return JSONResponse(
                    {"detail": error_msg},
                    status_code=403,
                )

        variant_db = await app_manager.add_variant_from_image(
            app=app,
            project_id=str(app.project_id),
            variant_name=payload.variant_name,
            docker_id_or_template_uri=payload.docker_id,
            tags=payload.tags,
            base_name=payload.base_name,
            config_name=payload.config_name,
            is_template_image=False,
=======
    app = await db_manager.fetch_app_by_id(app_id)
    if isCloudEE():
        has_permission = await check_action_access(
>>>>>>> 3c6644e2
            user_uid=request.state.user_id,
            project_id=str(app.project_id),
            permission=Permission.CREATE_APPLICATION,
        )
<<<<<<< HEAD

        app_variant_db = await db_manager.fetch_app_variant_by_id(
            str(variant_db.id),
        )

        await evaluator_manager.create_ready_to_use_evaluators(
            app_name=app.app_name,
            project_id=str(app.project_id),
        )

        app_variant_dto = await converters.app_variant_db_to_output(
            app_variant_db,
        )

        return app_variant_dto

    except Exception as e:
        logger.exception(f"An error occurred: {str(e)}")
        raise HTTPException(status_code=500, detail=str(e))
=======
        logger.debug(f"User has Permission to create app from image: {has_permission}")
        if not has_permission:
            error_msg = f"You do not have access to perform this action. Please contact your organization admin."
            return JSONResponse(
                {"detail": error_msg},
                status_code=403,
            )

    variant_db = await app_manager.add_variant_based_on_image(
        app=app,
        project_id=str(app.project_id),
        variant_name=payload.variant_name,
        docker_id_or_template_uri=payload.docker_id,
        tags=payload.tags,
        base_name=payload.base_name,
        config_name=payload.config_name,
        is_template_image=False,
        user_uid=request.state.user_id,
    )
    app_variant_db = await db_manager.fetch_app_variant_by_id(str(variant_db.id))

    logger.debug("Step 8: We create ready-to use evaluators")
    await evaluator_manager.create_ready_to_use_evaluators(
        app_name=app.app_name, project_id=str(app.project_id)
    )

    return await converters.app_variant_db_to_output(app_variant_db)
>>>>>>> 3c6644e2


@router.post("/{app_id}/variant/from-service/", operation_id="add_variant_from_url")
async def add_variant_from_url(
    app_id: str,
    payload: AddVariantFromURLPayload,
    request: Request,
):
    """
    Add a new variant to an app based on a URL.

    Args:
        app_id (str): The ID of the app to add the variant to.
        payload (AddVariantFromURLPayload): The payload containing information about the variant to add.

    Raises:
        HTTPException: If the user does not have access to the app or if there is an error adding the variant.

    Returns:
        dict: The newly added variant.
    """

    try:
        app = await db_manager.fetch_app_by_id(app_id)

        if isCloudEE():
            has_permission = await check_action_access(
                user_uid=request.state.user_id,
                project_id=str(app.project_id),
                permission=Permission.CREATE_APPLICATION,
            )
            logger.debug(
                f"User has Permission to create app from url: {has_permission}"
            )
            if not has_permission:
                error_msg = f"You do not have access to perform this action. Please contact your organization admin."
                return JSONResponse(
                    {"detail": error_msg},
                    status_code=403,
                )

        variant_db = await app_manager.add_variant_from_url(
            app=app,
            project_id=str(app.project_id),
            variant_name=payload.variant_name,
            url=payload.url,
            base_name=payload.base_name,
            config_name=payload.config_name,
            user_uid=request.state.user_id,
        )

        app_variant_db = await db_manager.fetch_app_variant_by_id(
            str(variant_db.id),
        )

        await evaluator_manager.create_ready_to_use_evaluators(
            app_name=app.app_name,
            project_id=str(app.project_id),
        )

        app_variant_dto = await converters.app_variant_db_to_output(
            app_variant_db,
        )

        return app_variant_dto

    except Exception as e:
        logger.exception(f"An error occurred: {str(e)}")
        raise HTTPException(status_code=500, detail=str(e))


@router.post("/{app_id}/variant/from-template/", operation_id="add_variant_from_key")
async def add_variant_from_key(
    app_id: str,
    payload: AddVariantFromKeyPayload,
    request: Request,
):
    try:
        url = app_manager.get_service_url_from_template_key(payload.key)

    except NotImplementedError as e:
        logger.exception(f"An error occurred: {str(e)}")
        raise HTTPException(status_code=500, detail=str(e))

    except Exception as e:
        logger.exception(f"An error occurred: {str(e)}")
        raise HTTPException(status_code=500, detail=str(e))

    if not url:
        raise HTTPException(status_code=400, detail="Service key not supported")

    payload = AddVariantFromURLPayload(
        variant_name=payload.variant_name,
        url=url,
        base_name=payload.base_name,
        config_name=payload.config_name,
    )

    return await add_variant_from_url(app_id, payload, request)


@router.delete("/{app_id}/", operation_id="remove_app")
async def remove_app(
    app_id: str,
    request: Request,
):
    """Remove app, all its variant, containers and images

    Arguments:
        app -- App to remove
    """

    app = await db_manager.fetch_app_by_id(app_id)
    if isCloudEE():
        has_permission = await check_action_access(
            user_uid=request.state.user_id,
            project_id=str(app.project_id),
            permission=Permission.DELETE_APPLICATION,
        )
        logger.debug(f"User has Permission to delete app: {has_permission}")
        if not has_permission:
            error_msg = f"You do not have access to perform this action. Please contact your organization admin."
            return JSONResponse(
                {"detail": error_msg},
                status_code=403,
            )

    await app_manager.remove_app(app)


@router.post(
    "/app_and_variant_from_template/",
    operation_id="create_app_and_variant_from_template",
)
async def create_app_and_variant_from_template(
    payload: CreateAppVariant,
    request: Request,
) -> AppVariantResponse:
    """
    Create an app and variant from a template.

    Args:
        payload (CreateAppVariant): The payload containing the app and variant information.
        stoken_session (SessionContainer, optional): The session container. Defaults to Depends(verify_session()).

    Raises:
        HTTPException: If the user has reached the app limit or if an app with the same name already exists.

    Returns:
        AppVariantResponse: The output of the created app variant.
    """

    logger.debug("Start: Creating app and variant from template")

    if isCloudEE():
        # Get user and org id
        logger.debug("Step 1: Getting user and organization ID")
        user_org_workspace_data: dict = await get_user_org_and_workspace_id(
            request.state.user_id
        )

        logger.debug("Step 2: Checking that Project ID is provided")
        if request.state.project_id is None:
            raise Exception(
                "Project ID must be provided to create app from template",
            )

        logger.debug("Step 3: Checking user has permission to create app")
        has_permission = await check_rbac_permission(
            user_org_workspace_data=user_org_workspace_data,
            project_id=request.state.project_id,
            permission=Permission.CREATE_APPLICATION,
        )
        logger.debug(
            f"User has Permission to create app from template: {has_permission}"
        )
        if not has_permission:
            error_msg = f"You do not have permission to perform this action. Please contact your organization admin."
            logger.error(error_msg)
            return JSONResponse(
                {"detail": error_msg},
                status_code=403,
            )

<<<<<<< HEAD
        logger.debug(
            "Step 7: Creating image instance and adding variant based on image"
            if isCloudEE()
            else "Step 4: Creating image instance and adding variant based on image"
        )
        repo_name = os.environ.get("AGENTA_TEMPLATE_REPO", "agentaai/templates_v2")
        image_name = f"{repo_name}:{template_db.name}"
        app_variant_db = await app_manager.add_variant_from_image(
            app=app,
            project_id=str(app.project_id),
            variant_name="app.default",
            docker_id_or_template_uri=(  # type: ignore
                template_db.template_uri if isCloudProd() else template_db.digest
            ),
            tags=f"{image_name}" if not isCloudProd() else None,  # type: ignore
            base_name="app",
            config_name="default",
            is_template_image=True,
            user_uid=request.state.user_id,
=======
    logger.debug(
        f"Step 4: Checking if app {payload.app_name} already exists"
        if isCloudEE()
        else f"Step 1: Checking if app {payload.app_name} already exists"
    )
    app_name = payload.app_name.lower()
    app = await db_manager.fetch_app_by_name_and_parameters(
        app_name,
        project_id=request.state.project_id,
    )
    if app is not None:
        raise Exception(
            f"App with name {app_name} already exists",
>>>>>>> 3c6644e2
        )

    logger.debug(
        "Step 5: Retrieve template from db"
        if isCloudEE()
        else "Step 2: Retrieve template from db"
    )
    template_db = await db_manager.get_template(payload.template_id)

    logger.debug(
        "Step 6: Creating new app and initializing environments"
        if isCloudEE()
        else "Step 3: Creating new app and initializing environments"
    )
    if app is None:
        app = await db_manager.create_app_and_envs(
            app_name=app_name,
            template_id=str(template_db.id),
            project_id=request.state.project_id,
        )

    logger.debug(
        "Step 7: Creating image instance and adding variant based on image"
        if isCloudEE()
        else "Step 4: Creating image instance and adding variant based on image"
    )
    repo_name = os.environ.get("AGENTA_TEMPLATE_REPO", "agentaai/templates_v2")
    image_name = f"{repo_name}:{template_db.name}"
    app_variant_db = await app_manager.add_variant_based_on_image(
        app=app,
        project_id=str(app.project_id),
        variant_name="app.default",
        docker_id_or_template_uri=(  # type: ignore
            template_db.template_uri if isCloudProd() else template_db.digest
        ),
        tags=f"{image_name}" if not isCloudProd() else None,  # type: ignore
        base_name="app",
        config_name="default",
        is_template_image=True,
        user_uid=request.state.user_id,
    )

    logger.debug(
        "Step 8: Creating testset for app variant"
        if isCloudEE()
        else "Step 5: Creating testset for app variant"
    )
    await db_manager.add_testset_to_app_variant(
        template_name=template_db.name,  # type: ignore
        app_name=app.app_name,  # type: ignore
        project_id=str(app.project_id),
    )

    logger.debug(
        "Step 9: We create ready-to use evaluators"
        if isCloudEE()
        else "Step 6: We create ready-to use evaluators"
    )
    await evaluator_manager.create_ready_to_use_evaluators(
        app_name=app.app_name, project_id=str(app.project_id)
    )

    logger.debug(
        "Step 10: Starting variant and injecting environment variables"
        if isCloudEE()
        else "Step 7: Starting variant and injecting environment variables"
    )

    envvars = {}
    if isCloudEE():
        supported_llm_prodviders_keys = [
            "OPENAI_API_KEY",
            "MISTRAL_API_KEY",
            "COHERE_API_KEY",
            "ANTHROPIC_API_KEY",
            "ANYSCALE_API_KEY",
            "PERPLEXITYAI_API_KEY",
            "DEEPINFRA_API_KEY",
            "TOGETHERAI_API_KEY",
            "ALEPHALPHA_API_KEY",
            "OPENROUTER_API_KEY",
            "GROQ_API_KEY",
            "GEMINI_API_KEY",
        ]

        missing_keys = [
            key for key in supported_llm_prodviders_keys if not os.environ.get(key)
        ]

        if missing_keys:
            missing_keys_str = ", ".join(missing_keys)
            raise Exception(
                f"Unable to start app container. The following environment variables are missing: {missing_keys_str}. Please file an issue by clicking on the button below."
            )

        if not isCloudEE():
            envvars = {**(payload.env_vars or {})}

        for key in supported_llm_prodviders_keys:
            if not envvars.get(key):
                envvars[key] = os.environ[key]

    else:
        envvars = {} if payload.env_vars is None else payload.env_vars

    await app_manager.start_variant(
        app_variant_db,
        str(app.project_id),
        envvars,
        user_uid=request.state.user_id,
    )

    logger.debug("End: Successfully created app and variant")
    return await converters.app_variant_db_to_output(app_variant_db)


@router.get(
    "/{app_id}/environments/",
    response_model=List[EnvironmentOutput],
    operation_id="list_environments",
)
async def list_environments(
    app_id: str,
    request: Request,
):
    """
    Retrieve a list of environments for a given app ID.

    Args:
        app_id (str): The ID of the app to retrieve environments for.
        stoken_session (SessionContainer, optional): The session container. Defaults to Depends(verify_session()).

    Returns:
        List[EnvironmentOutput]: A list of environment objects.
    """

    logger.debug(f"Listing environments for app: {app_id}")
    if isCloudEE():
        has_permission = await check_action_access(
            user_uid=request.state.user_id,
            project_id=request.state.project_id,
            permission=Permission.VIEW_APPLICATION,
        )
        logger.debug(f"User has Permission to list environments: {has_permission}")
        if not has_permission:
            error_msg = f"You do not have access to perform this action. Please contact your organization admin."
            return JSONResponse(
                {"detail": error_msg},
                status_code=403,
            )

    environments_db = await db_manager.list_environments(
        app_id=app_id, project_id=request.state.project_id
    )
    logger.debug(f"environments_db: {environments_db}")

    fixed_order = ["development", "staging", "production"]

    sorted_environments = sorted(
        environments_db, key=lambda env: (fixed_order + [env.name]).index(env.name)
    )

    return [
        await converters.environment_db_to_output(env) for env in sorted_environments
    ]


@router.get(
    "/{app_id}/revisions/{environment_name}/",
    operation_id="environment_revisions",
    response_model=EnvironmentOutputExtended,
)
async def list_app_environment_revisions(
    request: Request,
    app_id: str,
    environment_name,
):
    logger.debug("getting environment " + environment_name)
    user_org_workspace_data: dict = await get_user_org_and_workspace_id(
        request.state.user_id
    )
    if isCloudEE():
        has_permission = await check_action_access(
            user_uid=request.state.user_id,
            project_id=request.state.project_id,
            permission=Permission.VIEW_APPLICATION,
        )
        logger.debug(f"User has Permission to list environments: {has_permission}")
        if not has_permission:
            error_msg = f"You do not have access to perform this action. Please contact your organization admin."
            return JSONResponse(
                {"detail": error_msg},
                status_code=403,
            )

    app_environment = await db_manager.fetch_app_environment_by_name_and_appid(
        app_id, environment_name, **user_org_workspace_data
    )
    if app_environment is None:
        return JSONResponse({"detail": "App environment not found"}, status_code=404)

    app_environment_revisions = (
        await db_manager.fetch_environment_revisions_for_environment(
            app_environment, **user_org_workspace_data
        )
    )
    if app_environment_revisions is None:
        return JSONResponse(
            {"detail": "No revisions found for app environment"}, status_code=404
        )

    return await converters.environment_db_and_revision_to_extended_output(
        app_environment, app_environment_revisions
    )<|MERGE_RESOLUTION|>--- conflicted
+++ resolved
@@ -233,26 +233,6 @@
                     {"detail": error_msg},
                     status_code=403,
                 )
-<<<<<<< HEAD
-                if not has_permission:
-                    error_msg = f"You do not have access to perform this action. Please contact your organization admin."
-                    return JSONResponse(
-                        {"detail": error_msg},
-                        status_code=403,
-                    )
-            except Exception as e:
-                raise HTTPException(status_code=500, detail=str(e))
-
-        app_db = await db_manager.create_app_and_envs(
-            payload.app_name,
-            template_key=payload.template_key,
-            project_id=request.state.project_id,
-        )
-        return CreateAppOutput(app_id=str(app_db.id), app_name=str(app_db.app_name))
-    except Exception as e:
-        logger.exception(f"An error occurred: {str(e)}")
-        raise HTTPException(status_code=500, detail=str(e))
-=======
         except Exception as e:
             raise HTTPException(status_code=500, detail=str(e))
 
@@ -261,7 +241,6 @@
         project_id=request.state.project_id,
     )
     return CreateAppOutput(app_id=str(app_db.id), app_name=str(app_db.app_name))
->>>>>>> 3c6644e2
 
 
 @router.patch("/{app_id}/", response_model=UpdateAppOutput, operation_id="update_app")
@@ -377,65 +356,13 @@
         elif await deployment_manager.validate_image(image) is False:
             raise HTTPException(status_code=404, detail="Image not found")
 
-<<<<<<< HEAD
-    try:
-        app = await db_manager.fetch_app_by_id(app_id)
-
-        if isCloudEE():
-            has_permission = await check_action_access(
-                user_uid=request.state.user_id,
-                project_id=str(app.project_id),
-                permission=Permission.CREATE_APPLICATION,
-            )
-            logger.debug(
-                f"User has Permission to create app from image: {has_permission}"
-            )
-            if not has_permission:
-                error_msg = f"You do not have access to perform this action. Please contact your organization admin."
-                return JSONResponse(
-                    {"detail": error_msg},
-                    status_code=403,
-                )
-
-        variant_db = await app_manager.add_variant_from_image(
-            app=app,
-            project_id=str(app.project_id),
-            variant_name=payload.variant_name,
-            docker_id_or_template_uri=payload.docker_id,
-            tags=payload.tags,
-            base_name=payload.base_name,
-            config_name=payload.config_name,
-            is_template_image=False,
-=======
     app = await db_manager.fetch_app_by_id(app_id)
     if isCloudEE():
         has_permission = await check_action_access(
->>>>>>> 3c6644e2
             user_uid=request.state.user_id,
             project_id=str(app.project_id),
             permission=Permission.CREATE_APPLICATION,
         )
-<<<<<<< HEAD
-
-        app_variant_db = await db_manager.fetch_app_variant_by_id(
-            str(variant_db.id),
-        )
-
-        await evaluator_manager.create_ready_to_use_evaluators(
-            app_name=app.app_name,
-            project_id=str(app.project_id),
-        )
-
-        app_variant_dto = await converters.app_variant_db_to_output(
-            app_variant_db,
-        )
-
-        return app_variant_dto
-
-    except Exception as e:
-        logger.exception(f"An error occurred: {str(e)}")
-        raise HTTPException(status_code=500, detail=str(e))
-=======
         logger.debug(f"User has Permission to create app from image: {has_permission}")
         if not has_permission:
             error_msg = f"You do not have access to perform this action. Please contact your organization admin."
@@ -463,7 +390,6 @@
     )
 
     return await converters.app_variant_db_to_output(app_variant_db)
->>>>>>> 3c6644e2
 
 
 @router.post("/{app_id}/variant/from-service/", operation_id="add_variant_from_url")
@@ -648,27 +574,6 @@
                 status_code=403,
             )
 
-<<<<<<< HEAD
-        logger.debug(
-            "Step 7: Creating image instance and adding variant based on image"
-            if isCloudEE()
-            else "Step 4: Creating image instance and adding variant based on image"
-        )
-        repo_name = os.environ.get("AGENTA_TEMPLATE_REPO", "agentaai/templates_v2")
-        image_name = f"{repo_name}:{template_db.name}"
-        app_variant_db = await app_manager.add_variant_from_image(
-            app=app,
-            project_id=str(app.project_id),
-            variant_name="app.default",
-            docker_id_or_template_uri=(  # type: ignore
-                template_db.template_uri if isCloudProd() else template_db.digest
-            ),
-            tags=f"{image_name}" if not isCloudProd() else None,  # type: ignore
-            base_name="app",
-            config_name="default",
-            is_template_image=True,
-            user_uid=request.state.user_id,
-=======
     logger.debug(
         f"Step 4: Checking if app {payload.app_name} already exists"
         if isCloudEE()
@@ -682,7 +587,6 @@
     if app is not None:
         raise Exception(
             f"App with name {app_name} already exists",
->>>>>>> 3c6644e2
         )
 
     logger.debug(
