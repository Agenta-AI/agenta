--- conflicted
+++ resolved
@@ -39,11 +39,7 @@
     UpdateVariantParameterPayload,
     AppVariantFromImagePayload,
     AddVariantFromBasePayload,
-<<<<<<< HEAD
     AppVariantFromImagePayload,
-=======
-    AddVariantFromImagePayload,
->>>>>>> bb06f5d6
 )
 from agenta_backend.models.db_models import (
     AppDB,
@@ -704,11 +700,7 @@
     # Create an Image instance with the extracted image id, and defined image name
     image_name = f"agentaai/templates:{payload.image_tag}"
     # Save variant based on the image to database
-<<<<<<< HEAD
-    app_variant = await new_db_manager.add_variant_based_on_image(
-=======
-    db_app_variant = await db_manager.add_variant_based_on_image(
->>>>>>> bb06f5d6
+    app_variant = await db_manager.add_variant_based_on_image(
         app_id=app,
         variant_name="app",
         docker_id=payload.image_id,
@@ -733,13 +725,8 @@
     else:
         envvars = {} if payload.env_vars is None else payload.env_vars
 
-<<<<<<< HEAD
-    db_app_variant = await new_db_manager.get_app_variant_instance_by_id(
+    db_app_variant = await db_manager.get_app_variant_instance_by_id(
         app_variant.variant_id
     )
-    await new_app_manager.start_variant(db_app_variant, envvars, **user_org_data)
-=======
     await app_manager.start_variant(db_app_variant, envvars, **user_org_data)
->>>>>>> bb06f5d6
-
     return app_variant_db_to_output(db_app_variant)