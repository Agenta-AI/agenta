import os
import logging

from typing import List, Optional
from docker.errors import DockerException
from fastapi.responses import JSONResponse
from fastapi import HTTPException, Request
from beanie import PydanticObjectId as ObjectId

from agenta_backend.config import settings
from agenta_backend.models import converters
from agenta_backend.utils.common import (
    isEE,
    isCloud, 
    APIRouter, 
    isCloudEE, 
)

from agenta_backend.services import (
    db_manager,
    app_manager,
    evaluator_manager,
)
from agenta_backend.models.api.api_models import (
    App,
    CreateAppOutput,
    EnvironmentOutput,
    AddVariantFromImagePayload,
)

if isCloudEE():
    from agenta_backend.commons.models.api.api_models import (
        Image_ as Image,
        CreateApp_ as CreateApp,
        AppVariantResponse_ as AppVariantResponse,
        CreateAppVariant_ as CreateAppVariant,
    )
else:
    from agenta_backend.models.api.api_models import (
        Image,
        CreateApp,
        AppVariantResponse,
        CreateAppVariant,
    )
if isCloudEE():
    from agenta_backend.commons.services import db_manager_ee
    from agenta_backend.commons.services.selectors import (
        get_user_own_org,
        get_user_org_and_workspace_id,
        get_org_default_workspace,
    )  # noqa pylint: disable-all
    from agenta_backend.commons.utils.permissions import (
        check_action_access,
        check_rbac_permission,
    )
    from agenta_backend.commons.models.db_models import Permission


if isCloud():
    from agenta_backend.cloud.services import (
        lambda_deployment_manager as deployment_manager,
    )  # noqa pylint: disable-all
elif isEE():
    from agenta_backend.ee.services import (
        deployment_manager,
    )  # noqa pylint: disable-all
else:
    from agenta_backend.services import deployment_manager

router = APIRouter()
logger = logging.getLogger(__name__)
logger.setLevel(logging.DEBUG)


@router.get(
    "/{app_id}/variants/",
    response_model=List[AppVariantResponse],
    operation_id="list_app_variants",
)
async def list_app_variants(
    app_id: str,
    request: Request,
):
    """
    Retrieve a list of app variants for a given app ID.

    Args:
        app_id (str): The ID of the app to retrieve variants for.
        stoken_session (SessionContainer, optional): The session container to verify the user's session. Defaults to Depends(verify_session()).

    Returns:
        List[AppVariantResponse]: A list of app variants for the given app ID.
    """
    try:
        if isCloudEE():
            has_permission = await check_action_access(
                user_uid=request.state.user_id,
                object_id=app_id,
                object_type="app",
                permission=Permission.VIEW_APPLICATION,
            )
            logger.debug(f"User has Permission to list app variants: {has_permission}")
            if not has_permission:
                error_msg = f"You do not have access to perform this action. Please contact your organization admin."
                return JSONResponse(
                    {"detail": error_msg},
                    status_code=403,
                )

        app_variants = await db_manager.list_app_variants(app_id=app_id)
        return [
            await converters.app_variant_db_to_output(app_variant)
            for app_variant in app_variants
        ]

    except Exception as e:
<<<<<<< HEAD
        raise HTTPException(status_code=500, detail=str(e))


@router.get(
    "/get_variant_by_env/",
    response_model=AppVariantResponse,
    operation_id="get_variant_by_env",
)
async def get_variant_by_env(
    app_id: str,
    environment: str,
    request: Request,
):
    """
    Retrieve the app variant based on the provided app_id and environment.

    Args:
        app_id (str): The ID of the app to retrieve the variant for.
        environment (str): The environment of the app variant to retrieve.
        stoken_session (SessionContainer, optional): The session token container. Defaults to Depends(verify_session()).

    Raises:
        HTTPException: If the app variant is not found (status_code=500), or if a ValueError is raised (status_code=400), or if any other exception is raised (status_code=500).

    Returns:
        AppVariantResponse: The retrieved app variant.
    """
    try:
        if isCloudEE():
            has_permission = await check_action_access(
                user_uid=request.state.user_id,
                object_id=app_id,
                object_type="app",
                permission=Permission.VIEW_APPLICATION,
            )
            logger.debug(
                f"user has Permission to get variant by environment: {has_permission}"
            )
            if not has_permission:
                error_msg = f"You do not have access to perform this action. Please contact your organization admin."
                return JSONResponse(
                    {"detail": error_msg},
                    status_code=403,
                )

        # Fetch the app variant using the provided app_id and environment
        app_variant_db = await db_manager.get_app_variant_by_app_name_and_environment(
            app_id=app_id, environment=environment
        )

        # Check if the fetched app variant is None and raise exception if it is
        if app_variant_db is None:
            raise HTTPException(status_code=500, detail="App Variant not found")
        return await converters.app_variant_db_to_output(app_variant_db)
    except ValueError as e:
        # Handle ValueErrors and return 400 status code
        raise HTTPException(status_code=400, detail=str(e))
    except HTTPException as e:
        raise e
    except Exception as e:
        # Handle all other exceptions and return 500 status code
=======
        logger.exception(f"An error occurred: {str(e)}")
>>>>>>> 3427160dec4847b53e1561f12abe5e5cae762ec9
        raise HTTPException(status_code=500, detail=str(e))


@router.post("/", response_model=CreateAppOutput, operation_id="create_app")
async def create_app(
    payload: CreateApp,
    request: Request,
) -> CreateAppOutput:
    """
    Create a new app for a user or organization.

    Args:
        payload (CreateApp): The payload containing the app name and organization ID (optional).
        stoken_session (SessionContainer): The session container containing the user's session token.

    Returns:
        CreateAppOutput: The output containing the newly created app's ID and name.

    Raises:
        HTTPException: If there is an error creating the app or the user does not have permission to access the app.
    """
    try:
        if isCloudEE():
            try:
                user_org_workspace_data = await get_user_org_and_workspace_id(
                    request.state.user_id
                )
                if user_org_workspace_data is None:
                    raise HTTPException(
                        status_code=400,
                        detail="Failed to get user org and workspace data",
                    )

                if payload.organization_id:
                    organization_id = payload.organization_id
                    organization = await db_manager_ee.get_organization(organization_id)
                else:
                    organization = await get_user_own_org(
                        user_org_workspace_data["uid"]
                    )
                    organization_id = str(organization.id)

                if not organization:
                    raise HTTPException(
                        status_code=400,
                        detail="User Organization not found",
                    )

                if payload.workspace_id:
                    workspace_id = payload.workspace_id
                    workspace = db_manager_ee.get_workspace(workspace_id)
                else:
                    workspace = await get_org_default_workspace(organization)

                if not workspace:
                    raise HTTPException(
                        status_code=400,
                        detail="User Organization not found",
                    )

                has_permission = await check_rbac_permission(
                    user_org_workspace_data=user_org_workspace_data,
                    workspace_id=ObjectId(workspace_id),
                    organization=organization,
                    permission=Permission.CREATE_APPLICATION,
                )
                logger.debug(
                    f"User has Permission to Create Application: {has_permission}"
                )
                if not has_permission:
                    error_msg = f"You do not have access to perform this action. Please contact your organization admin."
                    return JSONResponse(
                        {"detail": error_msg},
                        status_code=403,
                    )
            except Exception as e:
                raise HTTPException(status_code=500, detail=str(e))

        app_db = await db_manager.create_app_and_envs(
            payload.app_name,
            request.state.user_id,
            organization_id if isCloudEE() else None,
            workspace_id if isCloudEE() else None,
        )
        return CreateAppOutput(app_id=str(app_db.id), app_name=str(app_db.app_name))
    except Exception as e:
        logger.exception(f"An error occurred: {str(e)}")
        raise HTTPException(status_code=500, detail=str(e))


@router.get("/", response_model=List[App], operation_id="list_apps")
async def list_apps(
    request: Request,
    app_name: Optional[str] = None,
    org_id: Optional[str] = None,
    workspace_id: Optional[str] = None,
) -> List[App]:
    """
    Retrieve a list of apps filtered by app_name and org_id.

    Args:
        app_name (Optional[str]): The name of the app to filter by.
        org_id (Optional[str]): The ID of the organization to filter by.
        stoken_session (SessionContainer): The session container.

    Returns:
        List[App]: A list of apps filtered by app_name and org_id.

    Raises:
        HTTPException: If there was an error retrieving the list of apps.
    """
    try:
        apps = await db_manager.list_apps(
            app_name=app_name,
            user_uid=request.state.user_id,
            org_id=org_id,
            workspace_id=workspace_id,
        )
        return apps
    except Exception as e:
        logger.exception(f"An error occurred: {str(e)}")
        raise HTTPException(status_code=500, detail=str(e))


@router.post("/{app_id}/variant/from-image/", operation_id="add_variant_from_image")
async def add_variant_from_image(
    app_id: str,
    payload: AddVariantFromImagePayload,
    request: Request,
):
    """
    Add a new variant to an app based on a Docker image.

    Args:
        app_id (str): The ID of the app to add the variant to.
        payload (AddVariantFromImagePayload): The payload containing information about the variant to add.
        stoken_session (SessionContainer, optional): The session container. Defaults to Depends(verify_session()).

    Raises:
        HTTPException: If the feature flag is set to "demo" or if the image does not have a tag starting with the registry name (agenta-server) or if the image is not found or if the user does not have access to the app.

    Returns:
        dict: The newly added variant.
    """

    if not isCloudEE():
        image = Image(
            type="image",
            docker_id=payload.docker_id,
            tags=payload.tags,
        )
        if not payload.tags.startswith(settings.registry):
            raise HTTPException(
                status_code=500,
                detail="Image should have a tag starting with the registry name (agenta-server)",
            )
        elif await deployment_manager.validate_image(image) is False:
            raise HTTPException(status_code=404, detail="Image not found")

    try:
        app = await db_manager.fetch_app_by_id(app_id)
        
        if isCloudEE():
            has_permission = await check_action_access(
                user_uid=request.state.user_id,
                object = app,
                permission=Permission.CREATE_APPLICATION,
            )
            logger.debug(
                f"User has Permission to create app from image: {has_permission}"
            )
            if not has_permission:
                error_msg = f"You do not have access to perform this action. Please contact your organization admin."
                return JSONResponse(
                    {"detail": error_msg},
                    status_code=403,
                )

        variant_db = await app_manager.add_variant_based_on_image(
            app=app,
            variant_name=payload.variant_name,
            docker_id_or_template_uri=payload.docker_id,
            tags=payload.tags,
            base_name=payload.base_name,
            config_name=payload.config_name,
            is_template_image=False,
            user_uid=request.state.user_id,
        )
        app_variant_db = await db_manager.fetch_app_variant_by_id(str(variant_db.id))

        logger.debug("Step 8: We create ready-to use evaluators")
        await evaluator_manager.create_ready_to_use_evaluators(app=app)

        return await converters.app_variant_db_to_output(app_variant_db)
    except Exception as e:
        logger.exception(f"An error occurred: {str(e)}")
        raise HTTPException(status_code=500, detail=str(e))


@router.delete("/{app_id}/", operation_id="remove_app")
async def remove_app(app_id: str, request: Request):
    """Remove app, all its variant, containers and images

    Arguments:
        app -- App to remove
    """
    try:
        app = await db_manager.fetch_app_by_id(app_id)
        
        if isCloudEE():
            has_permission = await check_action_access(
                user_uid=request.state.user_id,
                object = app,
                permission=Permission.DELETE_APPLICATION,
            )
            logger.debug(f"User has Permission to delete app: {has_permission}")
            if not has_permission:
                error_msg = f"You do not have access to perform this action. Please contact your organization admin."
                return JSONResponse(
                    {"detail": error_msg},
                    status_code=403,
                )

        else:
            await app_manager.remove_app(app)
    except DockerException as e:
        detail = f"Docker error while trying to remove the app: {str(e)}"
        logger.exception(f"Docker error while trying to remove the app: {str(e)}")
        raise HTTPException(status_code=500, detail=detail)
    except Exception as e:
        detail = f"Unexpected error while trying to remove the app: {str(e)}"
        logger.exception(f"An error occurred: {str(e)}")
        raise HTTPException(status_code=500, detail=detail)


@router.post(
    "/app_and_variant_from_template/",
    operation_id="create_app_and_variant_from_template",
)
async def create_app_and_variant_from_template(
    payload: CreateAppVariant,
    request: Request,
) -> AppVariantResponse:
    """
    Create an app and variant from a template.

    Args:
        payload (CreateAppVariant): The payload containing the app and variant information.
        stoken_session (SessionContainer, optional): The session container. Defaults to Depends(verify_session()).

    Raises:
        HTTPException: If the user has reached the app limit or if an app with the same name already exists.

    Returns:
        AppVariantResponse: The output of the created app variant.
    """
    try:
        logger.debug("Start: Creating app and variant from template")

        if isCloudEE():
            # Get user and org id
            logger.debug("Step 1: Getting user and organization ID")
            user_org_workspace_data: dict = await get_user_org_and_workspace_id(
                request.state.user_id
            )

            logger.debug("Step 2: Checking that workspace ID and organization ID are provided")
            if payload.organization_id is None or payload.workspace_id is None:
                raise Exception(
                    "Organization ID and Workspace ID must be provided to create app from template",
                )

            logger.debug("Step 3: Checking user has permission to create app")
            has_permission = await check_rbac_permission(
                user_org_workspace_data=user_org_workspace_data,
                workspace_id=payload.workspace_id,
                organization_id=payload.organization_id,
                permission=Permission.CREATE_APPLICATION,
            )
            logger.debug(
                f"User has Permission to create app from template: {has_permission}"
            )
            if not has_permission:
                error_msg = f"You do not have permission to perform this action. Please contact your organization admin."
                logger.error(error_msg)
                return JSONResponse(
                    {"detail": error_msg},
                    status_code=403,
                )

        logger.debug(
            f"Step 4: Checking if app {payload.app_name} already exists"
            if isCloudEE()
            else f"Step 1: Checking if app {payload.app_name} already exists"
        )
        app_name = payload.app_name.lower()
        app = await db_manager.fetch_app_by_name_and_parameters(
            app_name,
            request.state.user_id,
            payload.organization_id if isCloudEE() else None,
            payload.workspace_id if isCloudEE() else None,
        )
        if app is not None:
            raise Exception(
                f"App with name {app_name} already exists",
            )

        logger.debug(
            "Step 5: Creating new app and initializing environments"
            if isCloudEE()
            else "Step 2: Creating new app and initializing environments"
        )
        if app is None:
            app = await db_manager.create_app_and_envs(
                app_name,
                request.state.user_id,
                payload.organization_id if isCloudEE() else None,
                payload.workspace_id if isCloudEE() else None,
            )

        logger.debug(
            "Step 6: Retrieve template from db"
            if isCloudEE()
            else "Step 3: Retrieve template from db"
        )
        template_db = await db_manager.get_template(payload.template_id)
        repo_name = os.environ.get("AGENTA_TEMPLATE_REPO", "agentaai/templates_v2")
        image_name = f"{repo_name}:{template_db.name}"

        logger.debug(
            "Step 7: Creating image instance and adding variant based on image"
            if isCloudEE()
            else "Step 4: Creating image instance and adding variant based on image"
        )
        app_variant_db = await app_manager.add_variant_based_on_image(
            app=app,
            variant_name="app.default",
<<<<<<< HEAD
<<<<<<< HEAD
            docker_id_or_template_uri=template_db.template_uri
            if isCloudEE()
            else template_db.digest,
<<<<<<< HEAD
            tags=f"{image_name}" if not isCloudEE else None,
=======
=======
>>>>>>> 3b0014c466d7909a1d10cfe1731e42c4269eb2ee
            docker_id_or_template_uri=(
                template_db.template_uri
                if os.environ["FEATURE_FLAG"] in ["cloud", "ee"]
                else template_db.digest
            ),
            tags=(
                f"{image_name}"
                if os.environ["FEATURE_FLAG"] not in ["cloud", "ee"]
                else None
            ),
<<<<<<< HEAD
>>>>>>> 3427160dec4847b53e1561f12abe5e5cae762ec9
=======
>>>>>>> 3b0014c466d7909a1d10cfe1731e42c4269eb2ee
=======
            tags=f"{image_name}" if not isCloudEE() else None,
>>>>>>> 981e8097
            base_name="app",
            config_name="default",
            is_template_image=True,
            user_uid=request.state.user_id,
        )

        logger.debug(
            "Step 8: Creating testset for app variant"
            if isCloudEE()
            else "Step 5: Creating testset for app variant"
        )
        await db_manager.add_testset_to_app_variant(
            app_id=str(app.id),
            org_id=payload.organization_id if isCloudEE() else None,
            workspace_id=payload.workspace_id if isCloudEE() else None,
            template_name=template_db.name,
            app_name=app.app_name,
            user_uid=request.state.user_id,
        )

        logger.debug(
            "Step 9: We create ready-to use evaluators"
            if isCloudEE()
            else "Step 6: We create ready-to use evaluators"
        )
        await evaluator_manager.create_ready_to_use_evaluators(app=app)

<<<<<<< HEAD
        logger.debug(
            "Step 10: Starting variant and injecting environment variables"
            if isCloudEE()
            else "Step 7: Starting variant and injecting environment variables"
        )
        if isCloudEE():
            if not os.environ["OPENAI_API_KEY"]:
                raise Exception(
                    "Unable to start app container. Please file an issue by clicking on the button below.",
                )
            envvars = {
                **(payload.env_vars or {}),
                "OPENAI_API_KEY": os.environ[
                    "OPENAI_API_KEY"
                ],  # order is important here
            }
        else:
            envvars = {} if payload.env_vars is None else payload.env_vars
=======
        logger.debug("Step 9: Starting variant and injecting environment variables")

        envvars = {} if payload.env_vars is None else payload.env_vars
        if os.environ["FEATURE_FLAG"] in ["cloud", "ee"]:
            if envvars.get("OPENAI_API_KEY", "") == "":
                if not os.environ["OPENAI_API_KEY"]:
                    raise HTTPException(
                        status_code=400,
                        detail="Unable to start app container. Please file an issue by clicking on the button below.",
                    )
                envvars["OPENAI_API_KEY"] = os.environ["OPENAI_API_KEY"]
>>>>>>> 3427160dec4847b53e1561f12abe5e5cae762ec9

        await app_manager.start_variant(app_variant_db, envvars)

        logger.debug("End: Successfully created app and variant")
        return await converters.app_variant_db_to_output(app_variant_db)

    except Exception as e:
<<<<<<< HEAD
        import traceback

        traceback.print_exc()
        logger.debug(f"Error: Exception caught - {str(e)}")
=======
        logger.exception(f"Error: Exception caught - {str(e)}")
>>>>>>> 3427160dec4847b53e1561f12abe5e5cae762ec9
        raise HTTPException(status_code=500, detail=str(e))


@router.get(
    "/{app_id}/environments/",
    response_model=List[EnvironmentOutput],
    operation_id="list_environments",
)
async def list_environments(
    app_id: str,
    request: Request,
):
    """
    Retrieve a list of environments for a given app ID.

    Args:
        app_id (str): The ID of the app to retrieve environments for.
        stoken_session (SessionContainer, optional): The session container. Defaults to Depends(verify_session()).

    Returns:
        List[EnvironmentOutput]: A list of environment objects.
    """
    logger.debug(f"Listing environments for app: {app_id}")
    try:
        if isCloudEE():
            has_permission = await check_action_access(
                user_uid=request.state.user_id,
                object_id=app_id,
                object_type="app",
                permission=Permission.VIEW_APPLICATION,
            )
            logger.debug(f"User has Permission to list environments: {has_permission}")
            if not has_permission:
                error_msg = f"You do not have access to perform this action. Please contact your organization admin."
                return JSONResponse(
                    {"detail": error_msg},
                    status_code=403,
                )

        environments_db = await db_manager.list_environments(app_id=app_id)
        logger.debug(f"environments_db: {environments_db}")
        return [
            await converters.environment_db_to_output(env) for env in environments_db
        ]
    except Exception as e:
        logger.exception(f"An error occurred: {str(e)}")
        raise HTTPException(status_code=500, detail=str(e))<|MERGE_RESOLUTION|>--- conflicted
+++ resolved
@@ -114,7 +114,6 @@
         ]
 
     except Exception as e:
-<<<<<<< HEAD
         raise HTTPException(status_code=500, detail=str(e))
 
 
@@ -176,9 +175,7 @@
         raise e
     except Exception as e:
         # Handle all other exceptions and return 500 status code
-=======
         logger.exception(f"An error occurred: {str(e)}")
->>>>>>> 3427160dec4847b53e1561f12abe5e5cae762ec9
         raise HTTPException(status_code=500, detail=str(e))
 
 
@@ -516,33 +513,10 @@
         app_variant_db = await app_manager.add_variant_based_on_image(
             app=app,
             variant_name="app.default",
-<<<<<<< HEAD
-<<<<<<< HEAD
             docker_id_or_template_uri=template_db.template_uri
             if isCloudEE()
             else template_db.digest,
-<<<<<<< HEAD
-            tags=f"{image_name}" if not isCloudEE else None,
-=======
-=======
->>>>>>> 3b0014c466d7909a1d10cfe1731e42c4269eb2ee
-            docker_id_or_template_uri=(
-                template_db.template_uri
-                if os.environ["FEATURE_FLAG"] in ["cloud", "ee"]
-                else template_db.digest
-            ),
-            tags=(
-                f"{image_name}"
-                if os.environ["FEATURE_FLAG"] not in ["cloud", "ee"]
-                else None
-            ),
-<<<<<<< HEAD
->>>>>>> 3427160dec4847b53e1561f12abe5e5cae762ec9
-=======
->>>>>>> 3b0014c466d7909a1d10cfe1731e42c4269eb2ee
-=======
             tags=f"{image_name}" if not isCloudEE() else None,
->>>>>>> 981e8097
             base_name="app",
             config_name="default",
             is_template_image=True,
@@ -570,7 +544,6 @@
         )
         await evaluator_manager.create_ready_to_use_evaluators(app=app)
 
-<<<<<<< HEAD
         logger.debug(
             "Step 10: Starting variant and injecting environment variables"
             if isCloudEE()
@@ -589,34 +562,13 @@
             }
         else:
             envvars = {} if payload.env_vars is None else payload.env_vars
-=======
-        logger.debug("Step 9: Starting variant and injecting environment variables")
-
-        envvars = {} if payload.env_vars is None else payload.env_vars
-        if os.environ["FEATURE_FLAG"] in ["cloud", "ee"]:
-            if envvars.get("OPENAI_API_KEY", "") == "":
-                if not os.environ["OPENAI_API_KEY"]:
-                    raise HTTPException(
-                        status_code=400,
-                        detail="Unable to start app container. Please file an issue by clicking on the button below.",
-                    )
-                envvars["OPENAI_API_KEY"] = os.environ["OPENAI_API_KEY"]
->>>>>>> 3427160dec4847b53e1561f12abe5e5cae762ec9
-
         await app_manager.start_variant(app_variant_db, envvars)
 
         logger.debug("End: Successfully created app and variant")
         return await converters.app_variant_db_to_output(app_variant_db)
 
     except Exception as e:
-<<<<<<< HEAD
-        import traceback
-
-        traceback.print_exc()
-        logger.debug(f"Error: Exception caught - {str(e)}")
-=======
         logger.exception(f"Error: Exception caught - {str(e)}")
->>>>>>> 3427160dec4847b53e1561f12abe5e5cae762ec9
         raise HTTPException(status_code=500, detail=str(e))
 
 
