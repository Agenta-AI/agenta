import os
import logging
from docker.errors import DockerException
from fastapi.responses import JSONResponse
from agenta_backend.config import settings
from typing import List, Optional
from fastapi import APIRouter, HTTPException, Depends
from agenta_backend.services.selectors import get_user_own_org
from agenta_backend.services import (
    app_manager,
    docker_utils,
    db_manager,
)
<<<<<<< HEAD
from agenta_backend.utils.common import (
    check_access_to_app,
    check_user_org_access,
)
=======
from agenta_backend.utils.common import check_user_org_access, check_access_to_app
>>>>>>> 2f791afe
from agenta_backend.models.api.api_models import (
    App,
    CreateApp,
    CreateAppOutput,
    CreateAppVariant,
    AppVariantOutput,
    AddVariantFromImagePayload,
    EnvironmentOutput,
)
from agenta_backend.models import converters

if os.environ["FEATURE_FLAG"] in ["cloud", "ee", "demo"]:
    from agenta_backend.ee.services.auth_helper import (  # noqa pylint: disable-all
        SessionContainer,
        verify_session,
    )
    from agenta_backend.ee.services.selectors import (
        get_user_and_org_id,
    )  # noqa pylint: disable-all
else:
    from agenta_backend.services.auth_helper import (
        SessionContainer,
        verify_session,
    )
    from agenta_backend.services.selectors import get_user_and_org_id

router = APIRouter()
logger = logging.getLogger(__name__)
logger.setLevel(logging.DEBUG)


@router.get("/{app_id}/variants/", response_model=List[AppVariantOutput])
async def list_app_variants(
    app_id: str,
    stoken_session: SessionContainer = Depends(verify_session()),
):
    """
    Retrieve a list of app variants for a given app ID.

    Args:
        app_id (str): The ID of the app to retrieve variants for.
        stoken_session (SessionContainer, optional): The session container to verify the user's session. Defaults to Depends(verify_session()).

    Returns:
        List[AppVariantOutput]: A list of app variants for the given app ID.
    """
    try:
        user_org_data: dict = await get_user_and_org_id(stoken_session)

        access_app = await check_access_to_app(
            user_org_data=user_org_data, app_id=app_id
        )
        if not access_app:
            error_msg = f"You cannot access app: {app_id}"
            logger.error(error_msg)
            return JSONResponse(
                {"detail": error_msg},
                status_code=403,
            )

        app_variants = await db_manager.list_app_variants(
            app_id=app_id, **user_org_data
        )
        return [
            converters.app_variant_db_to_output(app_variant)
            for app_variant in app_variants
        ]

    except Exception as e:
        raise HTTPException(status_code=500, detail=str(e))


@router.get("/get_variant_by_env/", response_model=AppVariantOutput)
async def get_variant_by_env(
    app_id: str,
    environment: str,
    stoken_session: SessionContainer = Depends(verify_session()),
):
    """
    Retrieve the app variant based on the provided app_id and environment.

    Args:
        app_id (str): The ID of the app to retrieve the variant for.
        environment (str): The environment of the app variant to retrieve.
        stoken_session (SessionContainer, optional): The session token container. Defaults to Depends(verify_session()).

    Raises:
        HTTPException: If the app variant is not found (status_code=500), or if a ValueError is raised (status_code=400), or if any other exception is raised (status_code=500).

    Returns:
        AppVariantOutput: The retrieved app variant.
    """
    try:
        # Retrieve the user and organization ID based on the session token
        user_org_data = await get_user_and_org_id(stoken_session)
        await check_access_to_app(user_org_data, app_id=app_id)

        # Fetch the app variant using the provided app_id and environment
        app_variant_db = await db_manager.get_app_variant_by_app_name_and_environment(
            app_id=app_id, environment=environment, **user_org_data
        )

        # Check if the fetched app variant is None and raise exception if it is
        if app_variant_db is None:
            raise HTTPException(status_code=500, detail="App Variant not found")
        return converters.app_variant_db_to_output(app_variant_db)
    except ValueError as e:
        # Handle ValueErrors and return 400 status code
        raise HTTPException(status_code=400, detail=str(e))
    except HTTPException as e:
        raise e
    except Exception as e:
        # Handle all other exceptions and return 500 status code
        raise HTTPException(status_code=500, detail=str(e))


@router.post("/", response_model=CreateAppOutput)
async def create_app(
    payload: CreateApp,
    stoken_session: SessionContainer = Depends(verify_session()),
) -> CreateAppOutput:
    """
    Create a new app for a user or organization.

    Args:
        payload (CreateApp): The payload containing the app name and organization ID (optional).
        stoken_session (SessionContainer): The session container containing the user's session token.

    Returns:
        CreateAppOutput: The output containing the newly created app's ID and name.

    Raises:
        HTTPException: If there is an error creating the app or the user does not have permission to access the app.
    """
    try:
        user_org_data: dict = await get_user_and_org_id(stoken_session)
        if payload.organization_id:
            access = await check_user_org_access(user_org_data, payload.organization_id)
            if not access:
                raise HTTPException(
                    status_code=403,
                    detail="You do not have permission to access this app",
                )
            organization_id = payload.organization_id
        else:
            # Retrieve or create user organization
            organization = await get_user_own_org(user_org_data["uid"])
            if organization is None:  # TODO: Check whether we need this
                logger.error("Organization for user not found.")
                organization = await db_manager.create_user_organization(
                    user_org_data["uid"]
                )
            organization_id = str(organization.id)

        app_db = await db_manager.create_app(
            payload.app_name, organization_id, **user_org_data
        )
        return CreateAppOutput(app_id=str(app_db.id), app_name=str(app_db.app_name))
    except Exception as e:
        raise HTTPException(status_code=500, detail=str(e))


@router.get("/", response_model=List[App])
async def list_apps(
    app_name: Optional[str] = None,
    org_id: Optional[str] = None,
    stoken_session: SessionContainer = Depends(verify_session()),
) -> List[App]:
    """
    Retrieve a list of apps filtered by app_name and org_id.

    Args:
        app_name (Optional[str]): The name of the app to filter by.
        org_id (Optional[str]): The ID of the organization to filter by.
        stoken_session (SessionContainer): The session container.

    Returns:
        List[App]: A list of apps filtered by app_name and org_id.

    Raises:
        HTTPException: If there was an error retrieving the list of apps.
    """
    try:
        user_org_data: dict = await get_user_and_org_id(stoken_session)
        apps = await db_manager.list_apps(app_name, org_id, **user_org_data)
        return apps
    except Exception as e:
        logger.error(f"list_apps exception ===> {e}")
        raise HTTPException(status_code=500, detail=str(e))


@router.post("/{app_id}/variant/from-image/")
async def add_variant_from_image(
    app_id: str,
    payload: AddVariantFromImagePayload,
    stoken_session: SessionContainer = Depends(verify_session()),
):
    """
    Add a new variant to an app based on a Docker image.

    Args:
        app_id (str): The ID of the app to add the variant to.
        payload (AddVariantFromImagePayload): The payload containing information about the variant to add.
        stoken_session (SessionContainer, optional): The session container. Defaults to Depends(verify_session()).

    Raises:
        HTTPException: If the feature flag is set to "demo" or if the image does not have a tag starting with the registry name (agenta-server) or if the image is not found or if the user does not have access to the app.

    Returns:
        dict: The newly added variant.
    """
    if os.environ["FEATURE_FLAG"] == "demo":
        raise HTTPException(
            status_code=500,
            detail="This feature is not available in the demo version",
        )
    if not payload.tags.startswith(settings.registry):
        raise HTTPException(
            status_code=500,
            detail="Image should have a tag starting with the registry name (agenta-server)",
        )
    elif docker_utils.find_image_by_docker_id(payload.docker_id) is None:
        raise HTTPException(status_code=404, detail="Image not found")

    try:
        user_org_data: dict = await get_user_and_org_id(stoken_session)
        access_app = await check_access_to_app(user_org_data, app_id=app_id)
        if not access_app:
            error_msg = f"You cannot access app: {app_id}"
            logger.error(error_msg)
            return JSONResponse(
                {"detail": error_msg},
                status_code=403,
            )
        app = await db_manager.fetch_app_by_id(app_id)
        base_name = (
            payload.base_name
            if payload.base_name
            else payload.variant_name.split(".")[0]
        )
        config_name = (
            payload.config_name
            if payload.config_name
            else payload.variant_name.split(".")[1]
        )

        app_variant_db = await db_manager.add_variant_based_on_image(
            app=app,
            variant_name=payload.variant_name,
            docker_id=payload.docker_id,
            tags=payload.tags,
            base_name=base_name,
            config_name=config_name,
            **user_org_data,
        )
        return converters.app_variant_db_to_output(app_variant_db)
    except Exception as e:
        raise HTTPException(status_code=500, detail=str(e))


@router.delete("/{app_id}")
async def remove_app(
    app_id: str, stoken_session: SessionContainer = Depends(verify_session())
):
    """Remove app, all its variant, containers and images

    Arguments:
        app -- App to remove
    """
    try:
        user_org_data: dict = await get_user_and_org_id(stoken_session)
        access_app = await check_access_to_app(
            user_org_data, app_id=app_id, check_owner=True
        )

        if not access_app:
            error_msg = f"You do not have permission to delete app: {app_id}"
            logger.error(error_msg)
            return JSONResponse(
                {"detail": error_msg},
                status_code=400,
            )
        else:
            await app_manager.remove_app(app_id=app_id, **user_org_data)
    except DockerException as e:
        detail = f"Docker error while trying to remove the app: {str(e)}"
        raise HTTPException(status_code=500, detail=detail)
    except Exception as e:
        detail = f"Unexpected error while trying to remove the app: {str(e)}"
        raise HTTPException(status_code=500, detail=detail)


@router.post("/app_and_variant_from_template/")
async def create_app_and_variant_from_template(
    payload: CreateAppVariant,
    stoken_session: SessionContainer = Depends(verify_session()),
) -> AppVariantOutput:
    """
    Create an app and variant from a template.

    Args:
        payload (CreateAppVariant): The payload containing the app and variant information.
        stoken_session (SessionContainer, optional): The session container. Defaults to Depends(verify_session()).

    Raises:
        HTTPException: If the user has reached the app limit or if an app with the same name already exists.

    Returns:
        AppVariantOutput: The output of the created app variant.
    """
    # Get user and org id
    user_org_data: dict = await get_user_and_org_id(stoken_session)

    # Check if the user has reached app limit
    if os.environ["FEATURE_FLAG"] == "demo":
        if await db_manager.count_apps(**user_org_data) > 2:
            raise HTTPException(
                status_code=500,
                detail="Sorry, you can only create two Apps at this time.",
            )

    if payload.organization_id is None:
        organization = await get_user_own_org(user_org_data["uid"])
        organization_id = organization.id
    else:
        organization_id = payload.organization_id

    app_name = payload.app_name.lower()
    app = await db_manager.fetch_app_by_name_and_organization(
        app_name, organization_id, **user_org_data
    )
    if app is not None:
        raise HTTPException(
            status_code=400,
            detail=f"App with name {app_name} already exists",
        )
    if app is None:
        app = await db_manager.create_app(app_name, organization_id, **user_org_data)
        await db_manager.initialize_environments(app, **user_org_data)
    # Create an Image instance with the extracted image id, and defined image name
    image_name = f"agentaai/templates:{payload.image_tag}"
    # Save variant based on the image to database
    app_variant_db = await db_manager.add_variant_based_on_image(
        app=app,
        variant_name="app.default",
        docker_id=payload.image_id,
        tags=f"{image_name}",
        base_name="app",
        config_name="default",
        **user_org_data,
    )

    # Inject env vars to docker container
    if os.environ["FEATURE_FLAG"] == "demo":
        # Create testset for apps created
        # await db_manager.add_testset_to_app_variant(db_app_variant, image, **user_org_data) #TODO: To reimplement
        if not os.environ["OPENAI_API_KEY"]:
            raise HTTPException(
                status_code=400,
                detail="Unable to start app container. Please file an issue by clicking on the button below.",
            )
        envvars = {
            "OPENAI_API_KEY": os.environ["OPENAI_API_KEY"],
        }
    else:
        envvars = {} if payload.env_vars is None else payload.env_vars
    await app_manager.start_variant(app_variant_db, envvars, **user_org_data)
    return converters.app_variant_db_to_output(app_variant_db)


@router.get("/{app_id}/environments", response_model=List[EnvironmentOutput])
async def list_environments(
    app_id: str,
    stoken_session: SessionContainer = Depends(verify_session()),
):
    """
    Retrieve a list of environments for a given app ID.

    Args:
        app_id (str): The ID of the app to retrieve environments for.
        stoken_session (SessionContainer, optional): The session container. Defaults to Depends(verify_session()).

    Returns:
        List[EnvironmentOutput]: A list of environment objects.
    """
    logger.debug(f"Listing environments for app: {app_id}")
    try:
        logger.debug("get user and org data")
        user_and_org_data: dict = await get_user_and_org_id(stoken_session)

        # Check if has app access
        logger.debug("check_access_to_app")
        access_app = await check_access_to_app(
            user_org_data=user_and_org_data, app_id=app_id
        )
        logger.debug(f"access_app: {access_app}")
        if not access_app:
            error_msg = f"You do not have access to this app: {app_id}"
            return JSONResponse(
                {"detail": error_msg},
                status_code=400,
            )
        else:
            environments_db = await db_manager.list_environments(
                app_id=app_id, **user_and_org_data
            )
            logger.debug(f"environments_db: {environments_db}")
            return [converters.environment_db_to_output(env) for env in environments_db]
    except Exception as e:
        raise HTTPException(status_code=500, detail=str(e))<|MERGE_RESOLUTION|>--- conflicted
+++ resolved
@@ -11,14 +11,10 @@
     docker_utils,
     db_manager,
 )
-<<<<<<< HEAD
 from agenta_backend.utils.common import (
     check_access_to_app,
     check_user_org_access,
 )
-=======
-from agenta_backend.utils.common import check_user_org_access, check_access_to_app
->>>>>>> 2f791afe
 from agenta_backend.models.api.api_models import (
     App,
     CreateApp,
