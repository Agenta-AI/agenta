--- conflicted
+++ resolved
@@ -194,6 +194,10 @@
         user_org_data: dict = await get_user_and_org_id(request.state.user_id)
         apps = await db_manager.list_apps(app_name, org_id, **user_org_data)
         return apps
+    except db_manager.DocumentParsingError as exc:
+        await db_manager.remove_document_using_driver(
+            str(exc.primary_value), "app_db"
+        )
     except Exception as e:
         logger.error(f"list_apps exception ===> {e}")
         raise HTTPException(status_code=500, detail=str(e))
@@ -277,16 +281,12 @@
                 status_code=400,
             )
         else:
-<<<<<<< HEAD
             try:
                 await app_manager.remove_app(app_id=app_id, **user_org_data)
             except db_manager.DocumentParsingError as exc:
                 await db_manager.remove_document_using_driver(
                     str(exc.primary_value), "app_db"
                 )
-=======
-            await app_manager.remove_app(app_id=app_id, **user_org_data)
->>>>>>> 90914359
     except DockerException as e:
         detail = f"Docker error while trying to remove the app: {str(e)}"
         raise HTTPException(status_code=500, detail=detail)
