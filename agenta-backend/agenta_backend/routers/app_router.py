import os
import logging
<<<<<<< HEAD
from typing import List, Optional

from fastapi.responses import JSONResponse
from fastapi import APIRouter, HTTPException, Request

from agenta_backend.config import settings
from agenta_backend.services.selectors import get_user_own_org
=======

from typing import List, Optional
from docker.errors import DockerException
from fastapi.responses import JSONResponse
from fastapi import HTTPException, Request
from beanie import PydanticObjectId as ObjectId

from agenta_backend.config import settings
from agenta_backend.models import converters
from agenta_backend.utils.common import (
    isEE,
    isCloud,
    APIRouter,
    isCloudEE,
)

>>>>>>> 12cd6afd
from agenta_backend.services import (
    db_manager,
    app_manager,
    evaluator_manager,
)
from agenta_backend.models.api.api_models import (
    App,
    CreateAppOutput,
    AddVariantFromImagePayload,
)

<<<<<<< HEAD
from docker.errors import DockerException


if os.environ["FEATURE_FLAG"] in ["cloud", "ee"]:
=======
if isCloudEE():
    from agenta_backend.commons.models.api.api_models import (
        Image_ as Image,
        CreateApp_ as CreateApp,
        AppVariantResponse_ as AppVariantResponse,
        CreateAppVariant_ as CreateAppVariant,
        EnvironmentOutput_ as EnvironmentOutput,
        EnvironmentOutputExtended_ as EnvironmentOutputExtended,
    )
else:
    from agenta_backend.models.api.api_models import (
        Image,
        CreateApp,
        AppVariantResponse,
        CreateAppVariant,
        EnvironmentOutput,
        EnvironmentOutputExtended,
    )
if isCloudEE():
    from agenta_backend.commons.services import db_manager_ee
>>>>>>> 12cd6afd
    from agenta_backend.commons.services.selectors import (
        get_user_own_org,
        get_user_org_and_workspace_id,
        get_org_default_workspace,
    )  # noqa pylint: disable-all
    from agenta_backend.commons.utils.permissions import (
        check_action_access,
        check_rbac_permission,
        check_apikey_action_access,
    )
    from agenta_backend.commons.models.db_models import Permission


if isCloud():
    from agenta_backend.cloud.services import (
        lambda_deployment_manager as deployment_manager,
    )  # noqa pylint: disable-all
elif isEE():
    from agenta_backend.ee.services import (
        deployment_manager,
    )  # noqa pylint: disable-all
else:
    from agenta_backend.services import deployment_manager

router = APIRouter()
logger = logging.getLogger(__name__)
logger.setLevel(logging.DEBUG)


@router.get(
    "/{app_id}/variants/",
    response_model=List[AppVariantResponse],
    operation_id="list_app_variants",
)
async def list_app_variants(
    app_id: str,
    request: Request,
):
    """
    Retrieve a list of app variants for a given app ID.

    Args:
        app_id (str): The ID of the app to retrieve variants for.
        stoken_session (SessionContainer, optional): The session container to verify the user's session. Defaults to Depends(verify_session()).

    Returns:
        List[AppVariantResponse]: A list of app variants for the given app ID.
    """
    try:
        if isCloudEE():
            has_permission = await check_action_access(
                user_uid=request.state.user_id,
                object_id=app_id,
                object_type="app",
                permission=Permission.VIEW_APPLICATION,
            )
            logger.debug(f"User has Permission to list app variants: {has_permission}")
            if not has_permission:
                error_msg = f"You do not have access to perform this action. Please contact your organization admin."
                return JSONResponse(
                    {"detail": error_msg},
                    status_code=403,
                )

        app_variants = await db_manager.list_app_variants(app_id=app_id)
        return [
            await converters.app_variant_db_to_output(app_variant)
            for app_variant in app_variants
        ]

    except Exception as e:
        raise HTTPException(status_code=500, detail=str(e))


@router.get(
    "/get_variant_by_env/",
    response_model=AppVariantResponse,
    operation_id="get_variant_by_env",
)
async def get_variant_by_env(
    app_id: str,
    environment: str,
    request: Request,
):
    """
    Retrieve the app variant based on the provided app_id and environment.

    Args:
        app_id (str): The ID of the app to retrieve the variant for.
        environment (str): The environment of the app variant to retrieve.
        stoken_session (SessionContainer, optional): The session token container. Defaults to Depends(verify_session()).

    Raises:
        HTTPException: If the app variant is not found (status_code=500), or if a ValueError is raised (status_code=400), or if any other exception is raised (status_code=500).

    Returns:
        AppVariantResponse: The retrieved app variant.
    """
    try:
        if isCloudEE():
            has_permission = await check_action_access(
                user_uid=request.state.user_id,
                object_id=app_id,
                object_type="app",
                permission=Permission.VIEW_APPLICATION,
            )
            logger.debug(
                f"user has Permission to get variant by environment: {has_permission}"
            )
            if not has_permission:
                error_msg = f"You do not have access to perform this action. Please contact your organization admin."
                return JSONResponse(
                    {"detail": error_msg},
                    status_code=403,
                )

        # Fetch the app variant using the provided app_id and environment
        app_variant_db = await db_manager.get_app_variant_by_app_name_and_environment(
            app_id=app_id, environment=environment
        )

        # Check if the fetched app variant is None and raise exception if it is
        if app_variant_db is None:
            raise HTTPException(status_code=500, detail="App Variant not found")
        return await converters.app_variant_db_to_output(app_variant_db)
    except ValueError as e:
        # Handle ValueErrors and return 400 status code
        raise HTTPException(status_code=400, detail=str(e))
    except HTTPException as e:
        raise e
    except Exception as e:
        # Handle all other exceptions and return 500 status code
        logger.exception(f"An error occurred: {str(e)}")
        raise HTTPException(status_code=500, detail=str(e))


@router.post("/", response_model=CreateAppOutput, operation_id="create_app")
async def create_app(
    payload: CreateApp,
    request: Request,
) -> CreateAppOutput:
    """
    Create a new app for a user or organization.

    Args:
        payload (CreateApp): The payload containing the app name and organization ID (optional).
        stoken_session (SessionContainer): The session container containing the user's session token.

    Returns:
        CreateAppOutput: The output containing the newly created app's ID and name.

    Raises:
        HTTPException: If there is an error creating the app or the user does not have permission to access the app.
    """
    try:
        if isCloudEE():
            api_key_from_headers = request.headers.get("Authorization")
            if api_key_from_headers is not None:
                await check_apikey_action_access(
                    api_key_from_headers,
                    request.state.user_id,
                    Permission.CREATE_APPLICATION,
                )
            try:
                user_org_workspace_data = await get_user_org_and_workspace_id(
                    request.state.user_id
                )
                if user_org_workspace_data is None:
                    raise HTTPException(
                        status_code=400,
                        detail="Failed to get user org and workspace data",
                    )

                if payload.organization_id:
                    organization_id = payload.organization_id
                    organization = await db_manager_ee.get_organization(organization_id)
                else:
                    organization = await get_user_own_org(
                        user_org_workspace_data["uid"]
                    )
                    organization_id = str(organization.id)

                if not organization:
                    raise HTTPException(
                        status_code=400,
                        detail="User Organization not found",
                    )

                if payload.workspace_id:
                    workspace_id = payload.workspace_id
                    workspace = db_manager_ee.get_workspace(workspace_id)
                else:
                    workspace = await get_org_default_workspace(organization)

                if not workspace:
                    raise HTTPException(
                        status_code=400,
                        detail="User Organization not found",
                    )

                has_permission = await check_rbac_permission(
                    user_org_workspace_data=user_org_workspace_data,
                    workspace_id=workspace.id,
                    organization=organization,
                    permission=Permission.CREATE_APPLICATION,
                )
                logger.debug(
                    f"User has Permission to Create Application: {has_permission}"
                )
                if not has_permission:
                    error_msg = f"You do not have access to perform this action. Please contact your organization admin."
                    return JSONResponse(
                        {"detail": error_msg},
                        status_code=403,
                    )
            except Exception as e:
                raise HTTPException(status_code=500, detail=str(e))

        app_db = await db_manager.create_app_and_envs(
            payload.app_name,
            request.state.user_id,
            organization_id if isCloudEE() else None,
            workspace.id if isCloudEE() else None,
        )
        return CreateAppOutput(app_id=str(app_db.id), app_name=str(app_db.app_name))
    except Exception as e:
        logger.exception(f"An error occurred: {str(e)}")
        raise HTTPException(status_code=500, detail=str(e))


@router.get("/", response_model=List[App], operation_id="list_apps")
async def list_apps(
    request: Request,
    app_name: Optional[str] = None,
    org_id: Optional[str] = None,
    workspace_id: Optional[str] = None,
) -> List[App]:
    """
    Retrieve a list of apps filtered by app_name and org_id.

    Args:
        app_name (Optional[str]): The name of the app to filter by.
        org_id (Optional[str]): The ID of the organization to filter by.
        stoken_session (SessionContainer): The session container.

    Returns:
        List[App]: A list of apps filtered by app_name and org_id.

    Raises:
        HTTPException: If there was an error retrieving the list of apps.
    """
    try:
        apps = await db_manager.list_apps(
            user_uid=request.state.user_id,
            app_name=app_name,
            org_id=org_id,
            workspace_id=workspace_id,
        )
        return apps
    except Exception as e:
        logger.exception(f"An error occurred: {str(e)}")
        raise HTTPException(status_code=500, detail=str(e))


@router.post("/{app_id}/variant/from-image/", operation_id="add_variant_from_image")
async def add_variant_from_image(
    app_id: str,
    payload: AddVariantFromImagePayload,
    request: Request,
):
    """
    Add a new variant to an app based on a Docker image.

    Args:
        app_id (str): The ID of the app to add the variant to.
        payload (AddVariantFromImagePayload): The payload containing information about the variant to add.
        stoken_session (SessionContainer, optional): The session container. Defaults to Depends(verify_session()).

    Raises:
        HTTPException: If the feature flag is set to "demo" or if the image does not have a tag starting with the registry name (agenta-server) or if the image is not found or if the user does not have access to the app.

    Returns:
        dict: The newly added variant.
    """

    if not isCloudEE():
        image = Image(
            type="image",
            docker_id=payload.docker_id,
            tags=payload.tags,
        )
        if not payload.tags.startswith(settings.registry):
            raise HTTPException(
                status_code=500,
                detail="Image should have a tag starting with the registry name (agenta-server)",
            )
        elif await deployment_manager.validate_image(image) is False:
            raise HTTPException(status_code=404, detail="Image not found")

    try:
        app = await db_manager.fetch_app_by_id(app_id)

        if isCloudEE():
            has_permission = await check_action_access(
                user_uid=request.state.user_id,
                object=app,
                permission=Permission.CREATE_APPLICATION,
            )
            logger.debug(
                f"User has Permission to create app from image: {has_permission}"
            )
            if not has_permission:
                error_msg = f"You do not have access to perform this action. Please contact your organization admin."
                return JSONResponse(
                    {"detail": error_msg},
                    status_code=403,
                )

        variant_db = await app_manager.add_variant_based_on_image(
            app=app,
            variant_name=payload.variant_name,
            docker_id_or_template_uri=payload.docker_id,
            tags=payload.tags,
            base_name=payload.base_name,
            config_name=payload.config_name,
            is_template_image=False,
            user_uid=request.state.user_id,
        )
        app_variant_db = await db_manager.fetch_app_variant_by_id(str(variant_db.id))

        logger.debug("Step 8: We create ready-to use evaluators")
        await evaluator_manager.create_ready_to_use_evaluators(app=app)

        return await converters.app_variant_db_to_output(app_variant_db)
    except Exception as e:
        logger.exception(f"An error occurred: {str(e)}")
        raise HTTPException(status_code=500, detail=str(e))


@router.delete("/{app_id}/", operation_id="remove_app")
async def remove_app(app_id: str, request: Request):
    """Remove app, all its variant, containers and images

    Arguments:
        app -- App to remove
    """
    try:
        app = await db_manager.fetch_app_by_id(app_id)

        if isCloudEE():
            has_permission = await check_action_access(
                user_uid=request.state.user_id,
                object=app,
                permission=Permission.DELETE_APPLICATION,
            )
            logger.debug(f"User has Permission to delete app: {has_permission}")
            if not has_permission:
                error_msg = f"You do not have access to perform this action. Please contact your organization admin."
                return JSONResponse(
                    {"detail": error_msg},
                    status_code=403,
                )

        await app_manager.remove_app(app)
    except DockerException as e:
        detail = f"Docker error while trying to remove the app: {str(e)}"
        logger.exception(f"Docker error while trying to remove the app: {str(e)}")
        raise HTTPException(status_code=500, detail=detail)
    except Exception as e:
        detail = f"Unexpected error while trying to remove the app: {str(e)}"
        logger.exception(f"An error occurred: {str(e)}")
        raise HTTPException(status_code=500, detail=detail)


@router.post(
    "/app_and_variant_from_template/",
    operation_id="create_app_and_variant_from_template",
)
async def create_app_and_variant_from_template(
    payload: CreateAppVariant,
    request: Request,
) -> AppVariantResponse:
    """
    Create an app and variant from a template.

    Args:
        payload (CreateAppVariant): The payload containing the app and variant information.
        stoken_session (SessionContainer, optional): The session container. Defaults to Depends(verify_session()).

    Raises:
        HTTPException: If the user has reached the app limit or if an app with the same name already exists.

    Returns:
        AppVariantResponse: The output of the created app variant.
    """
    try:
        logger.debug("Start: Creating app and variant from template")

        if isCloudEE():
            # Get user and org id
            logger.debug("Step 1: Getting user and organization ID")
            user_org_workspace_data: dict = await get_user_org_and_workspace_id(
                request.state.user_id
            )

            logger.debug(
                "Step 2: Checking that workspace ID and organization ID are provided"
            )
            if payload.organization_id is None or payload.workspace_id is None:
                raise Exception(
                    "Organization ID and Workspace ID must be provided to create app from template",
                )

            logger.debug("Step 3: Checking user has permission to create app")
            has_permission = await check_rbac_permission(
                user_org_workspace_data=user_org_workspace_data,
                workspace_id=payload.workspace_id,
                organization_id=payload.organization_id,
                permission=Permission.CREATE_APPLICATION,
            )
            logger.debug(
                f"User has Permission to create app from template: {has_permission}"
            )
            if not has_permission:
                error_msg = f"You do not have permission to perform this action. Please contact your organization admin."
                logger.error(error_msg)
                return JSONResponse(
                    {"detail": error_msg},
                    status_code=403,
                )

        logger.debug(
            f"Step 4: Checking if app {payload.app_name} already exists"
            if isCloudEE()
            else f"Step 1: Checking if app {payload.app_name} already exists"
        )
        app_name = payload.app_name.lower()
        app = await db_manager.fetch_app_by_name_and_parameters(
            app_name,
            request.state.user_id,
            payload.organization_id if isCloudEE() else None,
            payload.workspace_id if isCloudEE() else None,
        )
        if app is not None:
            raise Exception(
                f"App with name {app_name} already exists",
            )

        logger.debug(
            "Step 5: Creating new app and initializing environments"
            if isCloudEE()
            else "Step 2: Creating new app and initializing environments"
        )
        if app is None:
            app = await db_manager.create_app_and_envs(
                app_name,
                request.state.user_id,
                payload.organization_id if isCloudEE() else None,
                payload.workspace_id if isCloudEE() else None,
            )

        logger.debug(
            "Step 6: Retrieve template from db"
            if isCloudEE()
            else "Step 3: Retrieve template from db"
        )
        template_db = await db_manager.get_template(payload.template_id)
        repo_name = os.environ.get("AGENTA_TEMPLATE_REPO", "agentaai/templates_v2")
        image_name = f"{repo_name}:{template_db.name}"

        logger.debug(
            "Step 7: Creating image instance and adding variant based on image"
            if isCloudEE()
            else "Step 4: Creating image instance and adding variant based on image"
        )
        app_variant_db = await app_manager.add_variant_based_on_image(
            app=app,
            variant_name="app.default",
            docker_id_or_template_uri=(
                template_db.template_uri if isCloudEE() else template_db.digest
            ),
            tags=f"{image_name}" if not isCloudEE() else None,
            base_name="app",
            config_name="default",
            is_template_image=True,
            user_uid=request.state.user_id,
        )

        logger.debug(
            "Step 8: Creating testset for app variant"
            if isCloudEE()
            else "Step 5: Creating testset for app variant"
        )
        await db_manager.add_testset_to_app_variant(
            app_id=str(app.id),
            org_id=payload.organization_id if isCloudEE() else None,
            workspace_id=payload.workspace_id if isCloudEE() else None,
            template_name=template_db.name,
            app_name=app.app_name,
            user_uid=request.state.user_id,
        )

        logger.debug(
            "Step 9: We create ready-to use evaluators"
            if isCloudEE()
            else "Step 6: We create ready-to use evaluators"
        )
        await evaluator_manager.create_ready_to_use_evaluators(app=app)

        logger.debug(
            "Step 10: Starting variant and injecting environment variables"
            if isCloudEE()
            else "Step 7: Starting variant and injecting environment variables"
        )
        if isCloudEE():
            if not os.environ["OPENAI_API_KEY"]:
                raise Exception(
                    "Unable to start app container. Please file an issue by clicking on the button below.",
                )
            envvars = {
                **(payload.env_vars or {}),
                "OPENAI_API_KEY": os.environ[
                    "OPENAI_API_KEY"
                ],  # order is important here
            }
        else:
            envvars = {} if payload.env_vars is None else payload.env_vars
        await app_manager.start_variant(app_variant_db, envvars)

        logger.debug("End: Successfully created app and variant")
        return await converters.app_variant_db_to_output(app_variant_db)

    except Exception as e:
        logger.exception(f"Error: Exception caught - {str(e)}")
        raise HTTPException(status_code=500, detail=str(e))


@router.get(
    "/{app_id}/environments/",
    response_model=List[EnvironmentOutput],
    operation_id="list_environments",
)
async def list_environments(
    app_id: str,
    request: Request,
):
    """
    Retrieve a list of environments for a given app ID.

    Args:
        app_id (str): The ID of the app to retrieve environments for.
        stoken_session (SessionContainer, optional): The session container. Defaults to Depends(verify_session()).

    Returns:
        List[EnvironmentOutput]: A list of environment objects.
    """
    logger.debug(f"Listing environments for app: {app_id}")
    try:
        if isCloudEE():
            has_permission = await check_action_access(
                user_uid=request.state.user_id,
                object_id=app_id,
                object_type="app",
                permission=Permission.VIEW_APPLICATION,
            )
            logger.debug(f"User has Permission to list environments: {has_permission}")
            if not has_permission:
                error_msg = f"You do not have access to perform this action. Please contact your organization admin."
                return JSONResponse(
                    {"detail": error_msg},
                    status_code=403,
                )

        environments_db = await db_manager.list_environments(app_id=app_id)
        logger.debug(f"environments_db: {environments_db}")
        return [
            await converters.environment_db_to_output(env) for env in environments_db
        ]
    except Exception as e:
        logger.exception(f"An error occurred: {str(e)}")
        raise HTTPException(status_code=500, detail=str(e))


@router.get(
    "/{app_id}/revisions/{environment_name}/",
    operation_id="environment_revisions",
    response_model=EnvironmentOutputExtended,
)
async def list_app_environment_revisions(
    request: Request, app_id: str, environment_name
):
    logger.debug("getting environment " + environment_name)
    user_org_workspace_data: dict = await get_user_org_and_workspace_id(
        request.state.user_id
    )
    try:
        if isCloudEE():
            has_permission = await check_action_access(
                user_uid=request.state.user_id,
                object_id=app_id,
                object_type="app",
                permission=Permission.VIEW_APPLICATION,
            )
            logger.debug(f"User has Permission to list environments: {has_permission}")
            if not has_permission:
                error_msg = f"You do not have access to perform this action. Please contact your organization admin."
                return JSONResponse(
                    {"detail": error_msg},
                    status_code=403,
                )

        app_environment = await db_manager.fetch_app_environment_by_name_and_appid(
            app_id, environment_name, **user_org_workspace_data
        )
        if app_environment is None:
            return JSONResponse(
                {"detail": "App environment not found"}, status_code=404
            )

        app_environment_revisions = (
            await db_manager.fetch_environment_revisions_for_environment(
                app_environment, **user_org_workspace_data
            )
        )
        if app_environment_revisions is None:
            return JSONResponse(
                {"detail": "No revisions found for app environment"}, status_code=404
            )

        return await converters.environment_db_and_revision_to_extended_output(
            app_environment, app_environment_revisions
        )
    except Exception as e:
        logger.exception(f"An error occurred: {str(e)}")
        raise HTTPException(status_code=500, detail=str(e))<|MERGE_RESOLUTION|>--- conflicted
+++ resolved
@@ -1,14 +1,5 @@
 import os
 import logging
-<<<<<<< HEAD
-from typing import List, Optional
-
-from fastapi.responses import JSONResponse
-from fastapi import APIRouter, HTTPException, Request
-
-from agenta_backend.config import settings
-from agenta_backend.services.selectors import get_user_own_org
-=======
 
 from typing import List, Optional
 from docker.errors import DockerException
@@ -25,7 +16,6 @@
     isCloudEE,
 )
 
->>>>>>> 12cd6afd
 from agenta_backend.services import (
     db_manager,
     app_manager,
@@ -37,12 +27,6 @@
     AddVariantFromImagePayload,
 )
 
-<<<<<<< HEAD
-from docker.errors import DockerException
-
-
-if os.environ["FEATURE_FLAG"] in ["cloud", "ee"]:
-=======
 if isCloudEE():
     from agenta_backend.commons.models.api.api_models import (
         Image_ as Image,
@@ -63,7 +47,6 @@
     )
 if isCloudEE():
     from agenta_backend.commons.services import db_manager_ee
->>>>>>> 12cd6afd
     from agenta_backend.commons.services.selectors import (
         get_user_own_org,
         get_user_org_and_workspace_id,
