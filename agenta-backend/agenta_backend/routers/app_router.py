import os
import logging

from typing import List, Optional
from docker.errors import DockerException

from fastapi.responses import JSONResponse
from fastapi import HTTPException, Request

from agenta_backend.models import converters
from agenta_backend.utils.common import (
    isEE,
    isCloudProd,
    isCloudDev,
    APIRouter,
    isCloudEE,
)

from agenta_backend.services import (
    db_manager,
    app_manager,
    evaluator_manager,
)
from agenta_backend.models.api.api_models import (
    App,
    UpdateApp,
    UpdateAppOutput,
    CreateAppOutput,
    AddVariantFromImagePayload,
)

if isCloudEE():
    from agenta_backend.commons.models.api.api_models import (
        Image_ as Image,
        CreateApp_ as CreateApp,
        AppVariantResponse_ as AppVariantResponse,
        CreateAppVariant_ as CreateAppVariant,
        EnvironmentOutput_ as EnvironmentOutput,
        EnvironmentOutputExtended_ as EnvironmentOutputExtended,
    )
else:
    from agenta_backend.models.api.api_models import (
        Image,
        CreateApp,
        AppVariantResponse,
        CreateAppVariant,
        EnvironmentOutput,
        EnvironmentOutputExtended,
    )
if isCloudEE():
    from agenta_backend.commons.services import db_manager_ee
    from agenta_backend.commons.services.selectors import (
        get_user_own_org,
        get_user_org_and_workspace_id,
        get_org_default_workspace,
    )  # noqa pylint: disable-all
    from agenta_backend.commons.utils.permissions import (
        check_action_access,
        check_rbac_permission,
        check_apikey_action_access,
    )
    from agenta_backend.commons.models.shared_models import Permission


if isCloudProd():
    from agenta_backend.cloud.services import (
        lambda_deployment_manager as deployment_manager,
    )  # noqa pylint: disable-all
elif isCloudDev():
    from agenta_backend.services import deployment_manager
elif isEE():
    from agenta_backend.ee.services import (
        deployment_manager,
    )  # noqa pylint: disable-all
else:
    from agenta_backend.services import deployment_manager

router = APIRouter()
logger = logging.getLogger(__name__)
logger.setLevel(logging.DEBUG)

registry_repo_name = os.environ.get("REGISTRY_REPO_NAME")


@router.get(
    "/{app_id}/variants/",
    response_model=List[AppVariantResponse],
    operation_id="list_app_variants",
)
async def list_app_variants(
    app_id: str,
    request: Request,
):
    """
    Retrieve a list of app variants for a given app ID.

    Args:
        app_id (str): The ID of the app to retrieve variants for.
        stoken_session (SessionContainer, optional): The session container to verify the user's session. Defaults to Depends(verify_session()).

    Returns:
        List[AppVariantResponse]: A list of app variants for the given app ID.
    """
    try:
        app = await db_manager.get_app_instance_by_id(app_id=app_id)
        if isCloudEE():
            has_permission = await check_action_access(
                user_uid=request.state.user_id,
                project_id=str(app.project_id),
                permission=Permission.VIEW_APPLICATION,
            )
            logger.debug(f"User has Permission to list app variants: {has_permission}")
            if not has_permission:
                error_msg = f"You do not have access to perform this action. Please contact your organization admin."
                return JSONResponse(
                    {"detail": error_msg},
                    status_code=403,
                )

        app_variants = await db_manager.list_app_variants(app_id=app_id)
        return [
            await converters.app_variant_db_to_output(app_variant)
            for app_variant in app_variants
        ]

    except Exception as e:
        import traceback

        traceback.print_exc()
        raise HTTPException(status_code=500, detail=str(e))


@router.get(
    "/get_variant_by_env/",
    response_model=AppVariantResponse,
    operation_id="get_variant_by_env",
)
async def get_variant_by_env(
    app_id: str,
    environment: str,
    request: Request,
):
    """
    Retrieve the app variant based on the provided app_id and environment.

    Args:
        app_id (str): The ID of the app to retrieve the variant for.
        environment (str): The environment of the app variant to retrieve.
        stoken_session (SessionContainer, optional): The session token container. Defaults to Depends(verify_session()).

    Raises:
        HTTPException: If the app variant is not found (status_code=500), or if a ValueError is raised (status_code=400), or if any other exception is raised (status_code=500).

    Returns:
        AppVariantResponse: The retrieved app variant.
    """
    try:
        app = await db_manager.get_app_instance_by_id(app_id=app_id)
        if isCloudEE():
            has_permission = await check_action_access(
                user_uid=request.state.user_id,
                project_id=str(app.project_id),
                permission=Permission.VIEW_APPLICATION,
            )
            logger.debug(
                f"user has Permission to get variant by environment: {has_permission}"
            )
            if not has_permission:
                error_msg = f"You do not have access to perform this action. Please contact your organization admin."
                return JSONResponse(
                    {"detail": error_msg},
                    status_code=403,
                )

        # Fetch the app variant using the provided app_id and environment
        app_variant_db = await db_manager.get_app_variant_by_app_name_and_environment(
            app_id=app_id, environment=environment
        )

        # Check if the fetched app variant is None and raise exception if it is
        if app_variant_db is None:
            raise HTTPException(status_code=500, detail="App Variant not found")
        return await converters.app_variant_db_to_output(app_variant_db)
    except ValueError as e:
        # Handle ValueErrors and return 400 status code
        raise HTTPException(status_code=400, detail=str(e))
    except HTTPException as e:
        raise e
    except Exception as e:
        # Handle all other exceptions and return 500 status code
        logger.exception(f"An error occurred: {str(e)}")
        raise HTTPException(status_code=500, detail=str(e))


@router.post("/", response_model=CreateAppOutput, operation_id="create_app")
async def create_app(
    payload: CreateApp,
    request: Request,
) -> CreateAppOutput:
    """
    Create a new app for a user or organization.

    Args:
        payload (CreateApp): The payload containing the app name and organization ID (optional).
        stoken_session (SessionContainer): The session container containing the user's session token.

    Returns:
        CreateAppOutput: The output containing the newly created app's ID and name.

    Raises:
        HTTPException: If there is an error creating the app or the user does not have permission to access the app.
    """
    try:
        if isCloudEE():
            api_key_from_headers = request.headers.get("Authorization")
            if api_key_from_headers is not None:
                await check_apikey_action_access(
                    api_key_from_headers,
                    request.state.user_id,
                    Permission.CREATE_APPLICATION,
                )

            if payload.workspace_id is None:
                payload.workspace_id = request.state.workspace_id

            try:
                user_org_workspace_data = await get_user_org_and_workspace_id(
                    request.state.user_id
                )
                if user_org_workspace_data is None:
                    raise HTTPException(
                        status_code=400,
                        detail="Failed to get user org and workspace data",
                    )

                has_permission = await check_rbac_permission(
                    user_org_workspace_data=user_org_workspace_data,
                    project_id=payload.project_id or request.state.project_id,
                    permission=Permission.CREATE_APPLICATION,
                )
                logger.debug(
                    f"User has Permission to Create Application: {has_permission}"
                )
                if not has_permission:
                    error_msg = f"You do not have access to perform this action. Please contact your organization admin."
                    return JSONResponse(
                        {"detail": error_msg},
                        status_code=403,
                    )
            except Exception as e:
                raise HTTPException(status_code=500, detail=str(e))

        app_db = await db_manager.create_app_and_envs(
            payload.app_name,
<<<<<<< HEAD
            request.state.user_id,
            organization_id if isCloudEE() else None,
            str(workspace.id) if isCloudEE() else None,
            template_id=None,
=======
            project_id=payload.project_id or request.state.project_id,
            workspace_id=payload.workspace_id,
>>>>>>> ac4c8f8a
        )
        return CreateAppOutput(app_id=str(app_db.id), app_name=str(app_db.app_name))
    except Exception as e:
        logger.exception(f"An error occurred: {str(e)}")
        raise HTTPException(status_code=500, detail=str(e))


@router.patch("/{app_id}/", response_model=UpdateAppOutput, operation_id="update_app")
async def update_app(
    app_id: str,
    payload: UpdateApp,
    request: Request,
) -> UpdateAppOutput:
    """
    Update an app for a user or organization.

    Args:
        app_id (str): The ID of the app.
        payload (UpdateApp): The payload containing the app name.
        stoken_session (SessionContainer): The session container containing the user's session token.

    Returns:
        UpdateAppOuput: The output containing the newly created app's ID and name.

    Raises:
        HTTPException: If there is an error creating the app or the user does not have permission to access the app.
    """

    try:
        app = await db_manager.fetch_app_by_id(app_id)
        if isCloudEE():
            has_permission = await check_action_access(
                user_uid=request.state.user_id,
                project_id=str(app.project_id),
                permission=Permission.EDIT_APPLICATION,
            )
            logger.debug(f"User has Permission to update app: {has_permission}")
            if not has_permission:
                error_msg = f"You do not have access to perform this action. Please contact your organization admin."
                return JSONResponse(
                    {"detail": error_msg},
                    status_code=403,
                )
        await db_manager.update_app(
            app_id=app_id, values_to_update=payload.model_dump()
        )
        return UpdateAppOutput(app_id=app_id, app_name=payload.app_name)
    except Exception as e:
        logger.exception(f"An error occurred: {str(e)}")
        raise HTTPException(status_code=500, detail=str(e))


@router.get("/", response_model=List[App], operation_id="list_apps")
async def list_apps(
    request: Request,
    app_name: Optional[str] = None,
    workspace_id: Optional[str] = None,
) -> List[App]:
    """
    Retrieve a list of apps filtered by app_name and org_id.

    Args:
        app_name (Optional[str]): The name of the app to filter by.
        org_id (Optional[str]): The ID of the organization to filter by.
        stoken_session (SessionContainer): The session container.

    Returns:
        List[App]: A list of apps filtered by app_name and org_id.

    Raises:
        HTTPException: If there was an error retrieving the list of apps.
    """
    try:
        apps = await db_manager.list_apps(
            project_id=request.state.project_id,
            user_uid=request.state.user_id,
            app_name=app_name,
            workspace_id=workspace_id,
        )
        return apps
    except Exception as e:
        logger.exception(f"An error occurred: {str(e)}")
        raise HTTPException(status_code=500, detail=str(e))


@router.post("/{app_id}/variant/from-image/", operation_id="add_variant_from_image")
async def add_variant_from_image(
    app_id: str,
    payload: AddVariantFromImagePayload,
    request: Request,
):
    """
    Add a new variant to an app based on a Docker image.

    Args:
        app_id (str): The ID of the app to add the variant to.
        payload (AddVariantFromImagePayload): The payload containing information about the variant to add.
        stoken_session (SessionContainer, optional): The session container. Defaults to Depends(verify_session()).

    Raises:
        HTTPException: If the feature flag is set to "demo" or if the image does not have a tag starting with the registry name (agenta-server) or if the image is not found or if the user does not have access to the app.

    Returns:
        dict: The newly added variant.
    """

    if not isCloudEE():
        image = Image(
            type="image",
            docker_id=payload.docker_id,
            tags=payload.tags,
        )
        if not payload.tags.startswith(registry_repo_name):
            raise HTTPException(
                status_code=500,
                detail="Image should have a tag starting with the registry name (agenta-server)",
            )
        elif await deployment_manager.validate_image(image) is False:
            raise HTTPException(status_code=404, detail="Image not found")

    try:
        app = await db_manager.fetch_app_by_id(app_id)
        if isCloudEE():
            has_permission = await check_action_access(
                user_uid=request.state.user_id,
                project_id=str(app.project_id),
                permission=Permission.CREATE_APPLICATION,
            )
            logger.debug(
                f"User has Permission to create app from image: {has_permission}"
            )
            if not has_permission:
                error_msg = f"You do not have access to perform this action. Please contact your organization admin."
                return JSONResponse(
                    {"detail": error_msg},
                    status_code=403,
                )

        variant_db = await app_manager.add_variant_based_on_image(
            app=app,
            project_id=str(app.project_id),
            variant_name=payload.variant_name,
            docker_id_or_template_uri=payload.docker_id,
            tags=payload.tags,
            base_name=payload.base_name,
            config_name=payload.config_name,
            is_template_image=False,
            user_uid=request.state.user_id,
        )
        app_variant_db = await db_manager.fetch_app_variant_by_id(str(variant_db.id))

        logger.debug("Step 8: We create ready-to use evaluators")
        await evaluator_manager.create_ready_to_use_evaluators(
            app_name=app.app_name, project_id=str(app.project_id)
        )

        return await converters.app_variant_db_to_output(app_variant_db)
    except Exception as e:
        logger.exception(f"An error occurred: {str(e)}")
        raise HTTPException(status_code=500, detail=str(e))


@router.delete("/{app_id}/", operation_id="remove_app")
async def remove_app(
    app_id: str,
    request: Request,
):
    """Remove app, all its variant, containers and images

    Arguments:
        app -- App to remove
    """
    try:
        app = await db_manager.fetch_app_by_id(app_id)
        if isCloudEE():
            has_permission = await check_action_access(
                user_uid=request.state.user_id,
                project_id=str(app.project_id),
                permission=Permission.DELETE_APPLICATION,
            )
            logger.debug(f"User has Permission to delete app: {has_permission}")
            if not has_permission:
                error_msg = f"You do not have access to perform this action. Please contact your organization admin."
                return JSONResponse(
                    {"detail": error_msg},
                    status_code=403,
                )

        await app_manager.remove_app(app)
    except DockerException as e:
        detail = f"Docker error while trying to remove the app: {str(e)}"
        logger.exception(f"Docker error while trying to remove the app: {str(e)}")
        raise HTTPException(status_code=500, detail=detail)
    except Exception as e:
        detail = f"Unexpected error while trying to remove the app: {str(e)}"
        logger.exception(f"An error occurred: {str(e)}")
        raise HTTPException(status_code=500, detail=detail)


@router.post(
    "/app_and_variant_from_template/",
    operation_id="create_app_and_variant_from_template",
)
async def create_app_and_variant_from_template(
    payload: CreateAppVariant,
    request: Request,
) -> AppVariantResponse:
    """
    Create an app and variant from a template.

    Args:
        payload (CreateAppVariant): The payload containing the app and variant information.
        stoken_session (SessionContainer, optional): The session container. Defaults to Depends(verify_session()).

    Raises:
        HTTPException: If the user has reached the app limit or if an app with the same name already exists.

    Returns:
        AppVariantResponse: The output of the created app variant.
    """
    try:
        logger.debug("Start: Creating app and variant from template")

        if isCloudEE():
            # Get user and org id
            logger.debug("Step 1: Getting user and organization ID")
            user_org_workspace_data: dict = await get_user_org_and_workspace_id(
                request.state.user_id
            )

            logger.debug("Step 2: Checking that Project ID is provided")
            if request.state.project_id is None:
                raise Exception(
                    "Project ID must be provided to create app from template",
                )

            logger.debug("Step 3: Checking user has permission to create app")
            project = await db_manager_ee.get_project_by_workspace(
                workspace_id=payload.workspace_id
            )
            has_permission = await check_rbac_permission(
                user_org_workspace_data=user_org_workspace_data,
                project_id=str(project.id),
                permission=Permission.CREATE_APPLICATION,
            )
            logger.debug(
                f"User has Permission to create app from template: {has_permission}"
            )
            if not has_permission:
                error_msg = f"You do not have permission to perform this action. Please contact your organization admin."
                logger.error(error_msg)
                return JSONResponse(
                    {"detail": error_msg},
                    status_code=403,
                )

        logger.debug(
            f"Step 4: Checking if app {payload.app_name} already exists"
            if isCloudEE()
            else f"Step 1: Checking if app {payload.app_name} already exists"
        )
        app_name = payload.app_name.lower()
        app = await db_manager.fetch_app_by_name_and_parameters(
            app_name,
            workspace_id=payload.workspace_id,
            project_id=payload.project_id or request.state.project_id,
        )
        if app is not None:
            raise Exception(
                f"App with name {app_name} already exists",
            )

        logger.debug(
            "Step 5: Retrieve template from db"
            if isCloudEE()
            else "Step 2: Retrieve template from db"
        )
        template_db = await db_manager.get_template(payload.template_id)

        logger.debug(
            "Step 6: Creating new app and initializing environments"
            if isCloudEE()
            else "Step 3: Creating new app and initializing environments"
        )
        if app is None:
            app = await db_manager.create_app_and_envs(
                app_name,
<<<<<<< HEAD
                request.state.user_id,
                payload.organization_id if isCloudEE() else None,  # type: ignore
                payload.workspace_id if isCloudEE() else None,  # type: ignore
                str(template_db.id),
=======
                project_id=payload.project_id or request.state.project_id,
                workspace_id=payload.workspace_id,
>>>>>>> ac4c8f8a
            )

        logger.debug(
            "Step 7: Creating image instance and adding variant based on image"
            if isCloudEE()
            else "Step 4: Creating image instance and adding variant based on image"
        )
        repo_name = os.environ.get("AGENTA_TEMPLATE_REPO", "agentaai/templates_v2")
        image_name = f"{repo_name}:{template_db.name}"
        app_variant_db = await app_manager.add_variant_based_on_image(
            app=app,
            project_id=str(app.project_id),
            variant_name="app.default",
            docker_id_or_template_uri=(  # type: ignore
                template_db.template_uri if isCloudProd() else template_db.digest
            ),
            tags=f"{image_name}" if not isCloudProd() else None,  # type: ignore
            base_name="app",
            config_name="default",
            is_template_image=True,
            user_uid=request.state.user_id,
        )

        logger.debug(
            "Step 8: Creating testset for app variant"
            if isCloudEE()
            else "Step 5: Creating testset for app variant"
        )
        await db_manager.add_testset_to_app_variant(
            template_name=template_db.name,  # type: ignore
            app_name=app.app_name,  # type: ignore
            project_id=str(app.project_id),
        )

        logger.debug(
            "Step 9: We create ready-to use evaluators"
            if isCloudEE()
            else "Step 6: We create ready-to use evaluators"
        )
        await evaluator_manager.create_ready_to_use_evaluators(
            app_name=app.app_name, project_id=str(app.project_id)
        )

        logger.debug(
            "Step 10: Starting variant and injecting environment variables"
            if isCloudEE()
            else "Step 7: Starting variant and injecting environment variables"
        )
        if isCloudEE():
            supported_llm_prodviders_keys = [
                "OPENAI_API_KEY",
                "MISTRAL_API_KEY",
                "COHERE_API_KEY",
                "ANTHROPIC_API_KEY",
                "ANYSCALE_API_KEY",
                "PERPLEXITYAI_API_KEY",
                "DEEPINFRA_API_KEY",
                "TOGETHERAI_API_KEY",
                "ALEPHALPHA_API_KEY",
                "OPENROUTER_API_KEY",
                "GROQ_API_KEY",
                "GEMINI_API_KEY",
            ]
            missing_keys = [
                key for key in supported_llm_prodviders_keys if not os.environ.get(key)
            ]
            if missing_keys:
                missing_keys_str = ", ".join(missing_keys)
                raise Exception(
                    f"Unable to start app container. The following environment variables are missing: {missing_keys_str}. Please file an issue by clicking on the button below."
                )

            envvars = {**(payload.env_vars or {})}
            for key in supported_llm_prodviders_keys:
                if not envvars.get(key):
                    envvars[key] = os.environ[key]
        else:
            envvars = {} if payload.env_vars is None else payload.env_vars
        await app_manager.start_variant(
            app_variant_db,
            str(app.project_id),
            envvars,
            user_uid=request.state.user_id,
        )

        logger.debug("End: Successfully created app and variant")
        return await converters.app_variant_db_to_output(app_variant_db)

    except Exception as e:
        import traceback

        traceback.print_exc()
        logger.exception(f"Error: Exception caught - {str(e)}")
        raise HTTPException(status_code=500, detail=str(e))


@router.get(
    "/{app_id}/environments/",
    response_model=List[EnvironmentOutput],
    operation_id="list_environments",
)
async def list_environments(
    app_id: str,
    request: Request,
):
    """
    Retrieve a list of environments for a given app ID.

    Args:
        app_id (str): The ID of the app to retrieve environments for.
        stoken_session (SessionContainer, optional): The session container. Defaults to Depends(verify_session()).

    Returns:
        List[EnvironmentOutput]: A list of environment objects.
    """
    logger.debug(f"Listing environments for app: {app_id}")
    try:
        if isCloudEE():
            has_permission = await check_action_access(
                user_uid=request.state.user_id,
                project_id=request.state.project_id,
                permission=Permission.VIEW_APPLICATION,
            )
            logger.debug(f"User has Permission to list environments: {has_permission}")
            if not has_permission:
                error_msg = f"You do not have access to perform this action. Please contact your organization admin."
                return JSONResponse(
                    {"detail": error_msg},
                    status_code=403,
                )

        environments_db = await db_manager.list_environments(
            app_id=app_id, project_id=request.state.project_id
        )
        logger.debug(f"environments_db: {environments_db}")

        fixed_order = ["development", "staging", "production"]

        sorted_environments = sorted(
            environments_db, key=lambda env: (fixed_order + [env.name]).index(env.name)
        )

        return [
            await converters.environment_db_to_output(env)
            for env in sorted_environments
        ]
    except Exception as e:
        logger.exception(f"An error occurred: {str(e)}")
        raise HTTPException(status_code=500, detail=str(e))


@router.get(
    "/{app_id}/revisions/{environment_name}/",
    operation_id="environment_revisions",
    response_model=EnvironmentOutputExtended,
)
async def list_app_environment_revisions(
    request: Request,
    app_id: str,
    environment_name,
):
    logger.debug("getting environment " + environment_name)
    user_org_workspace_data: dict = await get_user_org_and_workspace_id(
        request.state.user_id
    )
    try:
        if isCloudEE():
            has_permission = await check_action_access(
                user_uid=request.state.user_id,
                project_id=request.state.project_id,
                permission=Permission.VIEW_APPLICATION,
            )
            logger.debug(f"User has Permission to list environments: {has_permission}")
            if not has_permission:
                error_msg = f"You do not have access to perform this action. Please contact your organization admin."
                return JSONResponse(
                    {"detail": error_msg},
                    status_code=403,
                )

        app_environment = await db_manager.fetch_app_environment_by_name_and_appid(
            app_id, environment_name, **user_org_workspace_data
        )
        if app_environment is None:
            return JSONResponse(
                {"detail": "App environment not found"}, status_code=404
            )

        app_environment_revisions = (
            await db_manager.fetch_environment_revisions_for_environment(
                app_environment, **user_org_workspace_data
            )
        )
        if app_environment_revisions is None:
            return JSONResponse(
                {"detail": "No revisions found for app environment"}, status_code=404
            )

        return await converters.environment_db_and_revision_to_extended_output(
            app_environment, app_environment_revisions
        )
    except Exception as e:
        import traceback

        traceback.print_exc()
        logger.exception(f"An error occurred: {str(e)}")
        raise HTTPException(status_code=500, detail=str(e))<|MERGE_RESOLUTION|>--- conflicted
+++ resolved
@@ -252,15 +252,8 @@
 
         app_db = await db_manager.create_app_and_envs(
             payload.app_name,
-<<<<<<< HEAD
-            request.state.user_id,
-            organization_id if isCloudEE() else None,
-            str(workspace.id) if isCloudEE() else None,
-            template_id=None,
-=======
             project_id=payload.project_id or request.state.project_id,
             workspace_id=payload.workspace_id,
->>>>>>> ac4c8f8a
         )
         return CreateAppOutput(app_id=str(app_db.id), app_name=str(app_db.app_name))
     except Exception as e:
@@ -547,16 +540,10 @@
         )
         if app is None:
             app = await db_manager.create_app_and_envs(
-                app_name,
-<<<<<<< HEAD
-                request.state.user_id,
-                payload.organization_id if isCloudEE() else None,  # type: ignore
-                payload.workspace_id if isCloudEE() else None,  # type: ignore
-                str(template_db.id),
-=======
+                app_name=app_name,
+                template_id=str(template_db.id),
                 project_id=payload.project_id or request.state.project_id,
                 workspace_id=payload.workspace_id,
->>>>>>> ac4c8f8a
             )
 
         logger.debug(
