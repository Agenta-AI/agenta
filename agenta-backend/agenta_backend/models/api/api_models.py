from datetime import datetime
from typing import Any, Dict, List, Optional

from pydantic import BaseModel


class AppVariant(BaseModel):
    app_name: str
    variant_name: str
    parameters: Optional[Dict[str, Any]]
    previous_variant_name: Optional[str]
    organization_id: Optional[str]


class RestartAppContainer(BaseModel):
    app_name: str
    variant_name: str


class Image(BaseModel):
    docker_id: str
    tags: str


class ImageExtended(Image):
    # includes the mongodb image id
    id: str


class TemplateImageInfo(BaseModel):
    name: str
    size: int
    digest: str
    status: str
    architecture: str
    title: str
    description: str
    last_pushed: datetime
    repo_name: str
    media_type: str


class Template(BaseModel):
    id: int
    image: TemplateImageInfo


class URI(BaseModel):
    uri: str


class App(BaseModel):
    app_name: str


class DockerEnvVars(BaseModel):
    env_vars: Dict[str, str]


class CreateAppVariant(BaseModel):
    app_name: str
    image_id: str
    image_tag: str
    env_vars: Dict[str, str]


<<<<<<< HEAD
class OrganizationInvite(BaseModel):
    organization_id: str
    email_address: str


class OrganizationToken(BaseModel):
    organization_id: str
    token: str
=======
class Environment(BaseModel):
    name: str
    deployed_app_variant: Optional[str]
>>>>>>> 22cdf3b5
<|MERGE_RESOLUTION|>--- conflicted
+++ resolved
@@ -63,8 +63,6 @@
     image_tag: str
     env_vars: Dict[str, str]
 
-
-<<<<<<< HEAD
 class OrganizationInvite(BaseModel):
     organization_id: str
     email_address: str
@@ -73,8 +71,7 @@
 class OrganizationToken(BaseModel):
     organization_id: str
     token: str
-=======
+
 class Environment(BaseModel):
     name: str
-    deployed_app_variant: Optional[str]
->>>>>>> 22cdf3b5
+    deployed_app_variant: Optional[str]