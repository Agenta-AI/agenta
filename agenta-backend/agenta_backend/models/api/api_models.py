from datetime import datetime
from typing import Any, Dict, List, Optional

from pydantic import BaseModel


class AppVariant(BaseModel):
    app_id: str
    app_name: str
    variant_name: str
    parameters: Optional[Dict[str, Any]]
    previous_variant_name: Optional[str]
    organization_id: Optional[str] = None


class RestartAppContainer(BaseModel):
    app_name: str
    variant_name: str
    organization_id: Optional[str] = None


class Image(BaseModel):
    docker_id: str
    tags: str
    organization_id: Optional[str] = None


class ImageExtended(Image):
    # includes the mongodb image id
    id: str


class TemplateImageInfo(BaseModel):
    name: str
    size: int
    digest: str
    status: str
    architecture: str
    title: str
    description: str
    last_pushed: datetime
    repo_name: str
    media_type: str


class Template(BaseModel):
    id: int
    image: TemplateImageInfo


class URI(BaseModel):
    uri: str


class App(BaseModel):
    app_name: str
<<<<<<< HEAD
    app_id: str
=======
    organization_id: Optional[str] = None
>>>>>>> d96b84fe


class DockerEnvVars(BaseModel):
    env_vars: Dict[str, str]


class CreateAppVariant(BaseModel):
    app_name: str
    image_id: str
    image_tag: str
    env_vars: Dict[str, str]
    organization_id: Optional[str] = None


class InviteRequest(BaseModel):
    email: str


class InviteToken(BaseModel):
    token: str


class Environment(BaseModel):
    name: str
    deployed_app_variant: Optional[str]
    organization_id: Optional[str] = None<|MERGE_RESOLUTION|>--- conflicted
+++ resolved
@@ -54,11 +54,7 @@
 
 class App(BaseModel):
     app_name: str
-<<<<<<< HEAD
     app_id: str
-=======
-    organization_id: Optional[str] = None
->>>>>>> d96b84fe
 
 
 class DockerEnvVars(BaseModel):
