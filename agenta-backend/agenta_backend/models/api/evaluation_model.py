--- conflicted
+++ resolved
@@ -1,7 +1,7 @@
 from enum import Enum
 from datetime import datetime
 from pydantic import BaseModel, Field
-from typing import Optional, List, Dict, Any, Union
+from typing import Optional, List, Dict, Any
 
 
 class EvaluationTypeSettings(BaseModel):
@@ -102,7 +102,6 @@
     evaluations_ids: List[str]
 
 
-<<<<<<< HEAD
 class StoreCustomEvaluation(BaseModel):
     evaluation_name: str
     python_code: str
@@ -122,7 +121,7 @@
     variant_name: str
     correct_answer: str
     outputs: List[Dict[str, Any]]
-=======
+    
+    
 class EvaluationWebhook(BaseModel):
-    score: float
->>>>>>> e470db63
+    score: float