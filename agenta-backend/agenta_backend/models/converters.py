"""Converts db models to pydantic models
"""

import json
import logging
from typing import List

from agenta_backend.services import db_manager
from agenta_backend.utils.common import isCloudEE
from agenta_backend.models.api.user_models import User
from agenta_backend.models.api.observability_models import (
    Span,
    Trace,
    Feedback as FeedbackOutput,
)
from agenta_backend.models.api.evaluation_model import (
    Evaluation,
    HumanEvaluation,
    EvaluatorConfig,
    EvaluationScenario,
    SimpleEvaluationOutput,
    EvaluationScenarioInput,
    HumanEvaluationScenario,
    EvaluationScenarioOutput,
)

<<<<<<< HEAD
if isCloudEE():
    from agenta_backend.commons.models.db_models import (
        AppDB_ as AppDB,
        UserDB_ as UserDB,
        ImageDB_ as ImageDB,
        TestSetDB_ as TestSetDB,
        EvaluationDB_ as EvaluationDB,
        AppVariantDB_ as AppVariantDB,
        VariantBaseDB_ as VariantBaseDB,
        AppEnvironmentDB_ as AppEnvironmentDB,
        AppEnvironmentRevisionDB_ as AppEnvironmentRevisionDB,
        EvaluatorConfigDB_ as EvaluatorConfigDB,
        HumanEvaluationDB_ as HumanEvaluationDB,
        EvaluationScenarioDB_ as EvaluationScenarioDB,
        HumanEvaluationScenarioDB_ as HumanEvaluationScenarioDB,
    )
    from agenta_backend.commons.models.api.api_models import (
        AppVariant_ as AppVariant,
        ImageExtended_ as ImageExtended,
        AppVariantResponse_ as AppVariantResponse,
        AppVariantOutputExtended_ as AppVariantOutputExtended,
        EnvironmentRevision_ as EnvironmentRevision,
        EnvironmentOutput_ as EnvironmentOutput,
        EnvironmentOutputExtended_ as EnvironmentOutputExtended,
    )
else:
    from agenta_backend.models.db_models import (
        AppDB,
        UserDB,
        ImageDB,
        TestSetDB,
        EvaluationDB,
        AppVariantDB,
        VariantBaseDB,
        AppEnvironmentDB,
        AppEnvironmentRevisionDB,
        EvaluatorConfigDB,
        HumanEvaluationDB,
        EvaluationScenarioDB,
        HumanEvaluationScenarioDB,
    )
    from agenta_backend.models.api.api_models import (
        AppVariant,
        ImageExtended,
        AppVariantResponse,
        AppVariantOutputExtended,
        EnvironmentRevision,
        EnvironmentOutput,
        EnvironmentOutputExtended,
    )

from agenta_backend.models.db_models import (
    SpanDB,
    TraceDB,
    TemplateDB,
    AggregatedResult,
    AppVariantRevisionsDB,
    Feedback as FeedbackDB,
    EvaluationScenarioResult,
)
from agenta_backend.models.api.api_models import (
    App,
    Template,
    BaseOutput,
    TestSetOutput,
    TemplateImageInfo,
    AppVariantRevision,
)
=======
import logging
from beanie import Link
>>>>>>> 17fa466c

logger = logging.getLogger(__name__)
logger.setLevel(logging.DEBUG)


def human_evaluation_db_to_simple_evaluation_output(
    human_evaluation_db: HumanEvaluationDB,
) -> SimpleEvaluationOutput:
    return SimpleEvaluationOutput(
        id=str(human_evaluation_db.id),
        app_id=str(human_evaluation_db.app.id),
        status=human_evaluation_db.status,
        evaluation_type=human_evaluation_db.evaluation_type,
        variant_ids=[str(variant) for variant in human_evaluation_db.variants],
    )


async def evaluation_db_to_pydantic(
    evaluation_db: EvaluationDB,
) -> Evaluation:
    variant = await db_manager.get_app_variant_instance_by_id(
        str(evaluation_db.variant)
    )
    variant_name = variant.variant_name if variant else str(evaluation_db.variant)
    variant_revision = await db_manager.get_app_variant_revision_by_id(
        str(evaluation_db.variant_revision)
    )
    revision = str(variant_revision.revision)
    aggregated_results = await aggregated_result_to_pydantic(
        evaluation_db.aggregated_results
    )
    return Evaluation(
        id=str(evaluation_db.id),
        app_id=str(evaluation_db.app.id),
        user_id=str(evaluation_db.user.id),
        user_username=evaluation_db.user.username or "",
        status=evaluation_db.status,
        variant_ids=[str(evaluation_db.variant)],
        variant_revision_ids=[str(evaluation_db.variant_revision)],
        revisions=[revision],
        variant_names=[variant_name],
        testset_id=(
            "" if type(evaluation_db.testset) is Link else str(evaluation_db.testset.id)
        ),
        testset_name=(
            ""
            if type(evaluation_db.testset) is Link
            else str(evaluation_db.testset.name)
        ),
        aggregated_results=aggregated_results,
        created_at=evaluation_db.created_at,
        updated_at=evaluation_db.updated_at,
    )


async def human_evaluation_db_to_pydantic(
    evaluation_db: HumanEvaluationDB,
) -> HumanEvaluation:
    variant_names = []
    for variant_id in evaluation_db.variants:
        variant = await db_manager.get_app_variant_instance_by_id(str(variant_id))
        variant_name = variant.variant_name if variant else str(variant_id)
        variant_names.append(str(variant_name))
    revisions = []
    for variant_revision_id in evaluation_db.variants_revisions:
        variant_revision = await db_manager.get_app_variant_revision_by_id(
            str(variant_revision_id)
        )
        revision = variant_revision.revision
        revisions.append(str(revision))

    return HumanEvaluation(
        id=str(evaluation_db.id),
        app_id=str(evaluation_db.app.id),
        user_id=str(evaluation_db.user.id),
        user_username=evaluation_db.user.username or "",
        status=evaluation_db.status,
        evaluation_type=evaluation_db.evaluation_type,
        variant_ids=[str(variant) for variant in evaluation_db.variants],
        variant_names=variant_names,
        testset_id=(
            "" if type(evaluation_db.testset) is Link else str(evaluation_db.testset.id)
        ),
        testset_name=(
            ""
            if type(evaluation_db.testset) is Link
            else str(evaluation_db.testset.name)
        ),
        variants_revision_ids=[
            str(variant_revision)
            for variant_revision in evaluation_db.variants_revisions
        ],
        revisions=revisions,
        created_at=evaluation_db.created_at,
        updated_at=evaluation_db.updated_at,
    )


def human_evaluation_scenario_db_to_pydantic(
    evaluation_scenario_db: HumanEvaluationScenarioDB, evaluation_id: str
) -> HumanEvaluationScenario:
    return HumanEvaluationScenario(
        id=str(evaluation_scenario_db.id),
        evaluation_id=evaluation_id,
        inputs=evaluation_scenario_db.inputs,
        outputs=evaluation_scenario_db.outputs,
        vote=evaluation_scenario_db.vote,
        score=evaluation_scenario_db.score,
        correct_answer=evaluation_scenario_db.correct_answer,
        is_pinned=evaluation_scenario_db.is_pinned or False,
        note=evaluation_scenario_db.note or "",
    )


async def aggregated_result_to_pydantic(results: List[AggregatedResult]) -> List[dict]:
    transformed_results = []
    for result in results:
        evaluator_config_db = await db_manager.fetch_evaluator_config(
            str(result.evaluator_config)
        )
        evaluator_config_dict = (
            evaluator_config_db.json() if evaluator_config_db else None
        )
        transformed_results.append(
            {
                "evaluator_config": (
                    {}
                    if evaluator_config_dict is None
                    else json.loads(evaluator_config_dict)
                ),
                "result": result.result.dict(),
            }
        )
    return transformed_results


def evaluation_scenarios_results_to_pydantic(
    results: List[EvaluationScenarioResult],
) -> List[dict]:
    return [
        {
            "evaluator_config": str(result.evaluator_config),
            "result": result.result.dict(),
        }
        for result in results
    ]


def evaluation_scenario_db_to_pydantic(
    evaluation_scenario_db: EvaluationScenarioDB, evaluation_id: str
) -> EvaluationScenario:
    return EvaluationScenario(
        id=str(evaluation_scenario_db.id),
        evaluation_id=evaluation_id,
        inputs=[
            EvaluationScenarioInput(**scenario_input.dict())
            for scenario_input in evaluation_scenario_db.inputs
        ],
        outputs=[
            EvaluationScenarioOutput(**scenario_output.dict())
            for scenario_output in evaluation_scenario_db.outputs
        ],
        correct_answer=evaluation_scenario_db.correct_answer,
        is_pinned=evaluation_scenario_db.is_pinned or False,
        note=evaluation_scenario_db.note or "",
        results=evaluation_scenarios_results_to_pydantic(
            evaluation_scenario_db.results
        ),
    )


def app_variant_db_to_pydantic(
    app_variant_db: AppVariantDB, previous_variant_name: str = None
) -> AppVariant:
    app_variant = AppVariant(
        app_id=str(app_variant_db.app.id),
        app_name=app_variant_db.app.app_name,
        variant_name=app_variant_db.variant_name,
        parameters=app_variant_db.config.parameters,
        previous_variant_name=app_variant_db.previous_variant_name,
        base_name=app_variant_db.base_name,
        config_name=app_variant_db.config_name,
    )

    if isCloudEE():
        app_variant.organization_id = str(app_variant_db.organization.id)
        app_variant.workspace_id = str(app_variant_db.workspace.id)

    return app_variant


async def app_variant_db_to_output(app_variant_db: AppVariantDB) -> AppVariantResponse:
    if app_variant_db.base.deployment:
        deployment = await db_manager.get_deployment_by_objectid(
            app_variant_db.base.deployment
        )
        uri = deployment.uri
    else:
        deployment = None
        uri = None
    logger.info(f"uri: {uri} deployment: {app_variant_db.base.deployment} {deployment}")
    variant_response = AppVariantResponse(
        app_id=str(app_variant_db.app.id),
        app_name=str(app_variant_db.app.app_name),
        variant_name=app_variant_db.variant_name,
        variant_id=str(app_variant_db.id),
        user_id=str(app_variant_db.user.id),
        parameters=app_variant_db.config.parameters,
        previous_variant_name=app_variant_db.previous_variant_name,
        base_name=app_variant_db.base_name,
        base_id=str(app_variant_db.base.id),
        config_name=app_variant_db.config_name,
        uri=uri,
    )

    if isCloudEE():
        variant_response.organization_id = str(app_variant_db.organization.id)
        variant_response.workspace_id = str(app_variant_db.workspace.id)

    return variant_response


async def app_variant_db_and_revision_to_extended_output(
    app_variant_db: AppVariantDB, app_variant_revisions_db: AppVariantRevisionsDB
) -> AppVariantResponse:
    if app_variant_db.base.deployment:
        deployment = await db_manager.get_deployment_by_objectid(
            app_variant_db.base.deployment
        )
        uri = deployment.uri
    else:
        deployment = None
        uri = None

    logger.info(f"uri: {uri} deployment: {app_variant_db.base.deployment} {deployment}")
    app_variant_revisions = []
    for app_variant_revision_db in app_variant_revisions_db:
        app_variant_revisions.append(
            AppVariantRevision(
                revision=app_variant_revision_db.revision,
                modified_by=app_variant_revision_db.modified_by.username,
                config=app_variant_revision_db.config,
                created_at=app_variant_revision_db.created_at,
            )
        )
    variant_extended = AppVariantOutputExtended(
        app_id=str(app_variant_db.app.id),
        app_name=str(app_variant_db.app.app_name),
        variant_name=app_variant_db.variant_name,
        variant_id=str(app_variant_db.id),
        user_id=str(app_variant_db.user.id),
        parameters=app_variant_db.config.parameters,
        previous_variant_name=app_variant_db.previous_variant_name,
        base_name=app_variant_db.base_name,
        base_id=str(app_variant_db.base.id),
        config_name=app_variant_db.config_name,
        uri=uri,
        revision=app_variant_db.revision,
        revisions=app_variant_revisions,
    )

    if isCloudEE():
        variant_extended.organization_id = str(app_variant_db.organization.id)
        variant_extended.workspace_id = str(app_variant_db.workspace.id)

    return variant_extended


async def environment_db_to_output(
    environment_db: AppEnvironmentDB,
) -> EnvironmentOutput:
    deployed_app_variant_id = (
        str(environment_db.deployed_app_variant)
        if environment_db.deployed_app_variant
        else None
    )
    if deployed_app_variant_id:
        deployed_app_variant = await db_manager.get_app_variant_instance_by_id(
            deployed_app_variant_id
        )
        deployed_variant_name = deployed_app_variant.variant_name
        revision = deployed_app_variant.revision
    else:
        deployed_variant_name = None
        revision = None

    environment_output = EnvironmentOutput(
        name=environment_db.name,
        app_id=str(environment_db.app.id),
        deployed_app_variant_id=deployed_app_variant_id,
        deployed_variant_name=deployed_variant_name,
        deployed_app_variant_revision_id=str(
            environment_db.deployed_app_variant_revision
        ),
        revision=revision,
    )

    if isCloudEE():
        environment_output.organization_id = str(environment_db.organization.id)
        environment_output.workspace_id = str(environment_db.workspace.id)
    return environment_output


async def environment_db_and_revision_to_extended_output(
    environment_db: AppEnvironmentDB,
    app_environment_revisions_db: List[AppEnvironmentRevisionDB],
) -> EnvironmentOutput:
    deployed_app_variant_id = (
        str(environment_db.deployed_app_variant)
        if environment_db.deployed_app_variant
        else None
    )
    if deployed_app_variant_id:
        deployed_app_variant = await db_manager.get_app_variant_instance_by_id(
            deployed_app_variant_id
        )
        deployed_variant_name = deployed_app_variant.variant_name
    else:
        deployed_variant_name = None

    app_environment_revisions = []
    for app_environment_revision in app_environment_revisions_db:
        app_environment_revisions.append(
            EnvironmentRevision(
                id=str(app_environment_revision.id),
                revision=app_environment_revision.revision,
                modified_by=app_environment_revision.modified_by.username,
                deployed_app_variant_revision=str(
                    app_environment_revision.deployed_app_variant_revision
                ),
                deployment=str(app_environment_revision.deployment),
                created_at=app_environment_revision.created_at,
            )
        )
    environment_output_extended = EnvironmentOutputExtended(
        name=environment_db.name,
        app_id=str(environment_db.app.id),
        deployed_app_variant_id=deployed_app_variant_id,
        deployed_variant_name=deployed_variant_name,
        deployed_app_variant_revision_id=str(
            environment_db.deployed_app_variant_revision.id
        ),
        revision=environment_db.revision,
        revisions=app_environment_revisions,
    )

    if isCloudEE():
        environment_output_extended.organization_id = str(
            environment_db.organization.id
        )
        environment_output_extended.workspace_id = str(environment_db.workspace.id)
    return environment_output_extended


def base_db_to_pydantic(base_db: VariantBaseDB) -> BaseOutput:
    return BaseOutput(base_id=str(base_db.id), base_name=base_db.base_name)


def app_db_to_pydantic(app_db: AppDB) -> App:
    return App(app_name=app_db.app_name, app_id=str(app_db.id))


def image_db_to_pydantic(image_db: ImageDB) -> ImageExtended:
    image = ImageExtended(
        docker_id=image_db.docker_id,
        tags=image_db.tags,
        id=str(image_db.id),
    )

    if isCloudEE():
        image.organization_id = str(image_db.organization.id)
        image.workspace_id = str(image_db.workspace.id)

    return image


def templates_db_to_pydantic(templates_db: List[TemplateDB]) -> List[Template]:
    return [
        Template(
            id=str(template.id),
            image=TemplateImageInfo(
                name=template.name,
                size=template.size if template.size else None,
                digest=template.digest if template.digest else None,
                title=template.title,
                description=template.description,
                last_pushed=template.last_pushed if template.last_pushed else None,
                repo_name=template.repo_name if template.repo_name else None,
                template_uri=template.template_uri if template.template_uri else None,
            ),
        )
        for template in templates_db
    ]


def testset_db_to_pydantic(test_set_db: TestSetDB) -> TestSetOutput:
    """
    Convert a TestSetDB object to a TestSetAPI object.

    Args:
        test_set_db (Dict): The TestSetDB object to be converted.

    Returns:
        TestSetAPI: The converted TestSetAPI object.
    """
    return TestSetOutput(
        name=test_set_db.name,
        csvdata=test_set_db.csvdata,
        created_at=str(test_set_db.created_at),
        updated_at=str(test_set_db.updated_at),
        id=str(test_set_db.id),
    )


def spans_db_to_pydantic(spans_db: List[SpanDB]) -> List[Span]:
    return [
        Span(
            span_id=str(span_db.id),
            parent_span_id=str(span_db.parent_span_id),
            meta=span_db.meta,
            event_name=span_db.event_name,
            event_type=span_db.event_type,
            start_time=span_db.start_time,
            duration=span_db.duration,
            status=span_db.status,
            end_time=span_db.end_time,
            inputs=span_db.inputs,
            outputs=span_db.outputs,
            prompt_template=span_db.prompt_template,
            tokens_input=span_db.tokens_input,
            tokens_output=span_db.tokens_output,
            token_total=span_db.token_total,
            cost=span_db.cost,
            tags=span_db.tags,
        ).dict(exclude_unset=True)
        for span_db in spans_db
    ]


def feedback_db_to_pydantic(feedback_db: FeedbackDB) -> FeedbackOutput:
    return FeedbackOutput(
        feedback_id=str(feedback_db.uid),
        feedback=feedback_db.feedback,
        score=feedback_db.score,
        meta=feedback_db.meta,
        created_at=feedback_db.created_at,
    ).dict(exclude_unset=True)


def trace_db_to_pydantic(trace_db: TraceDB) -> Trace:
    feedbacks = trace_db.feedbacks
    if feedbacks is None:
        result = []
    else:
        result = [
            feedback_db_to_pydantic(feedback)
            for feedback in feedbacks
            if feedback is not None
        ]

    return Trace(
        trace_id=str(trace_db.id),
        app_id=trace_db.app_id,
        variant_id=trace_db.variant_id,
        cost=trace_db.cost,
        latency=trace_db.latency,
        status=trace_db.status,
        token_consumption=trace_db.token_consumption,
        tags=trace_db.tags,
        start_time=trace_db.start_time,
        end_time=trace_db.end_time,
        feedbacks=result,
        spans=[str(span) for span in trace_db.spans],
    ).dict(exclude_unset=True)


def user_db_to_pydantic(user_db: UserDB) -> User:
    return User(
        id=str(user_db.id),
        uid=user_db.uid,
        username=user_db.username,
        email=user_db.email,
    ).dict(exclude_unset=True)


def evaluator_config_db_to_pydantic(evaluator_config: EvaluatorConfigDB):
    return EvaluatorConfig(
        id=str(evaluator_config.id),
        name=evaluator_config.name,
        evaluator_key=evaluator_config.evaluator_key,
        settings_values=evaluator_config.settings_values,
        created_at=evaluator_config.created_at,
        updated_at=evaluator_config.updated_at,
    )<|MERGE_RESOLUTION|>--- conflicted
+++ resolved
@@ -24,7 +24,6 @@
     EvaluationScenarioOutput,
 )
 
-<<<<<<< HEAD
 if isCloudEE():
     from agenta_backend.commons.models.db_models import (
         AppDB_ as AppDB,
@@ -93,10 +92,9 @@
     TemplateImageInfo,
     AppVariantRevision,
 )
-=======
-import logging
+
 from beanie import Link
->>>>>>> 17fa466c
+
 
 logger = logging.getLogger(__name__)
 logger.setLevel(logging.DEBUG)
