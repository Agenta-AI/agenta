"""Converts db models to pydantic models
"""
from typing import List
from agenta_backend.models.db_models import AppVariantDB, ImageDB, TemplateDB
from agenta_backend.models.api.api_models import (
    AppVariant,
    ImageExtended,
    Template,
    TemplateImageInfo,
)


def app_variant_db_to_pydantic(
    app_variant_db: AppVariantDB, previous_variant_name: str = None
) -> AppVariant:
    return AppVariant(
        app_name=app_variant_db.app_name,
        variant_name=app_variant_db.variant_name,
        parameters=app_variant_db.parameters,
        previous_variant_name=app_variant_db.previous_variant_name,
    )


<<<<<<< HEAD
def image_db_to_pydantic(image_db: ImageDB) -> ImageOutput:
    return ImageOutput(
=======
def image_db_to_pydantic(image_db: ImageDB) -> ImageExtended:
    return ImageExtended(
>>>>>>> 182fe0b5
        docker_id=image_db.docker_id, tags=image_db.tags, id=str(image_db.id)
    )


def templates_db_to_pydantic(templates_db: List[TemplateDB]) -> List[Template]:
    return [
        Template(
            id=template.template_id,
            image=TemplateImageInfo(
                name=template.name,
                size=template.size,
                digest=template.digest,
                title=template.title,
                description=template.description,
                architecture=template.architecture,
                status=template.status,
                last_pushed=template.last_pushed,
                repo_name=template.repo_name,
                media_type=template.media_type,
            ),
        )
        for template in templates_db
    ]<|MERGE_RESOLUTION|>--- conflicted
+++ resolved
@@ -21,13 +21,8 @@
     )
 
 
-<<<<<<< HEAD
-def image_db_to_pydantic(image_db: ImageDB) -> ImageOutput:
-    return ImageOutput(
-=======
 def image_db_to_pydantic(image_db: ImageDB) -> ImageExtended:
     return ImageExtended(
->>>>>>> 182fe0b5
         docker_id=image_db.docker_id, tags=image_db.tags, id=str(image_db.id)
     )
 
