--- conflicted
+++ resolved
@@ -19,11 +19,7 @@
         variant_name=app_variant_db.variant_name,
         parameters=app_variant_db.parameters,
         previous_variant_name=app_variant_db.previous_variant_name,
-<<<<<<< HEAD
-        organization_id=app_variant_db.organization_id,
-=======
         organization_id=app_variant_db.organization_id
->>>>>>> 7392f100
     )
 
 
