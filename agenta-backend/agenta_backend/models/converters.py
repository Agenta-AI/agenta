--- conflicted
+++ resolved
@@ -5,15 +5,12 @@
     AppVariantDB,
     ImageDB,
     TemplateDB,
-<<<<<<< HEAD
     AppDB,
     EnvironmentDB,
     TestSetDB,
-=======
     SpanDB,
     TraceDB,
     Feedback as FeedbackDB,
->>>>>>> f0cd5d56
 )
 from agenta_backend.models.api.api_models import (
     AppVariant,
@@ -112,7 +109,6 @@
     ]
 
 
-<<<<<<< HEAD
 def testset_db_to_pydantic(test_set_db: TestSetDB) -> TestSetOutput:
     """
     Convert a TestSetDB object to a TestSetAPI object.
@@ -130,7 +126,8 @@
         updated_at=str(test_set_db.updated_at),
         id=str(test_set_db.id),
     )
-=======
+
+
 def spans_db_to_pydantic(spans_db: List[SpanDB]) -> List[Span]:
     return [
         Span(
@@ -190,5 +187,4 @@
         end_time=trace_db.end_time,
         feedbacks=result,
         spans=[str(span) for span in trace_db.spans],
-    ).dict(exclude_unset=True)
->>>>>>> f0cd5d56
+    ).dict(exclude_unset=True)