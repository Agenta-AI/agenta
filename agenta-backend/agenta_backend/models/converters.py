--- conflicted
+++ resolved
@@ -98,12 +98,14 @@
         variant_revision_ids=[str(evaluation_db.variant_revision)],
         revisions=[revision],
         variant_names=[variant_name],
-        testset_id=""
-        if type(evaluation_db.testset) is Link
-        else str(evaluation_db.testset.id),
-        testset_name=""
-        if type(evaluation_db.testset) is Link
-        else str(evaluation_db.testset.name),
+        testset_id=(
+            "" if type(evaluation_db.testset) is Link else str(evaluation_db.testset.id)
+        ),
+        testset_name=(
+            ""
+            if type(evaluation_db.testset) is Link
+            else str(evaluation_db.testset.name)
+        ),
         aggregated_results=await aggregated_result_to_pydantic(
             evaluation_db.aggregated_results
         ),
@@ -137,22 +139,19 @@
         evaluation_type=evaluation_db.evaluation_type,
         variant_ids=[str(variant) for variant in evaluation_db.variants],
         variant_names=variant_names,
-<<<<<<< HEAD
-        testset_id=""
-        if type(evaluation_db.testset) is Link
-        else str(evaluation_db.testset.id),
-        testset_name=""
-        if type(evaluation_db.testset) is Link
-        else str(evaluation_db.testset.name),
-=======
+        testset_id=(
+            "" if type(evaluation_db.testset) is Link else str(evaluation_db.testset.id)
+        ),
+        testset_name=(
+            ""
+            if type(evaluation_db.testset) is Link
+            else str(evaluation_db.testset.name)
+        ),
         variants_revision_ids=[
             str(variant_revision)
             for variant_revision in evaluation_db.variants_revisions
         ],
         revisions=revisions,
-        testset_id=str(evaluation_db.testset.id),
-        testset_name=evaluation_db.testset.name,
->>>>>>> 4eb87b28
         created_at=evaluation_db.created_at,
         updated_at=evaluation_db.updated_at,
     )
