from datetime import datetime, timezone

from sqlalchemy import (
    Column,
    String,
    Integer,
    DateTime,
    Boolean,
    ForeignKey,
    Enum,
)
import uuid_utils.compat as uuid
from sqlalchemy_json import mutable_json_type
from sqlalchemy.orm import relationship, declarative_base
from sqlalchemy.dialects.postgresql import UUID, JSONB

from agenta_backend.models.fields.pydantic_jsonb import PydanticJSONB
from agenta_backend.models.shared_models import (
    CorrectListAnswers,
    EvaluationScenarioListInputs,
    EvaluationScenarioListOutputs,
    EvaluationScenarioListResults,
    Result,
    TemplateType,
    AggregatedListResults,
    HumanEvaluationScenarioListInputs,
    HumanEvaluationScenarioListOutputs,
)


Base = declarative_base()


class UserDB(Base):
    __tablename__ = "users"

    id = Column(
        UUID(as_uuid=True),
        primary_key=True,
        default=uuid.uuid7,
        unique=True,
        nullable=False,
    )
    uid = Column(String, unique=True, index=True, default="0")
    username = Column(String, default="agenta")
    email = Column(String, unique=True, default="demo@agenta.ai")
    created_at = Column(
        DateTime(timezone=True), default=lambda: datetime.now(timezone.utc)
    )
    updated_at = Column(
        DateTime(timezone=True), default=lambda: datetime.now(timezone.utc)
    )


# TODO: Rename ImageDB to DockerImageDB ?
class ImageDB(Base):
    __tablename__ = "docker_images"

    id = Column(
        UUID(as_uuid=True),
        primary_key=True,
        default=uuid.uuid7,
        unique=True,
        nullable=False,
    )
    type = Column(String, default="image")
    template_uri = Column(String)
    docker_id = Column(String, index=True)
    tags = Column(String)
    deletable = Column(Boolean, default=True)
    user_id = Column(UUID(as_uuid=True), ForeignKey("users.id"))
    user = relationship("UserDB")
    created_at = Column(
        DateTime(timezone=True), default=lambda: datetime.now(timezone.utc)
    )
    updated_at = Column(
        DateTime(timezone=True), default=lambda: datetime.now(timezone.utc)
    )


class AppDB(Base):
    __tablename__ = "app_db"

    id = Column(
        UUID(as_uuid=True),
        primary_key=True,
        default=uuid.uuid7,
        unique=True,
        nullable=False,
    )
    app_name = Column(String)
    user_id = Column(UUID(as_uuid=True), ForeignKey("users.id"))
    user = relationship("UserDB")
    created_at = Column(
        DateTime(timezone=True), default=lambda: datetime.now(timezone.utc)
    )
    updated_at = Column(
        DateTime(timezone=True), default=lambda: datetime.now(timezone.utc)
    )


class DeploymentDB(Base):
    __tablename__ = "deployments"

    id = Column(
        UUID(as_uuid=True),
        primary_key=True,
        default=uuid.uuid7,
        unique=True,
        nullable=False,
    )
    app_id = Column(UUID(as_uuid=True), ForeignKey("app_db.id"))
    app = relationship("AppDB")
    user_id = Column(UUID(as_uuid=True), ForeignKey("users.id"))
    user = relationship("UserDB")
    container_name = Column(String)
    container_id = Column(String)
    uri = Column(String)
    status = Column(String)
    created_at = Column(
        DateTime(timezone=True), default=lambda: datetime.now(timezone.utc)
    )
    updated_at = Column(
        DateTime(timezone=True), default=lambda: datetime.now(timezone.utc)
    )


class VariantBaseDB(Base):
    __tablename__ = "bases"

    id = Column(
        UUID(as_uuid=True),
        primary_key=True,
        default=uuid.uuid7,
        unique=True,
        nullable=False,
    )
    app_id = Column(UUID(as_uuid=True), ForeignKey("app_db.id"))
    app = relationship("AppDB")
    user_id = Column(UUID(as_uuid=True), ForeignKey("users.id"))
    user = relationship("UserDB")
    base_name = Column(String)
    image_id = Column(UUID(as_uuid=True), ForeignKey("docker_images.id"))
    image = relationship("ImageDB")

    deployment_id = Column(UUID(as_uuid=True), ForeignKey("deployments.id"))
    deployment = relationship("DeploymentDB")

    created_at = Column(
        DateTime(timezone=True), default=lambda: datetime.now(timezone.utc)
    )
    updated_at = Column(
        DateTime(timezone=True), default=lambda: datetime.now(timezone.utc)
    )


class AppVariantDB(Base):
    __tablename__ = "app_variants"

    id = Column(
        UUID(as_uuid=True),
        primary_key=True,
        default=uuid.uuid7,
        unique=True,
        nullable=False,
    )
    app_id = Column(UUID(as_uuid=True), ForeignKey("app_db.id"))
    app = relationship("AppDB")
    variant_name = Column(String)
    revision = Column(Integer)
    image_id = Column(UUID(as_uuid=True), ForeignKey("docker_images.id"))
    image = relationship("ImageDB")
    user_id = Column(UUID(as_uuid=True), ForeignKey("users.id"))
    user = relationship("UserDB", foreign_keys=[user_id])
    modified_by_id = Column(UUID(as_uuid=True), ForeignKey("users.id"))
    modified_by = relationship("UserDB", foreign_keys=[modified_by_id])
    base_name = Column(String)
    base_id = Column(UUID(as_uuid=True), ForeignKey("bases.id"))
    base = relationship("VariantBaseDB")
    config_name = Column(String, nullable=False)
    config_parameters = Column(JSONB, nullable=False, default=dict)
    created_at = Column(
        DateTime(timezone=True), default=lambda: datetime.now(timezone.utc)
    )
    updated_at = Column(
        DateTime(timezone=True), default=lambda: datetime.now(timezone.utc)
    )


class AppVariantRevisionsDB(Base):
    __tablename__ = "app_variant_revisions"

    id = Column(
        UUID(as_uuid=True),
        primary_key=True,
        default=uuid.uuid7,
        unique=True,
        nullable=False,
    )
    variant_id = Column(UUID(as_uuid=True), ForeignKey("app_variants.id"))
    variant = relationship("AppVariantDB")
    revision = Column(Integer)
    modified_by_id = Column(UUID(as_uuid=True), ForeignKey("users.id"))
    modified_by = relationship("UserDB")
    base_id = Column(UUID(as_uuid=True), ForeignKey("bases.id"))
    base = relationship("VariantBaseDB")
    config_name = Column(String, nullable=False)
    config_parameters = Column(JSONB, nullable=False, default=dict)
    created_at = Column(
        DateTime(timezone=True), default=lambda: datetime.now(timezone.utc)
    )
    updated_at = Column(
        DateTime(timezone=True), default=lambda: datetime.now(timezone.utc)
    )


class AppEnvironmentDB(Base):
    __tablename__ = "environments"

    id = Column(
        UUID(as_uuid=True),
        primary_key=True,
        default=uuid.uuid7,
        unique=True,
        nullable=False,
    )
    app_id = Column(UUID(as_uuid=True), ForeignKey("app_db.id"))
    app = relationship("AppDB")
    name = Column(String)
    user_id = Column(UUID(as_uuid=True), ForeignKey("users.id"))
    user = relationship("UserDB")
    revision = Column(Integer)

    deployed_app_variant_id = Column(UUID(as_uuid=True), ForeignKey("app_variants.id"))
    deployed_app_variant = relationship("AppVariantDB")

    deployed_app_variant_revision_id = Column(
        UUID(as_uuid=True), ForeignKey("app_variant_revisions.id")
    )
    deployed_app_variant_revision = relationship("AppVariantRevisionsDB")

    deployment_id = Column(UUID(as_uuid=True), ForeignKey("deployments.id"))
    deployment = relationship("DeploymentDB")
    created_at = Column(
        DateTime(timezone=True), default=lambda: datetime.now(timezone.utc)
    )


class AppEnvironmentRevisionDB(Base):
    __tablename__ = "environments_revisions"

    id = Column(
        UUID(as_uuid=True),
        primary_key=True,
        default=uuid.uuid7,
        unique=True,
        nullable=False,
    )
    environment_id = Column(UUID(as_uuid=True), ForeignKey("environments.id"))
    environment = relationship("AppEnvironmentDB")
    revision = Column(Integer)
    modified_by_id = Column(UUID(as_uuid=True), ForeignKey("users.id"))
    modified_by = relationship("UserDB")
    deployed_app_variant_revision_id = Column(Integer)
    deployment_id = Column(Integer)
    created_at = Column(
        DateTime(timezone=True), default=lambda: datetime.now(timezone.utc)
    )


class TemplateDB(Base):
    __tablename__ = "templates"

    id = Column(
        UUID(as_uuid=True),
        primary_key=True,
        default=uuid.uuid7,
        unique=True,
        nullable=False,
    )
    type = Column(Enum(TemplateType), default=TemplateType.IMAGE, nullable=False)
    template_uri = Column(String)
    tag_id = Column(Integer)
    name = Column(String, unique=True)
    repo_name = Column(String)
    title = Column(String)
    description = Column(String)
    size = Column(Integer)
    digest = Column(String)  # sha256 hash of image digest
    last_pushed = Column(
        DateTime(timezone=True), default=lambda: datetime.now(timezone.utc)
    )


class TestSetDB(Base):
    __tablename__ = "testsets"

    id = Column(
        UUID(as_uuid=True),
        primary_key=True,
        default=uuid.uuid7,
        unique=True,
        nullable=False,
    )
    name = Column(String)
    app_id = Column(UUID(as_uuid=True), ForeignKey("app_db.id"))
    app = relationship("AppDB")
    csvdata = Column(JSONB)
    user_id = Column(UUID(as_uuid=True), ForeignKey("users.id"))
    user = relationship("UserDB")
    created_at = Column(
        DateTime(timezone=True), default=lambda: datetime.now(timezone.utc)
    )
    updated_at = Column(
        DateTime(timezone=True), default=lambda: datetime.now(timezone.utc)
    )


class EvaluatorConfigDB(Base):
    __tablename__ = "evaluators_configs"

    id = Column(
        UUID(as_uuid=True),
        primary_key=True,
        default=uuid.uuid7,
        unique=True,
        nullable=False,
    )
    evaluation_id = Column(UUID(as_uuid=True), ForeignKey("evaluations.id"))
    evaluation = relationship("EvaluationDB", back_populates="evaluator_configs")
    evaluation_scenario_id = Column(
        UUID(as_uuid=True), ForeignKey("evaluation_scenarios.id")
    )
    evaluation_scenario = relationship(
        "EvaluationScenarioDB", back_populates="evaluator_configs"
    )
    app_id = Column(UUID(as_uuid=True), ForeignKey("app_db.id"))
    app = relationship("AppDB")
    user_id = Column(UUID(as_uuid=True), ForeignKey("users.id"))
    user = relationship("UserDB")
    name = Column(String)
    evaluator_key = Column(String)
    settings_values = Column(JSONB, default=dict)
    created_at = Column(
        DateTime(timezone=True), default=lambda: datetime.now(timezone.utc)
    )
    updated_at = Column(
        DateTime(timezone=True), default=lambda: datetime.now(timezone.utc)
    )


class HumanEvaluationDB(Base):
    __tablename__ = "human_evaluations"

    id = Column(
        UUID(as_uuid=True),
        primary_key=True,
        default=uuid.uuid7,
        unique=True,
        nullable=False,
    )
    app_id = Column(UUID(as_uuid=True), ForeignKey("app_db.id"))
    app = relationship("AppDB")
    user_id = Column(UUID(as_uuid=True), ForeignKey("users.id"))
    user = relationship("UserDB")
    status = Column(String)
    evaluation_type = Column(String)
    variant_id = Column(UUID(as_uuid=True), ForeignKey("app_variants.id"))
    variant = relationship("AppVariantDB")
    variant_revision_id = Column(
        UUID(as_uuid=True), ForeignKey("app_variant_revisions.id")
    )
    variant_revision = relationship("AppVariantRevisionsDB")
    testset_id = Column(UUID(as_uuid=True), ForeignKey("testsets.id"))
    testset = relationship("TestSetDB")
    created_at = Column(
        DateTime(timezone=True), default=lambda: datetime.now(timezone.utc)
    )
    updated_at = Column(
        DateTime(timezone=True), default=lambda: datetime.now(timezone.utc)
    )


class HumanEvaluationScenarioDB(Base):
    __tablename__ = "human_evaluations_scenarios"

    id = Column(
        UUID(as_uuid=True),
        primary_key=True,
        default=uuid.uuid7,
        unique=True,
        nullable=False,
    )
    user_id = Column(UUID(as_uuid=True), ForeignKey("users.id"))
    user = relationship("UserDB")
    evaluation_id = Column(UUID(as_uuid=True), ForeignKey("human_evaluations.id"))
    evaluation = relationship("HumanEvaluationDB")
    inputs = Column(
        mutable_json_type(
            dbtype=PydanticJSONB(model=HumanEvaluationScenarioListInputs), nested=True
        )
    )  # List of HumanEvaluationScenarioInput
    outputs = Column(
        mutable_json_type(
            dbtype=PydanticJSONB(model=HumanEvaluationScenarioListOutputs), nested=True
        )
    )  # List of HumanEvaluationScenarioOutput
    vote = Column(String)
    score = Column(JSONB)
    correct_answer = Column(String)
    created_at = Column(
        DateTime(timezone=True), default=lambda: datetime.now(timezone.utc)
    )
    updated_at = Column(
        DateTime(timezone=True), default=lambda: datetime.now(timezone.utc)
    )
    is_pinned = Column(Boolean)
    note = Column(String)


class EvaluationDB(Base):
    __tablename__ = "evaluations"

    id = Column(
        UUID(as_uuid=True),
        primary_key=True,
        default=uuid.uuid7,
        unique=True,
        nullable=False,
    )
    app_id = Column(UUID(as_uuid=True), ForeignKey("app_db.id"))
    app = relationship("AppDB")
    user_id = Column(UUID(as_uuid=True), ForeignKey("users.id"))
    user = relationship("UserDB")
    status = Column(JSONB)  # Result
    testset_id = Column(UUID(as_uuid=True), ForeignKey("testsets.id"))
    testset = relationship("TestSetDB")
    variant_id = Column(UUID(as_uuid=True), ForeignKey("app_variants.id"))
    variant = relationship("AppVariantDB")
    variant_revision_id = Column(
        UUID(as_uuid=True), ForeignKey("app_variant_revisions.id")
    )
    variant_revision = relationship("AppVariantRevisionsDB")
    evaluator_configs = relationship("EvaluatorConfigDB", back_populates="evaluation")
<<<<<<< HEAD
    aggregated_results = Column(
        mutable_json_type(
            dbtype=PydanticJSONB(model=AggregatedListResults), nested=True
        )
    )  # List of AggregatedResult
    average_cost = Column(
        mutable_json_type(dbtype=PydanticJSONB(model=Result), nested=False)
    )  # Result
    total_cost = Column(
        mutable_json_type(dbtype=PydanticJSONB(model=Result), nested=False)
    )  # Result
    average_latency = Column(
        mutable_json_type(dbtype=PydanticJSONB(model=Result), nested=False)
    )  # Result
=======
    aggregated_results = Column(JSONB)  # List of AggregatedResult
    average_cost = Column(JSONB)  # Result
    total_cost = Column(JSONB)  # Result
    average_latency = Column(JSONB)  # Result
>>>>>>> 276d1dcc
    created_at = Column(
        DateTime(timezone=True), default=lambda: datetime.now(timezone.utc)
    )
    updated_at = Column(
        DateTime(timezone=True), default=lambda: datetime.now(timezone.utc)
    )


class EvaluationScenarioDB(Base):
    __tablename__ = "evaluation_scenarios"

    id = Column(
        UUID(as_uuid=True),
        primary_key=True,
        default=uuid.uuid7,
        unique=True,
        nullable=False,
    )
    user_id = Column(UUID(as_uuid=True), ForeignKey("users.id"))
    user = relationship("UserDB")
    evaluation_id = Column(UUID(as_uuid=True), ForeignKey("evaluations.id"))
    evaluation = relationship("EvaluationDB")
    variant_id = Column(UUID(as_uuid=True), ForeignKey("app_variants.id"))
    variant = relationship("AppVariantDB")
    inputs = Column(
        mutable_json_type(
            dbtype=PydanticJSONB(model=EvaluationScenarioListInputs), nested=True
        )
    )  # List of EvaluationScenarioInput
    outputs = Column(
        mutable_json_type(
            dbtype=PydanticJSONB(model=EvaluationScenarioListOutputs), nested=True
        )
    )  # List of EvaluationScenarioOutput
    correct_answers = Column(
        mutable_json_type(dbtype=PydanticJSONB(model=CorrectListAnswers), nested=True)
    )  # List of CorrectAnswer
    is_pinned = Column(Boolean)
    note = Column(String)
    evaluator_configs = relationship(
        "EvaluatorConfigDB", back_populates="evaluation_scenario"
    )
    results = Column(
        mutable_json_type(
            dbtype=PydanticJSONB(model=EvaluationScenarioListResults), nested=True
        )
    )  # List of EvaluationScenarioResult
    latency = Column(Integer)
    cost = Column(Integer)
    created_at = Column(
        DateTime(timezone=True), default=lambda: datetime.now(timezone.utc)
    )
    updated_at = Column(
        DateTime(timezone=True), default=lambda: datetime.now(timezone.utc)
    )<|MERGE_RESOLUTION|>--- conflicted
+++ resolved
@@ -442,7 +442,6 @@
     )
     variant_revision = relationship("AppVariantRevisionsDB")
     evaluator_configs = relationship("EvaluatorConfigDB", back_populates="evaluation")
-<<<<<<< HEAD
     aggregated_results = Column(
         mutable_json_type(
             dbtype=PydanticJSONB(model=AggregatedListResults), nested=True
@@ -457,12 +456,6 @@
     average_latency = Column(
         mutable_json_type(dbtype=PydanticJSONB(model=Result), nested=False)
     )  # Result
-=======
-    aggregated_results = Column(JSONB)  # List of AggregatedResult
-    average_cost = Column(JSONB)  # Result
-    total_cost = Column(JSONB)  # Result
-    average_latency = Column(JSONB)  # Result
->>>>>>> 276d1dcc
     created_at = Column(
         DateTime(timezone=True), default=lambda: datetime.now(timezone.utc)
     )
