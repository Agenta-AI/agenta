import os
import pytest

from agenta_backend.services.evaluators_service import (
    auto_levenshtein_distance,
    auto_starts_with,
    auto_ends_with,
    auto_contains,
    auto_contains_any,
    auto_contains_all,
    auto_contains_json,
<<<<<<< HEAD
    # rag
    get_field_value_from_trace,
    get_user_key_from_settings,
    rag_context_relevancy,
    rag_faithfulness,
=======
    auto_json_diff,
    auto_semantic_similarity,
>>>>>>> 6bcd6dc5
)


@pytest.mark.parametrize(
    "output, settings_values, expected",
    [
        (
            "Hello world",
            {
                "prefix": "He",
                "case_sensitive": True,
                "correct_answer_keys": ["correct_answer"],
            },
            True,
        ),
        (
            "hello world",
            {
                "prefix": "He",
                "case_sensitive": False,
                "correct_answer_keys": ["correct_answer"],
            },
            True,
        ),
        (
            "Hello world",
            {
                "prefix": "he",
                "case_sensitive": False,
                "correct_answer_keys": ["correct_answer"],
            },
            True,
        ),
        (
            "Hello world",
            {
                "prefix": "world",
                "case_sensitive": True,
                "correct_answer_keys": ["correct_answer"],
            },
            False,
        ),
    ],
)
def test_auto_starts_with(output, settings_values, expected):
    result = auto_starts_with(
        inputs={},
        output=output,
        data_point={},
        app_params={},
        settings_values=settings_values,
        lm_providers_keys={},
    )
    assert result.value == expected


# Test for auto_ends_with


@pytest.mark.parametrize(
    "output, suffix, case_sensitive, expected",
    [
        ("Hello world", "world", True, True),
        ("hello world", "World", False, True),
        ("Hello world", "World", True, False),
        ("Hello world", "Hello", True, False),
    ],
)
def test_auto_ends_with(output, suffix, case_sensitive, expected):
    result = auto_ends_with(
        {},
        output,
        {},
        {},
        {"suffix": suffix, "case_sensitive": case_sensitive},
        {},
    )
    assert result.value == expected


# Test for auto_contains


@pytest.mark.parametrize(
    "output, substring, case_sensitive, expected",
    [
        ("Hello world", "lo wo", True, True),
        ("Hello world", "LO WO", False, True),
        ("Hello world", "abc", True, False),
    ],
)
def test_auto_contains(output, substring, case_sensitive, expected):
    result = auto_contains(
        {},
        output,
        {},
        {},
        {"substring": substring, "case_sensitive": case_sensitive},
        {},
    )
    assert result.value == expected


# Test for auto_contains_any


@pytest.mark.parametrize(
    "output, substrings, case_sensitive, expected",
    [
        ("Hello world", "hello,world", True, True),
        ("Hello world", "world,universe", True, True),
        ("Hello world", "world,universe", False, True),
        ("Hello world", "abc,xyz", True, False),
    ],
)
def test_auto_contains_any(output, substrings, case_sensitive, expected):
    result = auto_contains_any(
        {},
        output,
        {},
        {},
        {"substrings": substrings, "case_sensitive": case_sensitive},
        {},
    )
    assert result.value == expected


# Test for auto_contains_all


@pytest.mark.parametrize(
    "output, substrings, case_sensitive, expected",
    [
        ("Hello world", "hello,world", True, False),
        ("Hello world", "Hello,world", True, True),
        ("Hello world", "hello,world", False, True),
        ("Hello world", "world,universe", True, False),
    ],
)
def test_auto_contains_all(output, substrings, case_sensitive, expected):
    result = auto_contains_all(
        {},
        output,
        {},
        {},
        {"substrings": substrings, "case_sensitive": case_sensitive},
        {},
    )
    assert result.value == expected


# Test for auto_contains_json
@pytest.mark.parametrize(
    "output, expected",
    [
        ('Some random text {"key": "value"} more text', True),
        ("No JSON here!", False),
        ("{Malformed JSON, nope!}", False),
        ('{"valid": "json", "number": 123}', True),
    ],
)
def test_auto_contains_json(output, expected):
    result = auto_contains_json({}, output, {}, {}, {}, {})
    assert result.value == expected


@pytest.mark.parametrize(
    "ground_truth, app_output, settings_values, expected_score",
    [
        (
            {
                "correct_answer": {
                    "user": {
                        "name": "John",
                        "details": {"age": 30, "location": "New York"},
                    }
                }
            },
            '{"user": {"name": "John", "details": {"age": 30, "location": "New York"}}}',
            {
                "predict_keys": True,
                "compare_schema_only": False,
                "case_insensitive_keys": False,
                "correct_answer_key": "correct_answer",
            },
            1.0,
        ),
        (
            {
                "correct_answer": {
                    "user": {
                        "name": "John",
                        "details": {"age": 30, "location": "New York"},
                    }
                }
            },
            '{"user": {"name": "John", "details": {"age": "30", "location": "New York"}}}',
            {
                "predict_keys": True,
                "compare_schema_only": True,
                "case_insensitive_keys": False,
                "correct_answer_key": "correct_answer",
            },
            0.6666666666666666,
        ),
        (
            {
                "correct_answer": {
                    "user": {
                        "name": "John",
                        "details": {"age": 30, "location": "New York"},
                    }
                }
            },
            '{"USER": {"NAME": "John", "DETAILS": {"AGE": 30, "LOCATION": "New York"}}}',
            {
                "predict_keys": True,
                "compare_schema_only": False,
                "case_insensitive_keys": True,
                "correct_answer_key": "correct_answer",
            },
            0.5,
        ),
    ],
)
def test_auto_json_diff(ground_truth, app_output, settings_values, expected_score):
    result = auto_json_diff({}, app_output, ground_truth, {}, settings_values, {})
    assert result.value == expected_score


@pytest.mark.parametrize(
    "ground_truth, app_output, settings_values, expected_score",
    [
        (
            {"correct_answer": "The capital of Kiribati is Tarawa."},
            "The capital of Kiribati is South Tarawa.",
            {
                "correct_answer_key": "correct_answer",
            },
            0.929,
        ),
        (
            {"correct_answer": "The capital of Tuvalu is Funafuti."},
            "The capital of Tuvalu is Funafuti.",
            {
                "correct_answer_key": "correct_answer",
            },
            1,
        ),
        (
            {"correct_answer": "The capital of Kyrgyzstan is Bishkek."},
            "Yaren District.",
            {
                "correct_answer_key": "correct_answer",
            },
            0.205,
        ),
    ],
)
def test_auto_semantic_similarity_match(
    ground_truth, app_output, settings_values, expected_score
):
    result = auto_semantic_similarity(
        {},
        app_output,
        ground_truth,
        {},
        settings_values,
        {"OPENAI_API_KEY": os.environ.get("OPENAI_API_KEY")},
    )
    assert round(result.value, 3) == expected_score


@pytest.mark.parametrize(
    "output, data_point, settings_values, expected",
    [
        (
            "hello world",
            {"correct_answer": "hello world"},
            {"threshold": 5, "correct_answer_key": "correct_answer"},
            True,
        ),
        (
            "hello world",
            {"correct_answer": "hola mundo"},
            {"threshold": 5, "correct_answer_key": "correct_answer"},
            False,
        ),
        (
            "hello world",
            {"correct_answer": "hello world!"},
            {"threshold": 2, "correct_answer_key": "correct_answer"},
            True,
        ),
        (
            "hello world",
            {"correct_answer": "hello wor"},
            {"threshold": 10, "correct_answer_key": "correct_answer"},
            True,
        ),
        (
            "hello world",
            {"correct_answer": "hello worl"},
            {"correct_answer_key": "correct_answer"},
            1,
        ),
        (
            "hello world",
            {"correct_answer": "helo world"},
            {"correct_answer_key": "correct_answer"},
            1,
        ),
    ],
)
def test_auto_levenshtein_distance(output, data_point, settings_values, expected):
    result = auto_levenshtein_distance(
        inputs={},
        output=output,
        data_point=data_point,
        app_params={},
        settings_values=settings_values,
        lm_providers_keys={},
    )
    assert result.value == expected


app_output = {
    "trace_id": "669e4d55e51a875e6b94c492",
    "cost": None,
    "tokens": None,
    "latency": 0.000617,
    "rag": {
        "start_time": "2024-07-22T12:15:17.335835+00:00",
        "end_time": "2024-07-22T12:15:17.336452+00:00",
        "inputs": {"topic": "enchantment", "genre": "fiction", "count": 5},
        "outputs": {"report": ""},
        "locals": {},
        "retriever": {
            "start_time": "2024-07-22T12:15:17.336041+00:00",
            "end_time": "2024-07-22T12:15:17.336147+00:00",
            "inputs": {"topic": "enchantment", "genre": "fiction", "count": 5},
            "outputs": {
                "movies": ["ex machina", "i am mother", "mother/android"],
                "prompt": "List 3 movies about sci-fi in the genre of fiction.",
            },
            "locals": {"prompt": "List 3 movies about sci-fi in the genre of fiction."},
        },
        "generator": {
            "start_time": "2024-07-22T12:15:17.336192+00:00",
            "end_time": "2024-07-22T12:15:17.336239+00:00",
            "inputs": {"movies": ["ex machina", "i am mother", "mother/android"]},
            "outputs": {
                "report": "These three films explore the complex relationship between humans and artificial intelligence. In 'Ex Machina,' a programmer interacts with a humanoid AI, questioning consciousness and morality. 'I Am Mother' features a girl raised by a robot in a post-extinction world, who challenges her understanding of trust and the outside world when a human arrives. 'Mother/Android' follows a pregnant woman and her boyfriend navigating a post-apocalyptic landscape controlled by hostile androids, highlighting themes of survival and human resilience."
            },
            "locals": {},
        },
        "summarizer": [
            {
                "start_time": "2024-07-22T12:15:17.336281+00:00",
                "end_time": "2024-07-22T12:15:17.336325+00:00",
                "inputs": {
                    "report": "These three films explore the complex relationship between humans and artificial intelligence. In 'Ex Machina,' a programmer interacts with a humanoid AI, questioning consciousness and morality. 'I Am Mother' features a girl raised by a robot in a post-extinction world, who challenges her understanding of trust and the outside world when a human arrives. 'Mother/Android' follows a pregnant woman and her boyfriend navigating a post-apocalyptic landscape controlled by hostile androids, highlighting themes of survival and human resilience."
                },
                "outputs": {
                    "report": "These three films explore the complex relationship between humans and artificial intelligence. In 'Ex Machina,' a programmer interacts with a humanoid AI, questioning consciousness and morality. 'I Am Mother' features a girl raised by a robot in a post-extinction world, who challenges her understanding of trust and the outside world when a human arrives. 'Mother/Android' follows a pregnant woman and her boyfriend navigating a post-apocalyptic landscape controlled by hostile androids, highlighting themes of survival and human resilience."
                },
                "locals": {},
            },
            {
                "start_time": "2024-07-22T12:15:17.336355+00:00",
                "end_time": "2024-07-22T12:15:17.336429+00:00",
                "inputs": {
                    "report": "These three films explore the complex relationship between humans and artificial intelligence. In 'Ex Machina,' a programmer interacts with a humanoid AI, questioning consciousness and morality. 'I Am Mother' features a girl raised by a robot in a post-extinction world, who challenges her understanding of trust and the outside world when a human arrives. 'Mother/Android' follows a pregnant woman and her boyfriend navigating a post-apocalyptic landscape controlled by hostile androids, highlighting themes of survival and human resilience."
                },
                "outputs": {
                    "report": "These three films explore the complex relationship between humans and artificial intelligence. In 'Ex Machina,' a programmer interacts with a humanoid AI, questioning consciousness and morality. 'I Am Mother' features a girl raised by a robot in a post-extinction world, who challenges her understanding of trust and the outside world when a human arrives. 'Mother/Android' follows a pregnant woman and her boyfriend navigating a post-apocalyptic landscape controlled by hostile androids, highlighting themes of survival and human resilience."
                },
                "locals": {},
            },
        ],
    },
}


@pytest.mark.parametrize(
    "evaluator_function, expected_name, settings_values, expected_score",
    [
        (
            rag_faithfulness,
            "Faithfulness",
            {
                "question_key": {
                    # ...
                    "type": "string",
                    "default": "rag.retriever.outputs.prompt",
                },
                "answer_key": {
                    # ...
                    "type": "string",
                    "default": "rag.generator.outputs.report",
                },
                "contexts_key": {
                    # ...
                    "type": "string",
                    "default": "rag.retriever.outputs.movies",
                },
            },
            0.0,
        ),
        (
            rag_context_relevancy,
            "Context Relevancy",
            {
                "question_key": {
                    # ...
                    "type": "string",
                    "default": "rag.retriever.outputs.prompt",
                },
                "answer_key": {
                    # ...
                    "type": "string",
                    "default": "rag.generator.outputs.report",
                },
                "contexts_key": {
                    # ...
                    "type": "string",
                    "default": "rag.retriever.outputs.movies",
                },
            },
            0.9,
        ),
    ],
)
def test_rag_evaluator(
    evaluator_function, expected_name, settings_values, expected_score
):
    question_key = get_user_key_from_settings(settings_values, "question_key")
    answer_key = get_user_key_from_settings(settings_values, "answer_key")
    contexts_key = get_user_key_from_settings(settings_values, "contexts_key")

    question_value = get_field_value_from_trace(app_output, question_key)
    answer_value = get_field_value_from_trace(app_output, answer_key)
    contexts_value = get_field_value_from_trace(app_output, contexts_key)

    result = evaluator_function(
        {},
        app_output,
        {},
        {},
        settings_values,
        {},
    )

    assert round(result.value, 1) == expected_score<|MERGE_RESOLUTION|>--- conflicted
+++ resolved
@@ -9,16 +9,13 @@
     auto_contains_any,
     auto_contains_all,
     auto_contains_json,
-<<<<<<< HEAD
+    auto_json_diff,
+    auto_semantic_similarity,
     # rag
     get_field_value_from_trace,
     get_user_key_from_settings,
     rag_context_relevancy,
     rag_faithfulness,
-=======
-    auto_json_diff,
-    auto_semantic_similarity,
->>>>>>> 6bcd6dc5
 )
 
 
