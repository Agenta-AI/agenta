import os
import pytest
import logging
from datetime import datetime, timezone

from agenta_backend.models.db.postgres_engine import db_engine
from agenta_backend.models.shared_models import ConfigDB
from agenta_backend.models.db_models import (
    AppDB,
    UserDB,
    DeploymentDB,
    VariantBaseDB,
    ImageDB,
    AppVariantDB,
)
<<<<<<< HEAD
from agenta_backend.resources.evaluators.evaluators import get_all_evaluators
=======
from agenta_backend.tests.unit.test_traces import (
    simple_rag_trace,
    simple_finance_assisstant_trace,
)
>>>>>>> f26dd784

import httpx
from sqlalchemy.future import select


# Initialize logger
logger = logging.getLogger(__name__)
logger.setLevel(logging.DEBUG)

# Set global variables
ENVIRONMENT = os.environ.get("ENVIRONMENT")
OPEN_AI_KEY = os.environ.get("OPENAI_API_KEY")
if ENVIRONMENT == "development":
    BACKEND_API_HOST = "http://host.docker.internal/api"
elif ENVIRONMENT == "github":
    BACKEND_API_HOST = "http://agenta-backend-test:8000"


@pytest.fixture()
async def get_first_user_object():
    """Get the user object from the database or create a new one if not found."""

    async with db_engine.get_session() as session:
        result = await session.execute(select(UserDB).filter_by(uid="0"))
        user = result.scalars().first()
        if user is None:
            create_user = UserDB(uid="0")
            session.add(create_user)
            await session.commit()
            await session.refresh(create_user)
            return create_user
        return user


@pytest.fixture()
async def get_second_user_object():
    """Create a second user object."""

    async with db_engine.get_session() as session:
        result = await session.execute(select(UserDB).filter_by(uid="1"))
        user = result.scalars().first()
        if user is None:
            create_user = UserDB(
                uid="1", username="test_user1", email="test_user1@email.com"
            )
            session.add(create_user)
            await session.commit()
            await session.refresh(create_user)
            return create_user
        return user


@pytest.fixture()
async def get_first_user_app(get_first_user_object):
    user = await get_first_user_object

    async with db_engine.get_session() as session:
        app = AppDB(app_name="myapp", user_id=user.id)
        session.add(app)
        await session.commit()
        await session.refresh(app)

        db_image = ImageDB(
            docker_id="sha256:xxxxxxxxxxxxxxxxxxxxxxxxxxxxxx",
            tags="agentaai/templates_v2:local_test_prompt",
            user_id=user.id,
        )
        session.add(db_image)
        await session.commit()
        await session.refresh(db_image)

        db_config = ConfigDB(
            config_name="default",
            parameters={},
        )

        db_deployment = DeploymentDB(
            app_id=app.id,
            user_id=user.id,
            container_name="container_a_test",
            container_id="w243e34red",
            uri="http://localhost/app/w243e34red",
            status="stale",
        )
        session.add(db_deployment)

        db_base = VariantBaseDB(
            base_name="app",
            image_id=db_image.id,
            user_id=user.id,
            app_id=app.id,
            deployment_id=db_deployment.id,
        )
        session.add(db_base)
        await session.commit()
        await session.refresh(db_base)

        appvariant = AppVariantDB(
            app_id=app.id,
            variant_name="app",
            image_id=db_image.id,
            user_id=user.id,
            config_parameters={},
            base_name="app",
            config_name="default",
            base_id=db_base.id,
            revision=0,
            modified_by_id=user.id,
        )
        session.add(appvariant)
        await session.commit()
        await session.refresh(appvariant)

        return appvariant, user, app, db_image, db_config, db_base


@pytest.fixture(scope="session")
async def fetch_user():
    async with db_engine.get_session() as session:
        result = await session.execute(select(UserDB).filter_by(uid="0"))
        user = result.scalars().first()
        return user


@pytest.fixture()
def image_create_data():
    return {
        "docker_id": "sha256:xxxxxxxxxxxxxxxxxxxxxxxxxxxxx",
        "tags": "agentaai/templates_v2:local_test_prompt",
        "created_at": datetime.now(timezone.utc),
        "updated_at": datetime.now(timezone.utc),
    }


@pytest.fixture()
def app_variant_create_data():
    return {
        "variant_name": "v1",
        "parameters": {},
        "created_at": datetime.now(timezone.utc),
        "updated_at": datetime.now(timezone.utc),
    }


@pytest.fixture(scope="session")
def fetch_templates():
    response = httpx.get(f"{BACKEND_API_HOST}/containers/templates/")
    response_data = response.json()
    return response_data


@pytest.fixture(scope="session")
def use_open_ai_key():
    return OPEN_AI_KEY


@pytest.fixture(scope="session")
def fetch_single_prompt_template(fetch_templates):
    return next(
        (temp for temp in fetch_templates if temp["image"]["name"] == "chat_openai"),
        None,
    )


@pytest.fixture()
def app_from_template():
    return {
        "app_name": "string",
        "env_vars": {"OPENAI_API_KEY": OPEN_AI_KEY},
        "template_id": "string",
    }


@pytest.fixture()
def update_app_variant_parameters():
    return {
        "temperature": 1,
        "model": "gpt-3.5-turbo",
        "max_tokens": -1,
        "prompt_system": "You are an expert in geography.",
        "prompt_user": "What is the capital of {country}?",
        "top_p": 1,
        "frequence_penalty": 0,
        "presence_penalty": 0,
    }


@pytest.fixture()
def app_variant_parameters_updated():
    return {
        "parameters": {
            "temperature": 1.43,
            "model": "gpt-3.5-turbo",
            "max_tokens": 1182,
            "prompt_system": "You are an expert in geography. Answer in Japanese.",
            "prompt_user": "What is the capital of {country}?",
            "top_p": 1,
            "frequence_penalty": 1.4,
            "presence_penalty": 1.25,
            "force_json": 0,
        }
    }


@pytest.fixture()
def evaluators_requiring_llm_keys():
    evaluators_requiring_llm_keys = [
        evaluator["key"]
        for evaluator in get_all_evaluators()
        if evaluator["settings_template"]["requires_llm_api_keys"].get("default", False)
        is True
    ]
    return evaluators_requiring_llm_keys


@pytest.fixture()
def auto_exact_match_evaluator_config():
    return {
        "app_id": "string",
        "name": "ExactMatchEvaluator",
        "evaluator_key": "auto_exact_match",
        "settings_values": {},
    }


@pytest.fixture()
def auto_similarity_match_evaluator_config():
    return {
        "app_id": "string",
        "name": "SimilarityMatchEvaluator",
        "evaluator_key": "auto_similarity_match",
        "settings_values": {"similarity_threshold": 0.3},
    }


@pytest.fixture()
def auto_regex_test_evaluator_config():
    return {
        "app_id": "string",
        "name": "RegexEvaluator",
        "evaluator_key": "auto_regex_test",
        "settings_values": {
            "regex_pattern": "^value\\d{3}$",
            "regex_should_match": False,
        },
    }


@pytest.fixture()
def auto_webhook_test_evaluator_config():
    return {
        "app_id": "string",
        "name": "WebhookEvaluator",
        "evaluator_key": "auto_webhook_test",
        "settings_values": {
            "webhook_url": f"{BACKEND_API_HOST}/evaluations/webhook_example_fake/",
            "webhook_body": {},
        },
    }


@pytest.fixture()
def auto_ai_critique_evaluator_config():
    return {
        "app_id": "string",
        "name": "AICritique_Evaluator",
        "evaluator_key": "auto_ai_critique",
        "settings_values": {
            "open_ai_key": OPEN_AI_KEY,
            "temperature": 0.9,
            "prompt_template": "We have an LLM App that we want to evaluate its outputs. Based on the prompt and the parameters provided below evaluate the output based on the evaluation strategy below: Evaluation strategy: 0 to 10 0 is very bad and 10 is very good. Prompt: {llm_app_prompt_template} Inputs: country: {country} Correct Answer:{correct_answer} Evaluate this: {variant_output} Answer ONLY with one of the given grading or evaluation options.",
        },
    }


@pytest.fixture()
def deploy_to_environment_payload():
    return {"environment_name": "string", "variant_id": "string"}


@pytest.fixture()
def rag_experiment_data_tree():
    return simple_rag_trace


@pytest.fixture()
def simple_experiment_data_tree():
    return simple_finance_assisstant_trace


@pytest.fixture()
def mapper_to_run_auto_exact_match_evaluation():
    return {
        "prediction": "diversify.reporter.outputs.report[0]",
    }


@pytest.fixture()
def mapper_to_run_rag_faithfulness_evaluation():
    return {
        "question": "rag.retriever.internals.prompt",
        "contexts": "rag.retriever.outputs.movies",
        "answer": "rag.reporter.outputs.report",
    }


@pytest.fixture()
def rag_faithfulness_evaluator_run_inputs():
    return {
        "question": "List 6 movies about witches in the genre of fiction.",
        "context": [
            "The Craft (1996) in ['Drama', 'Fantasy', 'Horror']: A newcomer to a Catholic prep high school falls in with a trio of outcast teenage girls who practice witchcraft and they all soon conjure up various spells and curses against those who even slightly anger them.",
            "Oz the Great and Powerful (2013) in ['Adventure', 'Family', 'Fantasy']: A small-time magician is swept away to an enchanted land and is forced into a power struggle between three witches.",
            "Snow White: A Tale of Terror (1997) in ['Fantasy', 'Horror']: In this dark take on the fairy tale, the growing hatred of a noblewoman, secretly a practitioner of the dark arts, for her stepdaughter, and the witch's horrifying attempts to kill her.",
            "Into the Woods (2014) in ['Adventure', 'Fantasy', 'Musical']: A witch tasks a childless baker and his wife with procuring magical items from classic fairy tales to reverse the curse put on their family tree.",
            "Wicked Stepmother (1989) in ['Comedy', 'Fantasy']: A mother/daughter pair of witches descend on a yuppie family's home and cause havoc, one at a time since they share one body & the other must live in a cat the rest of the time. Now it's up...",
            "Hocus Pocus (1993) in ['Comedy', 'Family', 'Fantasy']: After three centuries, three witch sisters are resurrected in Salem Massachusetts on Halloween night, and it is up to two teen-agers, a young girl, and an immortal cat to put an end to the witches' reign of terror once and for all.",
            "Warlock (1989) in ['Action', 'Fantasy', 'Horror']: A warlock flees from the 17th to the 20th century, with a witch-hunter in hot pursuit.",
            "The Hexer (2001) in ['Adventure', 'Fantasy']: The adventures of Geralt of Rivea, \"The Witcher\".",
            "Heavy Metal (1981) in ['Animation', 'Adventure', 'Fantasy']: A glowing orb terrorizes a young girl with a collection of stories of dark fantasy, eroticism and horror.",
        ],
        "answer": 'Witches in fiction are depicted through a mix of horror, fantasy, and dark comedy. \n\n"The Craft" (1996) delves into the complexities of teenage witchcraft, showcasing both empowerment and the darker repercussions of their actions.  \n"Snow White: A Tale of Terror" (1997) offers a sinister twist on the classic story, highlighting the witch\'s envy and vengeful nature.  \n"Hocus Pocus" (1993) delivers a comedic and adventurous take on witchcraft, as three resurrected witches wreak havoc in contemporary Salem',
    }


@pytest.fixture()
def custom_code_snippet():
    return "from typing import Dict\nfrom random import uniform\n\ndef evaluate(\n    app_params: Dict[str, str],\n    inputs: Dict[str, str],\n    output: str,  # output of the llm app\n    datapoint: Dict[str, str]  # contains the testset row\n) -> float:\n    return uniform(0.1, 0.9)"


@pytest.fixture()
def evaluators_payload_data(custom_code_snippet):
    prompt_template = "We have an LLM App that we want to evaluate its outputs. Based on the prompt and the parameters provided below evaluate the output based on the evaluation strategy below:\nEvaluation strategy: 0 to 10 0 is very bad and 10 is very good.\nPrompt: {llm_app_prompt_template}\nInputs: country: {country}\nExpected Answer Column:{correct_answer}\nEvaluate this: {variant_output}\n\nAnswer ONLY with one of the given grading or evaluation options."
    return {
        "auto_regex_test": {
            "inputs": {
                "ground_truth": "The correct answer is 42",
                "prediction": "The answer is 42",
            },
            "settings": {
                "regex_pattern": r"The\s+answer\s+is\s+42[.,]?",
                "regex_should_match": True,
            },
        },
        "field_match_test": {
            "inputs": {
                "ground_truth": {"message": "The correct answer is 42"},
                "prediction": '{"message": "The correct answer is 42"}',
            },
            "settings": {"json_field": "ground_truth"},
        },
        "auto_custom_code_run": {
            "inputs": {
                "ground_truth": "The correct answer is 42",
                "prediction": "The answer is 42",
                "app_config": {},
            },
            "settings": {
                "code": custom_code_snippet,
                "correct_answer_key": "correct_answer",
            },
        },
        "auto_ai_critique": {
            "inputs": {
                "ground_truth": "The correct answer is 42",
                "prediction": "The answer is 42",
            },
            "settings": {
                "prompt_template": prompt_template,
                "correct_answer_key": "correct_answer",
            },
            "credentials": {"OPENAI_API_KEY": os.environ["OPENAI_API_KEY"]},
        },
        "auto_starts_with": {
            "inputs": {
                "ground_truth": "The correct answer is 42",
                "prediction": "The answer is 42",
            },
            "settings": {"prefix": "The", "case_sensitive": False},
        },
        "auto_ends_with": {
            "inputs": {
                "ground_truth": "The correct answer is 42",
                "prediction": "The answer is 42",
            },
            "settings": {"suffix": "42", "case_sensitive": False},
        },
        "auto_contains": {
            "inputs": {
                "ground_truth": "The correct answer is 42",
                "prediction": "The answer is 42",
            },
            "settings": {"substring": "answer is", "case_sensitive": False},
        },
        "auto_contains_any": {
            "inputs": {
                "ground_truth": "The correct answer is 42",
                "prediction": "The answer is 42",
            },
            "settings": {"substrings": "The,answer,42", "case_sensitive": False},
        },
        "auto_contains_all": {
            "inputs": {
                "ground_truth": "The correct answer is 42",
                "prediction": "The answer is 42",
            },
            "settings": {"substrings": "The,answer,is,42", "case_sensitive": False},
        },
        "auto_contains_json": {
            "inputs": {
                "ground_truth": "The correct answer is 42",
                "prediction": '{"message": "The answer is 42"}',
            },
        },
        "auto_json_diff": {
            "inputs": {
                "ground_truth": '{"message": "The correct answer is 42"}',
                "prediction": '{"message": "The answer is 42"}',
            },
            "settings": {
                "compare_schema_only": True,
                "predict_keys": True,
                "case_insensitive_keys": False,
            },
        },
        "auto_levenshtein_distance": {
            "inputs": {
                "ground_truth": "The correct answer is 42",
                "prediction": "The answer is 42",
            },
            "settings": {"threshold": 0.4},
        },
        "auto_similarity_match": {
            "inputs": {
                "ground_truth": "The correct answer is 42",
                "prediction": "The answer is 42",
            },
            "settings": {
                "similarity_threshold": 0.4,
                "correct_answer_key": "correct_answer",
            },
        },
        "auto_semantic_similarity": {
            "inputs": {
                "ground_truth": "The correct answer is 42",
                "prediction": "The answer is 42",
            },
            "credentials": {"OPENAI_API_KEY": os.environ["OPENAI_API_KEY"]},
        },
    }<|MERGE_RESOLUTION|>--- conflicted
+++ resolved
@@ -13,14 +13,11 @@
     ImageDB,
     AppVariantDB,
 )
-<<<<<<< HEAD
-from agenta_backend.resources.evaluators.evaluators import get_all_evaluators
-=======
 from agenta_backend.tests.unit.test_traces import (
     simple_rag_trace,
     simple_finance_assisstant_trace,
 )
->>>>>>> f26dd784
+from agenta_backend.resources.evaluators.evaluators import get_all_evaluators
 
 import httpx
 from sqlalchemy.future import select
