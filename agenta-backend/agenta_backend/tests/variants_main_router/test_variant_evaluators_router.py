--- conflicted
+++ resolved
@@ -205,13 +205,8 @@
     evaluation = evaluations[0]
 
     # Prepare and start short-polling request
-<<<<<<< HEAD
-    max_attempts = 10
-    intervals = 6  # seconds
-=======
     max_attempts = 12
     intervals = 5  # seconds
->>>>>>> 4eb87b28
     for _ in range(max_attempts):
         response = await test_client.get(
             f"{BACKEND_API_HOST}/evaluations/{str(evaluation.id)}/status/",
