[tool.poetry]
name = "agenta_backend"
version = "0.2.2"
description = ""
authors = ["Mahmoud Mabrouk <mahmoudmabrouk.mail@gmail.com>"]
readme = "README.md"
packages = [{include = "agenta_backend"}]

[tool.poetry.dependencies]
python = "^3.9"
fastapi = "^0.95.1"
pydantic = "^1.10.7"
docker = "^6.1.1"
toml = "^0.10.2"
uvicorn = "^0.22.0"
sqlmodel = "^0.0.8"
motor = "^3.1.2"
python-multipart = "^0.0.6"
backoff = "^2.2.1"
redis = "^4.6.0"
aiodocker = "^0.21.0"
openai = "^0.27.8"
langchain = "^0.0.256"
odmantic = "^0.9.2"
supertokens-python = "^0.15.1"
<<<<<<< HEAD
sendgrid = "^6.10.0"
=======
restrictedpython = { version = "^6.2", python = ">=3.9,<3.12" }
>>>>>>> 98cfed8d


[tool.poetry.group.dev.dependencies]
pytest = "^7.3.1"
httpx = "^0.24.0"

[build-system]
requires = ["poetry-core"]
build-backend = "poetry.core.masonry.api"<|MERGE_RESOLUTION|>--- conflicted
+++ resolved
@@ -23,11 +23,8 @@
 langchain = "^0.0.256"
 odmantic = "^0.9.2"
 supertokens-python = "^0.15.1"
-<<<<<<< HEAD
 sendgrid = "^6.10.0"
-=======
 restrictedpython = { version = "^6.2", python = ">=3.9,<3.12" }
->>>>>>> 98cfed8d
 
 
 [tool.poetry.group.dev.dependencies]
