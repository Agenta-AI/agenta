--- conflicted
+++ resolved
@@ -9,11 +9,7 @@
 [tool.poetry.dependencies]
 python = "^3.9"
 fastapi = "^0.109.1"
-<<<<<<< HEAD
-pydantic = "^2.7.3"
-=======
 pydantic = "^2.7.4"
->>>>>>> 1d6e2040
 docker = "7.1.0"
 toml = "^0.10.2"
 uvicorn = "^0.22.0"
@@ -42,10 +38,7 @@
 asyncpg = "^0.29.0"
 psycopg2-binary = "^2.9.9"
 uuid-utils = "^0.7.0"
-<<<<<<< HEAD
 alembic = "^1.13.1"
-=======
->>>>>>> 1d6e2040
 sqlalchemy-json = "^0.7.0"
 
 [tool.poetry.group.dev.dependencies]
