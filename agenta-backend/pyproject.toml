--- conflicted
+++ resolved
@@ -1,10 +1,6 @@
 [tool.poetry]
 name = "agenta_backend"
-<<<<<<< HEAD
-version = "0.12.1"
-=======
 version = "0.12.6"
->>>>>>> 08d6291c
 description = ""
 authors = ["Mahmoud Mabrouk <mahmoudmabrouk.mail@gmail.com>"]
 readme = "README.md"
