<div align="center" style="margin: 30px">
  <a href="https://agenta.ai/">
    <div  align="center" >
      <picture >
        <source media="(prefers-color-scheme: dark)" srcset="https://github.com/Agenta-AI/agenta/assets/4510758/a356f263-6f5e-43df-8b58-4c183b8d8878"  >
        <source media="(prefers-color-scheme: light)" srcset="https://github.com/Agenta-AI/agenta/assets/4510758/68e055d4-d7b8-4943-992f-761558c64253"  >
        <img alt="Shows the logo of agenta" src="https://github.com/Agenta-AI/agenta/assets/4510758/68e055d4-d7b8-4943-992f-761558c64253" >
      </picture>
    </div>
  </a>
  <h4 align="center">
    <a href="https://agenta.ai">Home Page</a> |
    <a href="https://join.slack.com/t/agenta-hq/shared_invite/zt-1zsafop5i-Y7~ZySbhRZvKVPV5DO_7IA">Slack</a> |
    <a href="https://docs.agenta.ai/">Documentation</a>
  </h4>
<div align="center">
  <strong>Quickly iterate, debug, and evaluate your LLM apps</strong><br />
  The open-source LLMOps platform for prompt-engineering, evaluation, human feedback, and deployment of complex LLM apps.
</div>
</br>
<p align="center">
  <img src="https://img.shields.io/badge/license-MIT-blue.svg" alt="MIT license." />
  <a href="https://docs.agenta.ai/">
    <img src="https://img.shields.io/badge/Doc-online-green" alt="Doc">
  </a>

  <a href="https://github.com/Agenta-AI/agenta/blob/main/CONTRIBUTING.md">
    <img src="https://img.shields.io/badge/PRs-Welcome-brightgreen" alt="PRs welcome" />
  </a>
  <img src="https://img.shields.io/github/contributors/Agenta-AI/agenta" alt="Contributors">
  <img src="https://img.shields.io/github/last-commit/Agenta-AI/agenta" alt="Last Commit">
    <img src="https://img.shields.io/github/commit-activity/m/agenta-ai/agenta" alt="Commits per month">

  <a href="https://pypi.org/project/agenta/">
    <img src="https://img.shields.io/pypi/dm/agenta" alt="PyPI - Downloads">
  </a>

<<<<<<< HEAD
=======
  <a href="https://repo-rater.eddiehub.io/rate?owner=Agenta-AI&name=agenta">
    <img src="https://repo-rater.eddiehub.io/api/badge?owner=Agenta-AI&name=agenta" alt="RepoRater">
  </a>
>>>>>>> 54970ac8
</br>
</p>


<p align="center">
    <a href="https://join.slack.com/t/agenta-hq/shared_invite/zt-1zsafop5i-Y7~ZySbhRZvKVPV5DO_7IA">
        <img src="https://img.shields.io/badge/JOIN US ON SLACK-4A154B?style=for-the-badge&logo=slack&logoColor=white" />
    </a>
    <a href="https://www.linkedin.com/company/agenta-ai/">
        <img src="https://img.shields.io/badge/LinkedIn-0077B5?style=for-the-badge&logo=linkedin&logoColor=white" />
    </a>
    <a  href="https://twitter.com/agenta_ai">
        <img src="https://img.shields.io/twitter/follow/agenta_ai?style=social" height="28" />
    </a>
</p>


</br>

<a href="https://cloud.agenta.ai">
  <picture>
  <img src="https://github.com/Agenta-AI/agenta/assets/4510758/a3024fac-2945-4208-ae12-4cc51ecfc970" />
  </picture>
</a>


<br>
  <br />
  <br />
      <div  align="center" >
      <picture >
        <source media="(prefers-color-scheme: dark)" srcset="https://github.com/Agenta-AI/agenta/assets/4510758/cf6d4713-4558-4c6c-9e1b-ee4eab261f4c"  >
        <source media="(prefers-color-scheme: light)" srcset="https://github.com/Agenta-AI/agenta/assets/4510758/ae9cf11f-8ef9-4b67-98c7-4a40341fa87a"  >
        <img alt="Mockup agenta" src="https://github.com/Agenta-AI/agenta/assets/4510758/ae9cf11f-8ef9-4b67-98c7-4a40341fa87a" >
      </picture>
    </div>

</div>
<br />
<br />

---

<h3 align="center">
  <a href="#ℹ️-about"><b>About</b></a> &bull;
  <a href="#quick-start"><b>Quick Start</b></a> &bull;
  <a href="https://docs.agenta.ai/installation"><b>Installation</b></a> &bull;
  <a href="#features"><b>Features</b></a> &bull;
  <a href="https://docs.agenta.ai"><b>Documentation</b></a> &bull;
  <a href="#enterprise-support"><b>Enterprise</b></a> &bull;
  <a href="https://join.slack.com/t/agenta-hq/shared_invite/zt-1zsafop5i-Y7~ZySbhRZvKVPV5DO_7IA"><b>Community</b></a> &bull;
  <a href="#contributing"><b>Contributing</b></a>
</h3>

---

# ℹ️ About

Agenta is an end-to-end LLMOps platform. It provides the tools for **prompt engineering and management**,  ⚖️ **evaluation**, and :rocket: **deployment**. All without imposing any restrictions on your choice of framework, library, or model. 

Agenta allows developers and product teams to collaborate and build robust AI applications in less time. 

## 🔨 How does it work?

| Using an LLM App Template (For Non-Technical Users)  | Starting from Code |
| ------------- | ------------- |
|1. [Create an application using a pre-built template from our UI](https://cloud.agenta.ai?utm_source=github&utm_medium=readme&utm_campaign=github)<br />2. Access a playground where you can test and compare different prompts and configurations side-by-side.<br /> 3. Systematically evaluate your application using pre-built or custom evaluators.<br /> 4. Deploy the application to production with one click. |1. [Add a few lines to any LLM application code to automatically create a playground for it](https://docs.agenta.ai/tutorials/first-app-with-langchain) <br />2. Experiment with prompts and configurations, and compare them side-by-side in the playground. <br />3. Systematically evaluate your application using pre-built or custom evaluators. <br />4. Deploy the application to production with one click. |

<br /><br />

# Quick Start

### [Try the cloud version](https://cloud.agenta.ai?utm_source=github&utm_medium=readme&utm_campaign=github)
### [Create your first application in one-minute](https://docs.agenta.ai/quickstart/getting-started-ui)
### [Create an application using Langchain](https://docs.agenta.ai/tutorials/first-app-with-langchain)
### [Self-host agenta](https://docs.agenta.ai/self-host/host-locally)
### [Read the Documentation](https://docs.agenta.ai)
### [Check the Cookbook](https://docs.agenta.ai/cookbook)

# Features

<h3>Playground 🪄 <br/></h3>
  With just a few lines of code, define the parameters and prompts you wish to experiment with. You and your team can quickly experiment and test new variants on the web UI. <br/>

https://github.com/Agenta-AI/agenta/assets/4510758/8b736d2b-7c61-414c-b534-d95efc69134c

<h3>Version Evaluation 📊 <br/></h3>
Define test sets, then evaluate manually or programmatically your different variants.<br/>

![](https://github.com/Agenta-AI/agenta/assets/4510758/b1de455d-7e0a-48d6-8497-39ba641600f0)


<h3>API Deployment 🚀<br/></h3>
When you are ready, deploy your LLM applications as APIs in one click.<br/>

![](https://github.com/Agenta-AI/agenta/blob/main/docs/images/endpoint.gif)

## Why choose Agenta for building LLM-apps?

- 🔨 **Build quickly**: You need to iterate many times on different architectures and prompts to bring apps to production. We streamline this process and allow you to do this in days instead of weeks.
- 🏗️ **Build robust apps and reduce hallucination**: We provide you with the tools to systematically and easily evaluate your application to make sure you only serve robust apps to production.
- 👨‍💻 **Developer-centric**: We cater to complex LLM-apps and pipelines that require more than one simple prompt. We allow you to experiment and iterate on apps that have complex integration, business logic, and many prompts.
- 🌐 **Solution-Agnostic**: You have the freedom to use any libraries and models, be it Langchain, llma_index, or a custom-written alternative.
- 🔒 **Privacy-First**: We respect your privacy and do not proxy your data through third-party services. The platform and the data are hosted on your infrastructure.

## How Agenta works:

**1. Write your LLM-app code**

Write the code using any framework, library, or model you want. Add the `agenta.post` decorator and put the inputs and parameters in the function call just like in this example:

_Example simple application that generates baby names:_

```python
import agenta as ag
from langchain.chains import LLMChain
from langchain.llms import OpenAI
from langchain.prompts import PromptTemplate

default_prompt = "Give me five cool names for a baby from {country} with this gender {gender}!!!!"
ag.init()
ag.config(prompt_template=ag.TextParam(default_prompt),
          temperature=ag.FloatParam(0.9))

@ag.entrypoint
def generate(
    country: str,
    gender: str,
) -> str:
    llm = OpenAI(temperature=ag.config.temperature)
    prompt = PromptTemplate(
        input_variables=["country", "gender"],
        template=ag.config.prompt_template,
    )
    chain = LLMChain(llm=llm, prompt=prompt)
    output = chain.run(country=country, gender=gender)

    return output
```

**2.Deploy your app using the Agenta CLI**

<img width="650" alt="Screenshot 2023-06-19 at 15 58 34" src="https://github.com/Agenta-AI/agenta/assets/4510758/eede3e78-0fe1-42a0-ad4e-d880ddb10bf0">

**3. Go to agenta at http://localhost**

Now your team can 🔄 iterate, 🧪 experiment, and ⚖️ evaluate different versions of your app (with your code!) in the web platform.</summary>
<br/>

<img width="900" alt="Screenshot 2023-06-25 at 21 08 53" src="https://github.com/Agenta-AI/agenta/assets/57623556/7e07a988-a36a-4fb5-99dd-9cc13a678434">


# Enterprise Support
Contact us here for enterprise support and early access to agenta self-managed enterprise with Kubernetes support. <br/><br/>
<a href="https://cal.com/mahmoud-mabrouk-ogzgey/demo"><img src="https://cal.com/book-with-cal-dark.svg" alt="Book us"></a>

# Disabling Anonymized Tracking

To disable anonymized telemetry, set the following environment variable:

- For web: Set `TELEMETRY_TRACKING_ENABLED` to `false` in your `agenta-web/.env` file.
- For CLI: Set `telemetry_tracking_enabled` to `false` in your `~/.agenta/config.toml` file.

After making this change, restart agenta compose.

# Contributing

We warmly welcome contributions to Agenta. Feel free to submit issues, fork the repository, and send pull requests.

We are usually hanging in our Slack. Feel free to [join our Slack and ask us anything](https://join.slack.com/t/agenta-hq/shared_invite/zt-1zsafop5i-Y7~ZySbhRZvKVPV5DO_7IA)

Check out our [Contributing Guide](https://docs.agenta.ai/contributing/getting-started) for more information.

## Contributors ✨

<!-- ALL-CONTRIBUTORS-BADGE:START - Do not remove or modify this section -->
[![All Contributors](https://img.shields.io/badge/all_contributors-39-orange.svg?style=flat-square)](#contributors-)
<!-- ALL-CONTRIBUTORS-BADGE:END -->

Thanks goes to these wonderful people ([emoji key](https://allcontributors.org/docs/en/emoji-key)):

<!-- ALL-CONTRIBUTORS-LIST:START - Do not remove or modify this section -->
<!-- prettier-ignore-start -->
<!-- markdownlint-disable -->
<table>
  <tbody>
    <tr>
      <td align="center" valign="top" width="14.28%"><a href="https://github.com/SamMethnani"><img src="https://avatars.githubusercontent.com/u/57623556?v=4?s=100" width="100px;" alt="Sameh Methnani"/><br /><sub><b>Sameh Methnani</b></sub></a><br /><a href="https://github.com/Agenta-AI/agenta/commits?author=SamMethnani" title="Code">💻</a> <a href="https://github.com/Agenta-AI/agenta/commits?author=SamMethnani" title="Documentation">📖</a></td>
      <td align="center" valign="top" width="14.28%"><a href="https://github.com/suadsuljovic"><img src="https://avatars.githubusercontent.com/u/8658374?v=4?s=100" width="100px;" alt="Suad Suljovic"/><br /><sub><b>Suad Suljovic</b></sub></a><br /><a href="https://github.com/Agenta-AI/agenta/commits?author=suadsuljovic" title="Code">💻</a> <a href="#design-suadsuljovic" title="Design">🎨</a> <a href="#mentoring-suadsuljovic" title="Mentoring">🧑‍🏫</a> <a href="https://github.com/Agenta-AI/agenta/pulls?q=is%3Apr+reviewed-by%3Asuadsuljovic" title="Reviewed Pull Requests">👀</a></td>
      <td align="center" valign="top" width="14.28%"><a href="https://github.com/burtenshaw"><img src="https://avatars.githubusercontent.com/u/19620375?v=4?s=100" width="100px;" alt="burtenshaw"/><br /><sub><b>burtenshaw</b></sub></a><br /><a href="https://github.com/Agenta-AI/agenta/commits?author=burtenshaw" title="Code">💻</a></td>
      <td align="center" valign="top" width="14.28%"><a href="http://abram.tech"><img src="https://avatars.githubusercontent.com/u/55067204?v=4?s=100" width="100px;" alt="Abram"/><br /><sub><b>Abram</b></sub></a><br /><a href="https://github.com/Agenta-AI/agenta/commits?author=aybruhm" title="Code">💻</a> <a href="https://github.com/Agenta-AI/agenta/commits?author=aybruhm" title="Documentation">📖</a></td>
      <td align="center" valign="top" width="14.28%"><a href="http://israelabebe.com"><img src="https://avatars.githubusercontent.com/u/7479824?v=4?s=100" width="100px;" alt="Israel Abebe"/><br /><sub><b>Israel Abebe</b></sub></a><br /><a href="https://github.com/Agenta-AI/agenta/issues?q=author%3Avernu" title="Bug reports">🐛</a> <a href="#design-vernu" title="Design">🎨</a> <a href="https://github.com/Agenta-AI/agenta/commits?author=vernu" title="Code">💻</a></td>
      <td align="center" valign="top" width="14.28%"><a href="https://github.com/SohaibAnwaar"><img src="https://avatars.githubusercontent.com/u/29427728?v=4?s=100" width="100px;" alt="Master X"/><br /><sub><b>Master X</b></sub></a><br /><a href="https://github.com/Agenta-AI/agenta/commits?author=SohaibAnwaar" title="Code">💻</a></td>
      <td align="center" valign="top" width="14.28%"><a href="https://main-portfolio-26wv6oglp-witehound.vercel.app/"><img src="https://avatars.githubusercontent.com/u/26417477?v=4?s=100" width="100px;" alt="corinthian"/><br /><sub><b>corinthian</b></sub></a><br /><a href="https://github.com/Agenta-AI/agenta/commits?author=witehound" title="Code">💻</a> <a href="#design-witehound" title="Design">🎨</a></td>
    </tr>
    <tr>
      <td align="center" valign="top" width="14.28%"><a href="https://github.com/Pajko97"><img src="https://avatars.githubusercontent.com/u/25198892?v=4?s=100" width="100px;" alt="Pavle Janjusevic"/><br /><sub><b>Pavle Janjusevic</b></sub></a><br /><a href="#infra-Pajko97" title="Infrastructure (Hosting, Build-Tools, etc)">🚇</a></td>
      <td align="center" valign="top" width="14.28%"><a href="http://kaosiso-ezealigo.netlify.app"><img src="https://avatars.githubusercontent.com/u/99529776?v=4?s=100" width="100px;" alt="Kaosi Ezealigo"/><br /><sub><b>Kaosi Ezealigo</b></sub></a><br /><a href="https://github.com/Agenta-AI/agenta/issues?q=author%3Abekossy" title="Bug reports">🐛</a> <a href="https://github.com/Agenta-AI/agenta/commits?author=bekossy" title="Code">💻</a></td>
      <td align="center" valign="top" width="14.28%"><a href="https://github.com/albnunes"><img src="https://avatars.githubusercontent.com/u/46302915?v=4?s=100" width="100px;" alt="Alberto Nunes"/><br /><sub><b>Alberto Nunes</b></sub></a><br /><a href="https://github.com/Agenta-AI/agenta/issues?q=author%3Aalbnunes" title="Bug reports">🐛</a></td>
      <td align="center" valign="top" width="14.28%"><a href="https://www.linkedin.com/in/mohammed-maaz-6290b0116/"><img src="https://avatars.githubusercontent.com/u/17180132?v=4?s=100" width="100px;" alt="Maaz Bin Khawar"/><br /><sub><b>Maaz Bin Khawar</b></sub></a><br /><a href="https://github.com/Agenta-AI/agenta/commits?author=MohammedMaaz" title="Code">💻</a> <a href="https://github.com/Agenta-AI/agenta/pulls?q=is%3Apr+reviewed-by%3AMohammedMaaz" title="Reviewed Pull Requests">👀</a> <a href="#mentoring-MohammedMaaz" title="Mentoring">🧑‍🏫</a></td>
      <td align="center" valign="top" width="14.28%"><a href="https://github.com/devgenix"><img src="https://avatars.githubusercontent.com/u/56418363?v=4?s=100" width="100px;" alt="Nehemiah Onyekachukwu Emmanuel"/><br /><sub><b>Nehemiah Onyekachukwu Emmanuel</b></sub></a><br /><a href="https://github.com/Agenta-AI/agenta/commits?author=devgenix" title="Code">💻</a> <a href="#example-devgenix" title="Examples">💡</a> <a href="https://github.com/Agenta-AI/agenta/commits?author=devgenix" title="Documentation">📖</a></td>
      <td align="center" valign="top" width="14.28%"><a href="https://github.com/philipokiokio"><img src="https://avatars.githubusercontent.com/u/55271518?v=4?s=100" width="100px;" alt="Philip Okiokio"/><br /><sub><b>Philip Okiokio</b></sub></a><br /><a href="https://github.com/Agenta-AI/agenta/commits?author=philipokiokio" title="Documentation">📖</a></td>
      <td align="center" valign="top" width="14.28%"><a href="https://sweetdevil144.github.io/My-Website/"><img src="https://avatars.githubusercontent.com/u/117591942?v=4?s=100" width="100px;" alt="Abhinav Pandey"/><br /><sub><b>Abhinav Pandey</b></sub></a><br /><a href="https://github.com/Agenta-AI/agenta/commits?author=Sweetdevil144" title="Code">💻</a></td>
    </tr>
    <tr>
      <td align="center" valign="top" width="14.28%"><a href="https://github.com/RamchandraWarang9822"><img src="https://avatars.githubusercontent.com/u/92023869?v=4?s=100" width="100px;" alt="Ramchandra Warang"/><br /><sub><b>Ramchandra Warang</b></sub></a><br /><a href="https://github.com/Agenta-AI/agenta/commits?author=RamchandraWarang9822" title="Code">💻</a> <a href="https://github.com/Agenta-AI/agenta/issues?q=author%3ARamchandraWarang9822" title="Bug reports">🐛</a></td>
      <td align="center" valign="top" width="14.28%"><a href="https://github.com/lazyfuhrer"><img src="https://avatars.githubusercontent.com/u/64888892?v=4?s=100" width="100px;" alt="Biswarghya Biswas"/><br /><sub><b>Biswarghya Biswas</b></sub></a><br /><a href="https://github.com/Agenta-AI/agenta/commits?author=lazyfuhrer" title="Code">💻</a></td>
      <td align="center" valign="top" width="14.28%"><a href="https://github.com/okieLoki"><img src="https://avatars.githubusercontent.com/u/96105929?v=4?s=100" width="100px;" alt="Uddeepta Raaj Kashyap"/><br /><sub><b>Uddeepta Raaj Kashyap</b></sub></a><br /><a href="https://github.com/Agenta-AI/agenta/commits?author=okieLoki" title="Code">💻</a></td>
      <td align="center" valign="top" width="14.28%"><a href="http://www.linkedin.com/in/nayeem-abdullah-317098141"><img src="https://avatars.githubusercontent.com/u/32274108?v=4?s=100" width="100px;" alt="Nayeem Abdullah"/><br /><sub><b>Nayeem Abdullah</b></sub></a><br /><a href="https://github.com/Agenta-AI/agenta/commits?author=nayeem01" title="Code">💻</a></td>
      <td align="center" valign="top" width="14.28%"><a href="https://github.com/kangsuhyun-yanolja"><img src="https://avatars.githubusercontent.com/u/124246127?v=4?s=100" width="100px;" alt="Kang Suhyun"/><br /><sub><b>Kang Suhyun</b></sub></a><br /><a href="https://github.com/Agenta-AI/agenta/commits?author=kangsuhyun-yanolja" title="Code">💻</a></td>
      <td align="center" valign="top" width="14.28%"><a href="https://github.com/yeokyeong-yanolja"><img src="https://avatars.githubusercontent.com/u/128676129?v=4?s=100" width="100px;" alt="Yoon"/><br /><sub><b>Yoon</b></sub></a><br /><a href="https://github.com/Agenta-AI/agenta/commits?author=yeokyeong-yanolja" title="Code">💻</a></td>
      <td align="center" valign="top" width="14.28%"><a href="https://mrkirthi24.netlify.app/"><img src="https://avatars.githubusercontent.com/u/53830546?v=4?s=100" width="100px;" alt="Kirthi Bagrecha Jain"/><br /><sub><b>Kirthi Bagrecha Jain</b></sub></a><br /><a href="https://github.com/Agenta-AI/agenta/commits?author=mrkirthi-24" title="Code">💻</a></td>
    </tr>
    <tr>
      <td align="center" valign="top" width="14.28%"><a href="https://github.com/navdeep1840"><img src="https://avatars.githubusercontent.com/u/80774259?v=4?s=100" width="100px;" alt="Navdeep"/><br /><sub><b>Navdeep</b></sub></a><br /><a href="https://github.com/Agenta-AI/agenta/commits?author=navdeep1840" title="Code">💻</a></td>
      <td align="center" valign="top" width="14.28%"><a href="https://www.linkedin.com/in/rhythm-sharma-708a421a8/"><img src="https://avatars.githubusercontent.com/u/64489317?v=4?s=100" width="100px;" alt="Rhythm Sharma"/><br /><sub><b>Rhythm Sharma</b></sub></a><br /><a href="https://github.com/Agenta-AI/agenta/commits?author=Rhythm-08" title="Code">💻</a></td>
      <td align="center" valign="top" width="14.28%"><a href="https://osinachi.me"><img src="https://avatars.githubusercontent.com/u/40396070?v=4?s=100" width="100px;" alt="Osinachi Chukwujama "/><br /><sub><b>Osinachi Chukwujama </b></sub></a><br /><a href="https://github.com/Agenta-AI/agenta/commits?author=vicradon" title="Code">💻</a></td>
      <td align="center" valign="top" width="14.28%"><a href="https://liduos.com/"><img src="https://avatars.githubusercontent.com/u/47264881?v=4?s=100" width="100px;" alt="莫尔索"/><br /><sub><b>莫尔索</b></sub></a><br /><a href="https://github.com/Agenta-AI/agenta/commits?author=morsoli" title="Documentation">📖</a></td>
      <td align="center" valign="top" width="14.28%"><a href="http://luccithedev.com"><img src="https://avatars.githubusercontent.com/u/22600781?v=4?s=100" width="100px;" alt="Agunbiade Adedeji"/><br /><sub><b>Agunbiade Adedeji</b></sub></a><br /><a href="https://github.com/Agenta-AI/agenta/commits?author=dejongbaba" title="Code">💻</a></td>
      <td align="center" valign="top" width="14.28%"><a href="https://techemmy.github.io/"><img src="https://avatars.githubusercontent.com/u/43725109?v=4?s=100" width="100px;" alt="Emmanuel Oloyede"/><br /><sub><b>Emmanuel Oloyede</b></sub></a><br /><a href="https://github.com/Agenta-AI/agenta/commits?author=techemmy" title="Code">💻</a> <a href="https://github.com/Agenta-AI/agenta/commits?author=techemmy" title="Documentation">📖</a></td>
      <td align="center" valign="top" width="14.28%"><a href="https://github.com/Dhaneshwarguiyan"><img src="https://avatars.githubusercontent.com/u/116065351?v=4?s=100" width="100px;" alt="Dhaneshwarguiyan"/><br /><sub><b>Dhaneshwarguiyan</b></sub></a><br /><a href="https://github.com/Agenta-AI/agenta/commits?author=Dhaneshwarguiyan" title="Code">💻</a></td>
    </tr>
    <tr>
      <td align="center" valign="top" width="14.28%"><a href="https://github.com/PentesterPriyanshu"><img src="https://avatars.githubusercontent.com/u/98478305?v=4?s=100" width="100px;" alt="Priyanshu Prajapati"/><br /><sub><b>Priyanshu Prajapati</b></sub></a><br /><a href="https://github.com/Agenta-AI/agenta/commits?author=PentesterPriyanshu" title="Documentation">📖</a></td>
      <td align="center" valign="top" width="14.28%"><a href="https://venkataravitejagullapudi.github.io/"><img src="https://avatars.githubusercontent.com/u/70102577?v=4?s=100" width="100px;" alt="Raviteja"/><br /><sub><b>Raviteja</b></sub></a><br /><a href="https://github.com/Agenta-AI/agenta/commits?author=VenkataRavitejaGullapudi" title="Code">💻</a></td>
      <td align="center" valign="top" width="14.28%"><a href="https://github.com/ArijitCloud"><img src="https://avatars.githubusercontent.com/u/81144422?v=4?s=100" width="100px;" alt="Arijit"/><br /><sub><b>Arijit</b></sub></a><br /><a href="https://github.com/Agenta-AI/agenta/commits?author=ArijitCloud" title="Code">💻</a></td>
      <td align="center" valign="top" width="14.28%"><a href="https://github.com/Yachika9925"><img src="https://avatars.githubusercontent.com/u/147185379?v=4?s=100" width="100px;" alt="Yachika9925"/><br /><sub><b>Yachika9925</b></sub></a><br /><a href="https://github.com/Agenta-AI/agenta/commits?author=Yachika9925" title="Documentation">📖</a></td>
      <td align="center" valign="top" width="14.28%"><a href="https://github.com/Dhoni77"><img src="https://avatars.githubusercontent.com/u/53973174?v=4?s=100" width="100px;" alt="Aldrin"/><br /><sub><b>Aldrin</b></sub></a><br /><a href="https://github.com/Agenta-AI/agenta/commits?author=Dhoni77" title="Tests">⚠️</a></td>
      <td align="center" valign="top" width="14.28%"><a href="https://github.com/seungduk-yanolja"><img src="https://avatars.githubusercontent.com/u/115020208?v=4?s=100" width="100px;" alt="seungduk.kim.2304"/><br /><sub><b>seungduk.kim.2304</b></sub></a><br /><a href="https://github.com/Agenta-AI/agenta/commits?author=seungduk-yanolja" title="Code">💻</a></td>
      <td align="center" valign="top" width="14.28%"><a href="https://dandrei.com/"><img src="https://avatars.githubusercontent.com/u/59015981?v=4?s=100" width="100px;" alt="Andrei Dragomir"/><br /><sub><b>Andrei Dragomir</b></sub></a><br /><a href="https://github.com/Agenta-AI/agenta/commits?author=andreiwebdev" title="Code">💻</a></td>
    </tr>
    <tr>
      <td align="center" valign="top" width="14.28%"><a href="https://diegolikescode.me/"><img src="https://avatars.githubusercontent.com/u/57499868?v=4?s=100" width="100px;" alt="diego"/><br /><sub><b>diego</b></sub></a><br /><a href="https://github.com/Agenta-AI/agenta/commits?author=diegolikescode" title="Code">💻</a></td>
      <td align="center" valign="top" width="14.28%"><a href="https://github.com/brockWith"><img src="https://avatars.githubusercontent.com/u/105627491?v=4?s=100" width="100px;" alt="brockWith"/><br /><sub><b>brockWith</b></sub></a><br /><a href="https://github.com/Agenta-AI/agenta/commits?author=brockWith" title="Code">💻</a></td>
      <td align="center" valign="top" width="14.28%"><a href="http://denniszelada.wordpress.com/"><img src="https://avatars.githubusercontent.com/u/219311?v=4?s=100" width="100px;" alt="Dennis Zelada"/><br /><sub><b>Dennis Zelada</b></sub></a><br /><a href="https://github.com/Agenta-AI/agenta/commits?author=denniszelada" title="Code">💻</a></td>
      <td align="center" valign="top" width="14.28%"><a href="https://github.com/romainrbr"><img src="https://avatars.githubusercontent.com/u/10381609?v=4?s=100" width="100px;" alt="Romain Brucker"/><br /><sub><b>Romain Brucker</b></sub></a><br /><a href="https://github.com/Agenta-AI/agenta/commits?author=romainrbr" title="Code">💻</a></td>
    </tr>
  </tbody>
</table>

<!-- markdownlint-restore -->
<!-- prettier-ignore-end -->

<!-- ALL-CONTRIBUTORS-LIST:END -->

This project follows the [all-contributors](https://github.com/all-contributors/all-contributors) specification. Contributions of any kind are welcome!

**Attribution**: Testing icons created by [Freepik - Flaticon](https://www.flaticon.com/free-icons/testing)<|MERGE_RESOLUTION|>--- conflicted
+++ resolved
@@ -35,12 +35,9 @@
     <img src="https://img.shields.io/pypi/dm/agenta" alt="PyPI - Downloads">
   </a>
 
-<<<<<<< HEAD
-=======
   <a href="https://repo-rater.eddiehub.io/rate?owner=Agenta-AI&name=agenta">
     <img src="https://repo-rater.eddiehub.io/api/badge?owner=Agenta-AI&name=agenta" alt="RepoRater">
   </a>
->>>>>>> 54970ac8
 </br>
 </p>
 
