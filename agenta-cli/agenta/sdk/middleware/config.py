--- conflicted
+++ resolved
@@ -123,11 +123,7 @@
                     ref_part = refs.get(ref_part_key)
 
                     if ref_part:
-<<<<<<< HEAD
-                        references[ref_prefix + "." + ref_part_key] = ref_part
-=======
                         references[ref_prefix + "." + ref_part_key] = str(ref_part)
->>>>>>> 86161a4f
 
         _cache.put(_hash, {"parameters": parameters, "references": references})
 
