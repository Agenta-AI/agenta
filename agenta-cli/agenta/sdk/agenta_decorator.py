"""The code for the Agenta SDK"""
import os
import sys
<<<<<<< HEAD
import time
=======
import inspect
import argparse
>>>>>>> c489c647
import traceback
import functools
from pathlib import Path
from tempfile import NamedTemporaryFile
<<<<<<< HEAD
from typing import Any, Callable, Dict, Optional, Tuple, Union, TypeVar

from fastapi.responses import JSONResponse
=======
from typing import Any, Callable, Dict, Optional, Tuple, List

>>>>>>> c489c647
from fastapi import Body, FastAPI, UploadFile
from fastapi.middleware.cors import CORSMiddleware

import agenta
from .context import save_context
from .router import router as router
from .types import (
    Context,
    DictInput,
    FloatParam,
    InFile,
    IntParam,
    MultipleChoiceParam,
    TextParam,
    MessagesInput,
    FileInputURL,
    FuncResponse,
)

app = FastAPI()
T = TypeVar("T")

origins = [
    "*",
]

app.add_middleware(
    CORSMiddleware,
    allow_origins=origins,
    allow_credentials=True,
    allow_methods=["*"],
    allow_headers=["*"],
)

app.include_router(router, prefix="")


def ingest_file(upfile: UploadFile):
    temp_file = NamedTemporaryFile(delete=False)
    temp_file.write(upfile.file.read())
    temp_file.close()
    return InFile(file_name=upfile.filename, file_path=temp_file.name)


def entrypoint(func: Callable[..., T]) -> Callable[..., Dict[str, T]]:
    """
    Decorator to wrap a function for HTTP POST and terminal exposure.

    Args:
        func: Function to wrap.

    Returns:
        Wrapped function for HTTP POST and terminal.
    """

    endpoint_name = "generate"
    func_signature = inspect.signature(func)
    config_params = agenta.config.all()
    ingestible_files = extract_ingestible_files(func_signature)

    @functools.wraps(func)
<<<<<<< HEAD
    def wrapper(*args, **kwargs) -> Dict[str, T]:
=======
    async def wrapper(*args, **kwargs) -> Any:
>>>>>>> c489c647
        func_params, api_config_params = split_kwargs(kwargs, config_params)
        ingest_files(func_params, ingestible_files)
        agenta.config.set(**api_config_params)
        return await execute_function(func, *args, **func_params)

    @functools.wraps(func)
<<<<<<< HEAD
    def wrapper_deployed(*args, **kwargs) -> FuncResponse:
=======
    async def wrapper_deployed(*args, **kwargs) -> Any:
>>>>>>> c489c647
        func_params = {
            k: v for k, v in kwargs.items() if k not in ["config", "environment"]
        }
        if "environment" in kwargs and kwargs["environment"] is not None:
            agenta.config.pull(environment_name=kwargs["environment"])
        elif "config" in kwargs and kwargs["config"] is not None:
            agenta.config.pull(config_name=kwargs["config"])
        else:
            agenta.config.pull(config_name="default")
        return await execute_function(func, *args, **func_params)

    update_function_signature(wrapper, func_signature, config_params, ingestible_files)
    route = f"/{endpoint_name}"
    app.post(route, response_model=FuncResponse)(wrapper)

    update_deployed_function_signature(
        wrapper_deployed,
        func_signature,
        ingestible_files,
    )
    route_deployed = f"/{endpoint_name}_deployed"
    app.post(route_deployed, response_model=FuncResponse)(wrapper_deployed)
    override_schema(
        openapi_schema=app.openapi(),
        func_name=func.__name__,
        endpoint=endpoint_name,
        params={**config_params, **func_signature.parameters},
    )

    if is_main_script(func):
        handle_terminal_run(
            func,
            func_signature.parameters,
            config_params,
            ingestible_files,
        )
    return None


def extract_ingestible_files(
    func_signature: inspect.Signature,
) -> Dict[str, inspect.Parameter]:
    """Extract parameters annotated as InFile from function signature."""

    return {
        name: param
        for name, param in func_signature.parameters.items()
        if param.annotation is InFile
    }


def split_kwargs(
    kwargs: Dict[str, Any], config_params: Dict[str, Any]
) -> Tuple[Dict[str, Any], Dict[str, Any]]:
    """Split keyword arguments into function parameters and API configuration parameters."""

    func_params = {k: v for k, v in kwargs.items() if k not in config_params}
    api_config_params = {k: v for k, v in kwargs.items() if k in config_params}
    return func_params, api_config_params


def ingest_files(
    func_params: Dict[str, Any], ingestible_files: Dict[str, inspect.Parameter]
) -> None:
    """Ingest files specified in function parameters."""

    for name in ingestible_files:
        if name in func_params and func_params[name] is not None:
            func_params[name] = ingest_file(func_params[name])


<<<<<<< HEAD
def execute_function(
    func: Callable[..., Any], *args, **func_params
) -> Union[Dict[str, Any], JSONResponse]:
    """
    Execute the given function and handle any exceptions.

    Parameters:
    - func: The function to be executed.
    - args: Positional arguments for the function.
    - func_params: Keyword arguments for the function.

    Returns:
    Either a dictionary or a JSONResponse object.
    """

    try:
        start_time = time.time()
        result = func(*args, **func_params)
        end_time = time.time()
        latency = end_time - start_time
=======
async def execute_function(func: Callable[..., Any], *args, **func_params) -> Any:
    """Execute the function and handle any exceptions."""

    try:
        """Note: The following block is for backward compatibility.
        It allows functions to work seamlessly whether they are synchronous or asynchronous.
        For synchronous functions, it calls them directly, while for asynchronous functions,
        it awaits their execution.
        """
        is_coroutine_function = inspect.iscoroutinefunction(func)
        if is_coroutine_function:
            result = await func(*args, **func_params)
        else:
            result = func(*args, **func_params)
>>>>>>> c489c647

        if isinstance(result, Context):
            save_context(result)
        if isinstance(result, FuncResponse):
            return FuncResponse(**result, latency=str(latency)).dict()
        if isinstance(result, str):
            return FuncResponse(message=result, latency=str(latency)).dict()
    except Exception as e:
        return handle_exception(e)


def handle_exception(e: Exception) -> JSONResponse:
    """Handle exceptions and return a JSONResponse."""

    traceback_str = traceback.format_exception(e, value=e, tb=e.__traceback__)
    return JSONResponse(
        status_code=500,
        content={"error": str(e), "traceback": "".join(traceback_str)},
    )


def update_wrapper_signature(wrapper: Callable[..., Any], updated_params: List):
    """
    Updates the signature of a wrapper function with a new list of parameters.

    Args:
        wrapper (callable): A callable object, such as a function or a method, that requires a signature update.
        updated_params (List[inspect.Parameter]): A list of `inspect.Parameter` objects representing the updated parameters
            for the wrapper function.
    """

    wrapper_signature = inspect.signature(wrapper)
    wrapper_signature = wrapper_signature.replace(parameters=updated_params)
    wrapper.__signature__ = wrapper_signature


def update_function_signature(
    wrapper: Callable[..., Any],
    func_signature: inspect.Signature,
    config_params: Dict[str, Any],
    ingestible_files: Dict[str, inspect.Parameter],
) -> None:
    """Update the function signature to include new parameters."""

    updated_params = []
    add_config_params_to_parser(updated_params, config_params)
    add_func_params_to_parser(updated_params, func_signature, ingestible_files)
    update_wrapper_signature(wrapper, updated_params)


def update_deployed_function_signature(
    wrapper: Callable[..., Any],
    func_signature: inspect.Signature,
    ingestible_files: Dict[str, inspect.Parameter],
) -> None:
    """Update the function signature to include new parameters."""
    updated_params = []
    add_func_params_to_parser(updated_params, func_signature, ingestible_files)
    for param in [
        "config",
        "environment",
    ]:  # we add the config and environment parameters
        updated_params.append(
            inspect.Parameter(
                param,
                inspect.Parameter.KEYWORD_ONLY,
                default=Body(None),
                annotation=str,
            )
        )
    update_wrapper_signature(wrapper, updated_params)


def add_config_params_to_parser(
    updated_params: list, config_params: Dict[str, Any]
) -> None:
    """Add configuration parameters to function signature."""
    for name, param in config_params.items():
        updated_params.append(
            inspect.Parameter(
                name,
                inspect.Parameter.KEYWORD_ONLY,
                default=Body(param),
                annotation=Optional[type(param)],
            )
        )


def add_func_params_to_parser(
    updated_params: list,
    func_signature: inspect.Signature,
    ingestible_files: Dict[str, inspect.Parameter],
) -> None:
    """Add function parameters to function signature."""
    for name, param in func_signature.parameters.items():
        if name in ingestible_files:
            updated_params.append(
                inspect.Parameter(name, param.kind, annotation=UploadFile)
            )
        else:
            updated_params.append(
                inspect.Parameter(
                    name,
                    inspect.Parameter.KEYWORD_ONLY,
                    default=Body(..., embed=True),
                    annotation=param.annotation,
                )
            )


def is_main_script(func: Callable) -> bool:
    """
    Check if the script containing the function is the main script being run.

    Args:
        func (Callable): The function object to check.

    Returns:
        bool: True if the script containing the function is the main script, False otherwise.

    Example:
        if is_main_script(my_function):
            print("This is the main script.")
    """
    return (
        os.path.splitext(os.path.basename(sys.argv[0]))[0]
        == os.path.splitext(os.path.basename(inspect.getfile(func)))[0]
    )


def handle_terminal_run(
    func: Callable,
    func_params: Dict[str, Any],
    config_params: Dict[str, Any],
    ingestible_files: Dict,
) -> None:
    """
    Parses command line arguments and sets configuration when script is run from the terminal.

    Args:
        func_params (dict): A dictionary containing the function parameters and their annotations.
        config_params (dict): A dictionary containing the configuration parameters.

    Example:
        handle_terminal_run(func_params=inspect.signature(my_function).parameters, config_params=config.all())
    """

    # For required parameters, we add them as arguments
    parser = argparse.ArgumentParser()
    for name, param in func_params.items():
        if name in ingestible_files:
            parser.add_argument(name, type=str)
        else:
            parser.add_argument(name, type=param.annotation)

    for name, param in config_params.items():
        if type(param) is MultipleChoiceParam:
            parser.add_argument(
                f"--{name}",
                type=str,
                default=param.default,
                choices=param.choices,
            )
        else:
            parser.add_argument(
                f"--{name}",
                type=type(param),
                default=param,
            )

    args = parser.parse_args()

    # split the arg list into the arg in the app_param and
    # the args from the sig.parameter
    args_config_params = {k: v for k, v in vars(args).items() if k in config_params}
    args_func_params = {k: v for k, v in vars(args).items() if k not in config_params}
    for name in ingestible_files:
        args_func_params[name] = InFile(
            file_name=Path(args_func_params[name]).stem,
            file_path=args_func_params[name],
        )
    agenta.config.set(**args_config_params)


def override_schema(openapi_schema: dict, func_name: str, endpoint: str, params: dict):
    """
    Overrides the default openai schema generated by fastapi with additional information about:
    - The choices available for each MultipleChoiceParam instance
    - The min and max values for each FloatParam instance
    - The min and max values for each IntParam instance
    - The default value for DictInput instance
    - The default value for MessagesParam instance
    - The default value for FileInputURL instance
    - ... [PLEASE ADD AT EACH CHANGE]

    Args:
        openapi_schema (dict): The openapi schema generated by fastapi
        func_name (str): The name of the function to override
        endpoint (str): The name of the endpoint to override
        params (dict(param_name, param_val)): The dictionary of the parameters for the function
    """

    def find_in_schema(schema: dict, param_name: str, xparam: str):
        """Finds a parameter in the schema based on its name and x-parameter value"""
        for _, value in schema.items():
            value_title_lower = str(value.get("title")).lower()
            value_title = (
                "_".join(value_title_lower.split())
                if len(value_title_lower.split()) >= 2
                else value_title_lower
            )

            if (
                isinstance(value, dict)
                and value.get("x-parameter") == xparam
                and value_title == param_name
            ):
                return value

    schema_to_override = openapi_schema["components"]["schemas"][
        f"Body_{func_name}_{endpoint}_post"
    ]["properties"]
    for param_name, param_val in params.items():
        if isinstance(param_val, MultipleChoiceParam):
            subschema = find_in_schema(schema_to_override, param_name, "choice")
            default = str(param_val)
            param_choices = param_val.choices
            choices = (
                [default] + param_choices
                if param_val not in param_choices
                else param_choices
            )
            subschema["enum"] = choices
            subschema["default"] = default if default in param_choices else choices[0]
        if isinstance(param_val, FloatParam):
            subschema = find_in_schema(schema_to_override, param_name, "float")
            subschema["minimum"] = param_val.minval
            subschema["maximum"] = param_val.maxval
            subschema["default"] = param_val
        if isinstance(param_val, IntParam):
            subschema = find_in_schema(schema_to_override, param_name, "int")
            subschema["minimum"] = param_val.minval
            subschema["maximum"] = param_val.maxval
            subschema["default"] = param_val
        if (
            isinstance(param_val, inspect.Parameter)
            and param_val.annotation is DictInput
        ):
            subschema = find_in_schema(schema_to_override, param_name, "dict")
            subschema["default"] = param_val.default["default_keys"]
        if isinstance(param_val, TextParam):
            subschema = find_in_schema(schema_to_override, param_name, "text")
            subschema["default"] = param_val
        if (
            isinstance(param_val, inspect.Parameter)
            and param_val.annotation is MessagesInput
        ):
            subschema = find_in_schema(schema_to_override, param_name, "messages")
            subschema["default"] = param_val.default
        if (
            isinstance(param_val, inspect.Parameter)
            and param_val.annotation is FileInputURL
        ):
            subschema = find_in_schema(schema_to_override, param_name, "file_url")
            subschema["default"] = "https://example.com"<|MERGE_RESOLUTION|>--- conflicted
+++ resolved
@@ -1,25 +1,17 @@
 """The code for the Agenta SDK"""
 import os
 import sys
-<<<<<<< HEAD
 import time
-=======
 import inspect
 import argparse
->>>>>>> c489c647
 import traceback
 import functools
 from pathlib import Path
 from tempfile import NamedTemporaryFile
-<<<<<<< HEAD
-from typing import Any, Callable, Dict, Optional, Tuple, Union, TypeVar
-
+from typing import Any, Callable, Dict, Optional, Tuple, List, TypeVar
+
+from fastapi import Body, FastAPI, UploadFile
 from fastapi.responses import JSONResponse
-=======
-from typing import Any, Callable, Dict, Optional, Tuple, List
-
->>>>>>> c489c647
-from fastapi import Body, FastAPI, UploadFile
 from fastapi.middleware.cors import CORSMiddleware
 
 import agenta
@@ -80,22 +72,14 @@
     ingestible_files = extract_ingestible_files(func_signature)
 
     @functools.wraps(func)
-<<<<<<< HEAD
-    def wrapper(*args, **kwargs) -> Dict[str, T]:
-=======
     async def wrapper(*args, **kwargs) -> Any:
->>>>>>> c489c647
         func_params, api_config_params = split_kwargs(kwargs, config_params)
         ingest_files(func_params, ingestible_files)
         agenta.config.set(**api_config_params)
         return await execute_function(func, *args, **func_params)
 
     @functools.wraps(func)
-<<<<<<< HEAD
-    def wrapper_deployed(*args, **kwargs) -> FuncResponse:
-=======
     async def wrapper_deployed(*args, **kwargs) -> Any:
->>>>>>> c489c647
         func_params = {
             k: v for k, v in kwargs.items() if k not in ["config", "environment"]
         }
@@ -167,28 +151,6 @@
             func_params[name] = ingest_file(func_params[name])
 
 
-<<<<<<< HEAD
-def execute_function(
-    func: Callable[..., Any], *args, **func_params
-) -> Union[Dict[str, Any], JSONResponse]:
-    """
-    Execute the given function and handle any exceptions.
-
-    Parameters:
-    - func: The function to be executed.
-    - args: Positional arguments for the function.
-    - func_params: Keyword arguments for the function.
-
-    Returns:
-    Either a dictionary or a JSONResponse object.
-    """
-
-    try:
-        start_time = time.time()
-        result = func(*args, **func_params)
-        end_time = time.time()
-        latency = end_time - start_time
-=======
 async def execute_function(func: Callable[..., Any], *args, **func_params) -> Any:
     """Execute the function and handle any exceptions."""
 
@@ -200,10 +162,15 @@
         """
         is_coroutine_function = inspect.iscoroutinefunction(func)
         if is_coroutine_function:
+            start_time = time.perf_counter()
             result = await func(*args, **func_params)
+            end_time = time.perf_counter()
+            latency = end_time - start_time
         else:
+            start_time = time.perf_counter()
             result = func(*args, **func_params)
->>>>>>> c489c647
+            end_time = time.perf_counter()
+            latency = end_time - start_time
 
         if isinstance(result, Context):
             save_context(result)
