"""The code for the Agenta SDK"""
import os
import sys
import time
import inspect
import argparse
import traceback
import functools
from pathlib import Path
from tempfile import NamedTemporaryFile
from typing import Any, Callable, Dict, Optional, Tuple, List, Union

from fastapi import Body, FastAPI, UploadFile
from fastapi.responses import JSONResponse
from fastapi.middleware.cors import CORSMiddleware

import agenta
from .context import save_context
from .router import router as router
from .types import (
    Context,
    DictInput,
    FloatParam,
    InFile,
    IntParam,
    MultipleChoiceParam,
    TextParam,
    MessagesInput,
    FileInputURL,
<<<<<<< HEAD
=======
    FuncResponse,
>>>>>>> 78ba8722
    BinaryParam,
)

app = FastAPI()

origins = [
    "*",
]

app.add_middleware(
    CORSMiddleware,
    allow_origins=origins,
    allow_credentials=True,
    allow_methods=["*"],
    allow_headers=["*"],
)

app.include_router(router, prefix="")


def ingest_file(upfile: UploadFile):
    temp_file = NamedTemporaryFile(delete=False)
    temp_file.write(upfile.file.read())
    temp_file.close()
    return InFile(file_name=upfile.filename, file_path=temp_file.name)


def entrypoint(func: Callable[..., Any]) -> Callable[..., Any]:
    """
    Decorator to wrap a function for HTTP POST and terminal exposure.

    Args:
        func: Function to wrap.

    Returns:
        Wrapped function for HTTP POST and terminal.
    """

    endpoint_name = "generate"
    func_signature = inspect.signature(func)
    config_params = agenta.config.all()
    ingestible_files = extract_ingestible_files(func_signature)

    @functools.wraps(func)
    async def wrapper(*args, **kwargs) -> Any:
        func_params, api_config_params = split_kwargs(kwargs, config_params)
        ingest_files(func_params, ingestible_files)
        agenta.config.set(**api_config_params)
        return await execute_function(func, *args, **func_params)

    @functools.wraps(func)
    async def wrapper_deployed(*args, **kwargs) -> Any:
        func_params = {
            k: v for k, v in kwargs.items() if k not in ["config", "environment"]
        }
        if "environment" in kwargs and kwargs["environment"] is not None:
            agenta.config.pull(environment_name=kwargs["environment"])
        elif "config" in kwargs and kwargs["config"] is not None:
            agenta.config.pull(config_name=kwargs["config"])
        else:
            agenta.config.pull(config_name="default")
        return await execute_function(func, *args, **func_params)

    update_function_signature(wrapper, func_signature, config_params, ingestible_files)
    route = f"/{endpoint_name}"
    app.post(route, response_model=FuncResponse)(wrapper)

    update_deployed_function_signature(
        wrapper_deployed,
        func_signature,
        ingestible_files,
    )
    route_deployed = f"/{endpoint_name}_deployed"
    app.post(route_deployed, response_model=FuncResponse)(wrapper_deployed)
    override_schema(
        openapi_schema=app.openapi(),
        func_name=func.__name__,
        endpoint=endpoint_name,
        params={**config_params, **func_signature.parameters},
    )

    if is_main_script(func):
        handle_terminal_run(
            func,
            func_signature.parameters,
            config_params,
            ingestible_files,
        )
    return None


def extract_ingestible_files(
    func_signature: inspect.Signature,
) -> Dict[str, inspect.Parameter]:
    """Extract parameters annotated as InFile from function signature."""

    return {
        name: param
        for name, param in func_signature.parameters.items()
        if param.annotation is InFile
    }


def split_kwargs(
    kwargs: Dict[str, Any], config_params: Dict[str, Any]
) -> Tuple[Dict[str, Any], Dict[str, Any]]:
    """Split keyword arguments into function parameters and API configuration parameters."""

    func_params = {k: v for k, v in kwargs.items() if k not in config_params}
    api_config_params = {k: v for k, v in kwargs.items() if k in config_params}
    return func_params, api_config_params


def ingest_files(
    func_params: Dict[str, Any], ingestible_files: Dict[str, inspect.Parameter]
) -> None:
    """Ingest files specified in function parameters."""

    for name in ingestible_files:
        if name in func_params and func_params[name] is not None:
            func_params[name] = ingest_file(func_params[name])


async def execute_function(
    func: Callable[..., Any], *args, **func_params
) -> Union[Dict[str, Any], JSONResponse]:
    """Execute the function and handle any exceptions."""

    try:
        """Note: The following block is for backward compatibility.
        It allows functions to work seamlessly whether they are synchronous or asynchronous.
        For synchronous functions, it calls them directly, while for asynchronous functions,
        it awaits their execution.
        """
        is_coroutine_function = inspect.iscoroutinefunction(func)
        start_time = time.perf_counter()
        if is_coroutine_function:
            result = await func(*args, **func_params)
        else:
            result = func(*args, **func_params)
        end_time = time.perf_counter()
        latency = end_time - start_time

        if isinstance(result, Context):
            save_context(result)
        if isinstance(result, Dict):
            return FuncResponse(**result, latency=round(latency, 4)).dict()
        if isinstance(result, str):
            return FuncResponse(message=result, latency=round(latency, 4)).dict()
    except Exception as e:
        return handle_exception(e)


def handle_exception(e: Exception) -> JSONResponse:
    """Handle exceptions and return a JSONResponse."""

    traceback_str = traceback.format_exception(e, value=e, tb=e.__traceback__)
    return JSONResponse(
        status_code=500,
        content={"error": str(e), "traceback": "".join(traceback_str)},
    )


def update_wrapper_signature(wrapper: Callable[..., Any], updated_params: List):
    """
    Updates the signature of a wrapper function with a new list of parameters.

    Args:
        wrapper (callable): A callable object, such as a function or a method, that requires a signature update.
        updated_params (List[inspect.Parameter]): A list of `inspect.Parameter` objects representing the updated parameters
            for the wrapper function.
    """

    wrapper_signature = inspect.signature(wrapper)
    wrapper_signature = wrapper_signature.replace(parameters=updated_params)
    wrapper.__signature__ = wrapper_signature


def update_function_signature(
    wrapper: Callable[..., Any],
    func_signature: inspect.Signature,
    config_params: Dict[str, Any],
    ingestible_files: Dict[str, inspect.Parameter],
) -> None:
    """Update the function signature to include new parameters."""

    updated_params = []
    add_config_params_to_parser(updated_params, config_params)
    add_func_params_to_parser(updated_params, func_signature, ingestible_files)
    update_wrapper_signature(wrapper, updated_params)


def update_deployed_function_signature(
    wrapper: Callable[..., Any],
    func_signature: inspect.Signature,
    ingestible_files: Dict[str, inspect.Parameter],
) -> None:
    """Update the function signature to include new parameters."""
    updated_params = []
    add_func_params_to_parser(updated_params, func_signature, ingestible_files)
    for param in [
        "config",
        "environment",
    ]:  # we add the config and environment parameters
        updated_params.append(
            inspect.Parameter(
                param,
                inspect.Parameter.KEYWORD_ONLY,
                default=Body(None),
                annotation=str,
            )
        )
    update_wrapper_signature(wrapper, updated_params)


def add_config_params_to_parser(
    updated_params: list, config_params: Dict[str, Any]
) -> None:
    """Add configuration parameters to function signature."""
    for name, param in config_params.items():
        updated_params.append(
            inspect.Parameter(
                name,
                inspect.Parameter.KEYWORD_ONLY,
                default=Body(param),
                annotation=Optional[type(param)],
            )
        )


def add_func_params_to_parser(
    updated_params: list,
    func_signature: inspect.Signature,
    ingestible_files: Dict[str, inspect.Parameter],
) -> None:
    """Add function parameters to function signature."""
    for name, param in func_signature.parameters.items():
        if name in ingestible_files:
            updated_params.append(
                inspect.Parameter(name, param.kind, annotation=UploadFile)
            )
        else:
            updated_params.append(
                inspect.Parameter(
                    name,
                    inspect.Parameter.KEYWORD_ONLY,
                    default=Body(..., embed=True),
                    annotation=param.annotation,
                )
            )


def is_main_script(func: Callable) -> bool:
    """
    Check if the script containing the function is the main script being run.

    Args:
        func (Callable): The function object to check.

    Returns:
        bool: True if the script containing the function is the main script, False otherwise.

    Example:
        if is_main_script(my_function):
            print("This is the main script.")
    """
    return (
        os.path.splitext(os.path.basename(sys.argv[0]))[0]
        == os.path.splitext(os.path.basename(inspect.getfile(func)))[0]
    )


def handle_terminal_run(
    func: Callable,
    func_params: Dict[str, Any],
    config_params: Dict[str, Any],
    ingestible_files: Dict,
) -> None:
    """
    Parses command line arguments and sets configuration when script is run from the terminal.

    Args:
        func_params (dict): A dictionary containing the function parameters and their annotations.
        config_params (dict): A dictionary containing the configuration parameters.

    Example:
        handle_terminal_run(func_params=inspect.signature(my_function).parameters, config_params=config.all())
    """

    # For required parameters, we add them as arguments
    parser = argparse.ArgumentParser()
    for name, param in func_params.items():
        if name in ingestible_files:
            parser.add_argument(name, type=str)
        else:
            parser.add_argument(name, type=param.annotation)

    for name, param in config_params.items():
        if type(param) is MultipleChoiceParam:
            parser.add_argument(
                f"--{name}",
                type=str,
                default=param.default,
                choices=param.choices,
            )
        else:
            parser.add_argument(
                f"--{name}",
                type=type(param),
                default=param,
            )

    args = parser.parse_args()

    # split the arg list into the arg in the app_param and
    # the args from the sig.parameter
    args_config_params = {k: v for k, v in vars(args).items() if k in config_params}
    args_func_params = {k: v for k, v in vars(args).items() if k not in config_params}
    for name in ingestible_files:
        args_func_params[name] = InFile(
            file_name=Path(args_func_params[name]).stem,
            file_path=args_func_params[name],
        )
    agenta.config.set(**args_config_params)


def override_schema(openapi_schema: dict, func_name: str, endpoint: str, params: dict):
    """
    Overrides the default openai schema generated by fastapi with additional information about:
    - The choices available for each MultipleChoiceParam instance
    - The min and max values for each FloatParam instance
    - The min and max values for each IntParam instance
    - The default value for DictInput instance
    - The default value for MessagesParam instance
    - The default value for FileInputURL instance
    - The default value for BinaryParam instance
    - ... [PLEASE ADD AT EACH CHANGE]

    Args:
        openapi_schema (dict): The openapi schema generated by fastapi
        func_name (str): The name of the function to override
        endpoint (str): The name of the endpoint to override
        params (dict(param_name, param_val)): The dictionary of the parameters for the function
    """

    def find_in_schema(schema: dict, param_name: str, xparam: str):
        """Finds a parameter in the schema based on its name and x-parameter value"""
        for _, value in schema.items():
            value_title_lower = str(value.get("title")).lower()
            value_title = (
                "_".join(value_title_lower.split())
                if len(value_title_lower.split()) >= 2
                else value_title_lower
            )

            if (
                isinstance(value, dict)
                and value.get("x-parameter") == xparam
                and value_title == param_name
            ):
                return value

    schema_to_override = openapi_schema["components"]["schemas"][
        f"Body_{func_name}_{endpoint}_post"
    ]["properties"]
    for param_name, param_val in params.items():
        if isinstance(param_val, MultipleChoiceParam):
            subschema = find_in_schema(schema_to_override, param_name, "choice")
            default = str(param_val)
            param_choices = param_val.choices
            choices = (
                [default] + param_choices
                if param_val not in param_choices
                else param_choices
            )
            subschema["enum"] = choices
            subschema["default"] = default if default in param_choices else choices[0]
        if isinstance(param_val, FloatParam):
            subschema = find_in_schema(schema_to_override, param_name, "float")
            subschema["minimum"] = param_val.minval
            subschema["maximum"] = param_val.maxval
            subschema["default"] = param_val
        if isinstance(param_val, IntParam):
            subschema = find_in_schema(schema_to_override, param_name, "int")
            subschema["minimum"] = param_val.minval
            subschema["maximum"] = param_val.maxval
            subschema["default"] = param_val
        if (
            isinstance(param_val, inspect.Parameter)
            and param_val.annotation is DictInput
        ):
            subschema = find_in_schema(schema_to_override, param_name, "dict")
            subschema["default"] = param_val.default["default_keys"]
        if isinstance(param_val, TextParam):
            subschema = find_in_schema(schema_to_override, param_name, "text")
            subschema["default"] = param_val
        if (
            isinstance(param_val, inspect.Parameter)
            and param_val.annotation is MessagesInput
        ):
            subschema = find_in_schema(schema_to_override, param_name, "messages")
            subschema["default"] = param_val.default
        if (
            isinstance(param_val, inspect.Parameter)
            and param_val.annotation is FileInputURL
        ):
            subschema = find_in_schema(schema_to_override, param_name, "file_url")
            subschema["default"] = "https://example.com"
        if isinstance(param_val, BinaryParam):
            subschema = find_in_schema(schema_to_override, param_name, "bool")
            subschema["default"] = param_val.default<|MERGE_RESOLUTION|>--- conflicted
+++ resolved
@@ -27,10 +27,7 @@
     TextParam,
     MessagesInput,
     FileInputURL,
-<<<<<<< HEAD
-=======
     FuncResponse,
->>>>>>> 78ba8722
     BinaryParam,
 )
 
