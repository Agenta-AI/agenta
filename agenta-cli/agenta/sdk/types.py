import json
from dataclasses import dataclass
from typing import Dict, List, Optional, Any, Union

from pydantic import ConfigDict, BaseModel, HttpUrl

from agenta.client.backend.types.agenta_node_dto import AgentaNodeDto
from agenta.client.backend.types.agenta_nodes_response import AgentaNodesResponse
from typing import Annotated, List, Union, Optional, Dict, Literal, Any
from pydantic import BaseModel, Field, model_validator
from agenta.sdk.assets import supported_llm_models


@dataclass
class MultipleChoice:
    choices: Union[List[str], Dict[str, List[str]]]


def MCField(  # pylint: disable=invalid-name
    default: str,
    choices: Union[List[str], Dict[str, List[str]]],
) -> Field:
    field = Field(default=default, description="ID of the model to use")
    if isinstance(choices, dict):
        field.json_schema_extra = {"choices": choices, "x-parameter": "grouped_choice"}
    elif isinstance(choices, list):
        field.json_schema_extra = {"choices": choices, "x-parameter": "choice"}

    return field


class LLMTokenUsage(BaseModel):
    completion_tokens: int
    prompt_tokens: int
    total_tokens: int


class BaseResponse(BaseModel):
    version: Optional[str] = "3.1"
    data: Optional[Union[str, Dict[str, Any]]] = None
    content_type: Optional[str] = "string"
    tree: Optional[AgentaNodesResponse] = None
    tree_id: Optional[str] = None
<<<<<<< HEAD
=======

    model_config = ConfigDict(use_enum_values=True, exclude_none=True)
>>>>>>> 7b0c3435


class DictInput(dict):
    def __new__(cls, default_keys: Optional[List[str]] = None):
        instance = super().__new__(cls, default_keys)
        if default_keys is None:
            default_keys = []
        instance.data = [key for key in default_keys]  # type: ignore
        return instance

    @classmethod
    def __schema_type_properties__(cls) -> dict:
        return {"x-parameter": "dict"}


class TextParam(str):
    @classmethod
    def __schema_type_properties__(cls) -> dict:
        return {"x-parameter": "text", "type": "string"}


class BinaryParam(int):
    def __new__(cls, value: bool = False):
        instance = super().__new__(cls, int(value))
        instance.default = value  # type: ignore
        return instance

    @classmethod
    def __schema_type_properties__(cls) -> dict:
        return {
            "x-parameter": "bool",
            "type": "boolean",
        }


class IntParam(int):
    def __new__(cls, default: int = 6, minval: float = 1, maxval: float = 10):
        instance = super().__new__(cls, default)
        instance.minval = minval  # type: ignore
        instance.maxval = maxval  # type: ignore
        return instance

    @classmethod
    def __schema_type_properties__(cls) -> dict:
        return {"x-parameter": "int", "type": "integer"}


class FloatParam(float):
    def __new__(cls, default: float = 0.5, minval: float = 0.0, maxval: float = 1.0):
        instance = super().__new__(cls, default)
        instance.default = default  # type: ignore
        instance.minval = minval  # type: ignore
        instance.maxval = maxval  # type: ignore
        return instance

    @classmethod
    def __schema_type_properties__(cls) -> dict:
        return {"x-parameter": "float", "type": "number"}


class MultipleChoiceParam(str):
    def __new__(
        cls, default: Optional[str] = None, choices: Optional[List[str]] = None
    ):
        if default is not None and type(default) is list:
            raise ValueError(
                "The order of the parameters for MultipleChoiceParam is wrong! It's MultipleChoiceParam(default, choices) and not the opposite"
            )

        if not default and choices is not None:
            # if a default value is not provided,
            # set the first value in the choices list
            default = choices[0]

        if default is None and not choices:
            # raise error if no default value or choices is provided
            raise ValueError("You must provide either a default value or choices")

        instance = super().__new__(cls, default)
        instance.choices = choices  # type: ignore
        instance.default = default  # type: ignore
        return instance

    @classmethod
    def __schema_type_properties__(cls) -> dict:
        return {"x-parameter": "choice", "type": "string", "enum": []}


class GroupedMultipleChoiceParam(str):
    def __new__(
        cls,
        default: Optional[str] = None,
        choices: Optional[Dict[str, List[str]]] = None,
    ):
        if choices is None:
            choices = {}
        if default and not any(
            default in choice_list for choice_list in choices.values()
        ):
            if not choices:
                print(
                    f"Warning: Default value {default} provided but choices are empty."
                )
            else:
                raise ValueError(
                    f"Default value {default} is not in the provided choices"
                )

        if not default:
            default_selected_choice = next(
                (choices for choices in choices.values()), None
            )
            if default_selected_choice:
                default = default_selected_choice[0]

        instance = super().__new__(cls, default)
        instance.choices = choices  # type: ignore
        instance.default = default  # type: ignore
        return instance

    @classmethod
    def __schema_type_properties__(cls) -> dict:
        return {
            "x-parameter": "grouped_choice",
            "type": "string",
        }


class MessagesInput(list):
    """Messages Input for Chat-completion.

    Args:
        messages (List[Dict[str, str]]): The list of messages inputs.
        Required. Each message should be a dictionary with "role" and "content" keys.

    Raises:
        ValueError: If `messages` is not specified or empty.

    """

    def __new__(cls, messages: List[Dict[str, str]] = []):
        instance = super().__new__(cls)
        instance.default = messages  # type: ignore
        return instance

    @classmethod
    def __schema_type_properties__(cls) -> dict:
        return {"x-parameter": "messages", "type": "array"}


class FileInputURL(HttpUrl):
    def __new__(cls, url: str):
        instance = super().__new__(cls, url)
        instance.default = url  # type: ignore
        return instance

    @classmethod
    def __schema_type_properties__(cls) -> dict:
        return {"x-parameter": "file_url", "type": "string"}


class Context(BaseModel):
    model_config = ConfigDict(extra="allow")

    def to_json(self):
        return self.model_dump()

    @classmethod
    def from_json(cls, json_str: str):
        data = json.loads(json_str)
        return cls(**data)


class ReferencesResponse(BaseModel):
    app_id: Optional[str] = None
    app_slug: Optional[str] = None
    variant_id: Optional[str] = None
    variant_slug: Optional[str] = None
    variant_version: Optional[int] = None
    environment_id: Optional[str] = None
    environment_slug: Optional[str] = None
    environment_version: Optional[int] = None

    def __str__(self):
        return str(self.model_dump(exclude_none=True))


class LifecyclesResponse(ReferencesResponse):
    committed_at: Optional[str] = None
    committed_by: Optional[str] = None
    committed_by_id: Optional[str] = None
    deployed_at: Optional[str] = None
    deployed_by: Optional[str] = None
    deployed_by_id: Optional[str] = None

    def __str__(self):
        return self.model_dump_json(indent=4)

    def __repr__(self):
        return self.__str__()


class ConfigurationResponse(LifecyclesResponse):
    params: Dict[str, Any]


class DeploymentResponse(LifecyclesResponse):
    pass


class Prompt(BaseModel):
    temperature: float
    model: str
    max_tokens: int
    prompt_system: str
    prompt_user: str
    top_p: float
    frequency_penalty: float
    presence_penalty: float


# -----------------------------------------------------
# New Prompt model
# -----------------------------------------------------


class ToolCall(BaseModel):
    id: str
    type: Literal["function"] = "function"
    function: Dict[str, str]


class Message(BaseModel):
    role: Literal["system", "user", "assistant", "tool", "function"]
    content: Optional[str] = None
    name: Optional[str] = None
    tool_calls: Optional[List[ToolCall]] = None
    tool_call_id: Optional[str] = None


class ResponseFormatText(BaseModel):
    type: Literal["text"]
    """The type of response format being defined: `text`"""


class ResponseFormatJSONObject(BaseModel):
    type: Literal["json_object"]
    """The type of response format being defined: `json_object`"""


class JSONSchema(BaseModel):
    name: str
    """The name of the response format."""
    description: Optional[str] = None
    """A description of what the response format is for."""
    schema_: Optional[Dict[str, object]] = Field(alias="schema", default=None)
    """The schema for the response format, described as a JSON Schema object."""
    strict: Optional[bool] = None
    """Whether to enable strict schema adherence."""

    model_config = {
        "populate_by_name": True,
        "json_schema_extra": {"required": ["name", "schema"]},
    }


class ResponseFormatJSONSchema(BaseModel):
    type: Literal["json_schema"]
    """The type of response format being defined: `json_schema`"""
    json_schema: JSONSchema


ResponseFormat = Union[
    ResponseFormatText, ResponseFormatJSONObject, ResponseFormatJSONSchema
]


class ModelConfig(BaseModel):
    """Configuration for model parameters"""

    model: str = MCField(
        default="gpt-3.5-turbo",
        choices=supported_llm_models,
    )

    temperature: Optional[float] = Field(
<<<<<<< HEAD
        default=1,
=======
        default=None,
>>>>>>> 7b0c3435
        ge=0.0,
        le=2.0,
        description="What sampling temperature to use, between 0 and 2. Higher values like 0.8 will make the output more random, while lower values like 0.2 will make it more focused and deterministic",
    )
    max_tokens: Optional[int] = Field(
<<<<<<< HEAD
        default=-1,
        ge=0,
        description="The maximum number of tokens that can be generated in the chat completion",
    )
    top_p: Optional[float] = Field(
        default=0.5,
=======
        default=None,
        ge=0,
        le=4000,
        description="The maximum number of tokens that can be generated in the chat completion",
    )
    top_p: Optional[float] = Field(
        default=None,
>>>>>>> 7b0c3435
        ge=0.0,
        le=1.0,
        description="An alternative to sampling with temperature, called nucleus sampling, where the model considers the results of the tokens with top_p probability mass",
    )
    frequency_penalty: Optional[float] = Field(
<<<<<<< HEAD
        default=0,
=======
        default=None,
>>>>>>> 7b0c3435
        ge=-2.0,
        le=2.0,
        description="Number between -2.0 and 2.0. Positive values penalize new tokens based on their existing frequency in the text so far",
    )
    presence_penalty: Optional[float] = Field(
<<<<<<< HEAD
        default=0,
=======
        default=None,
>>>>>>> 7b0c3435
        ge=-2.0,
        le=2.0,
        description="Number between -2.0 and 2.0. Positive values penalize new tokens based on whether they appear in the text so far",
    )
    response_format: Optional[ResponseFormat] = Field(
        default=None,
        description="An object specifying the format that the model must output",
    )
    stream: Optional[bool] = Field(
        default=None, description="If set, partial message deltas will be sent"
    )
    tools: Optional[List[Dict]] = Field(
        default=None,
        description="A list of tools the model may call. Currently, only functions are supported as a tool",
    )
    tool_choice: Optional[Union[Literal["none", "auto"], Dict]] = Field(
        default=None, description="Controls which (if any) tool is called by the model"
    )


class PromptTemplateError(Exception):
    """Base exception for all PromptTemplate errors"""

    pass


class InputValidationError(PromptTemplateError):
    """Raised when input validation fails"""

    def __init__(
        self, message: str, missing: Optional[set] = None, extra: Optional[set] = None
    ):
        self.missing = missing
        self.extra = extra
        super().__init__(message)


class TemplateFormatError(PromptTemplateError):
    """Raised when template formatting fails"""

    def __init__(self, message: str, original_error: Optional[Exception] = None):
        self.original_error = original_error
        super().__init__(message)


class PromptTemplate(BaseModel):
    """A template for generating prompts with formatting capabilities"""

    messages: List[Message] = Field(
        default=[Message(role="system", content=""), Message(role="user", content="")]
    )
    system_prompt: Optional[str] = None
    user_prompt: Optional[str] = None
    template_format: Literal["fstring", "jinja2", "curly"] = Field(
<<<<<<< HEAD
        default="fstring",
=======
        default="curly",
>>>>>>> 7b0c3435
        description="Format type for template variables: fstring {var}, jinja2 {{ var }}, or curly {{var}}",
    )
    input_keys: Optional[List[str]] = Field(
        default=None,
        description="Optional list of input keys for validation. If not provided, any inputs will be accepted",
    )
    llm_config: ModelConfig = Field(
        default_factory=ModelConfig,
        description="Configuration for the model parameters",
    )

    model_config = {
        "json_schema_extra": {
            "x-parameters": {
                "prompt": "true",
            }
        }
    }

    @model_validator(mode="before")
    def init_messages(cls, values):
        if "messages" not in values:
            messages = []
            if "system_prompt" in values and values["system_prompt"]:
                messages.append(Message(role="system", content=values["system_prompt"]))
            if "user_prompt" in values and values["user_prompt"]:
                messages.append(Message(role="user", content=values["user_prompt"]))
            if messages:
                values["messages"] = messages
        return values

    def _format_with_template(self, content: str, kwargs: Dict[str, Any]) -> str:
        """Internal method to format content based on template_format"""
        try:
            if self.template_format == "fstring":
                return content.format(**kwargs)
            elif self.template_format == "jinja2":
                from jinja2 import Template, TemplateError

                try:
                    return Template(content).render(**kwargs)
                except TemplateError as e:
                    raise TemplateFormatError(
                        f"Jinja2 template error in content: '{content}'. Error: {str(e)}",
                        original_error=e,
                    )
            elif self.template_format == "curly":
                import re

                result = content
                for key, value in kwargs.items():
                    result = re.sub(r"\{\{" + key + r"\}\}", str(value), result)
                if re.search(r"\{\{.*?\}\}", result):
                    unreplaced = re.findall(r"\{\{(.*?)\}\}", result)
                    raise TemplateFormatError(
                        f"Unreplaced variables in curly template: {unreplaced}"
                    )
                return result
            else:
                raise TemplateFormatError(
                    f"Unknown template format: {self.template_format}"
                )
        except KeyError as e:
            key = str(e).strip("'")
            raise TemplateFormatError(
                f"Missing required variable '{key}' in template: '{content}'"
            )
        except Exception as e:
            raise TemplateFormatError(
                f"Error formatting template '{content}': {str(e)}", original_error=e
            )

    def format(self, **kwargs) -> "PromptTemplate":
        """
        Format the template with provided inputs.
        Only validates against input_keys if they are specified.

        Raises:
            InputValidationError: If input validation fails
            TemplateFormatError: If template formatting fails
        """
        # Validate inputs if input_keys is set
        if self.input_keys is not None:
            missing = set(self.input_keys) - set(kwargs.keys())
            extra = set(kwargs.keys()) - set(self.input_keys)

            error_parts = []
            if missing:
                error_parts.append(
                    f"Missing required inputs: {', '.join(sorted(missing))}"
                )
            if extra:
                error_parts.append(f"Unexpected inputs: {', '.join(sorted(extra))}")

            if error_parts:
                raise InputValidationError(
                    " | ".join(error_parts),
                    missing=missing if missing else None,
                    extra=extra if extra else None,
                )

        new_messages = []
        for i, msg in enumerate(self.messages):
            if msg.content:
                try:
                    new_content = self._format_with_template(msg.content, kwargs)
                except TemplateFormatError as e:
                    raise TemplateFormatError(
                        f"Error in message {i} ({msg.role}): {str(e)}",
                        original_error=e.original_error,
                    )
            else:
                new_content = None

            new_messages.append(
                Message(
                    role=msg.role,
                    content=new_content,
                    name=msg.name,
                    tool_calls=msg.tool_calls,
                    tool_call_id=msg.tool_call_id,
                )
            )

        return PromptTemplate(
            messages=new_messages,
            template_format=self.template_format,
            llm_config=self.llm_config,
            input_keys=self.input_keys,
        )

    def to_openai_kwargs(self) -> dict:
        """Convert the prompt template to kwargs compatible with litellm/openai"""
        kwargs = {
            "model": self.llm_config.model,
            "messages": [msg.dict(exclude_none=True) for msg in self.messages],
        }

        # Add optional parameters only if they are set
        if self.llm_config.temperature is not None:
            kwargs["temperature"] = self.llm_config.temperature

        if self.llm_config.top_p is not None:
            kwargs["top_p"] = self.llm_config.top_p

        if self.llm_config.stream is not None:
            kwargs["stream"] = self.llm_config.stream

        if self.llm_config.max_tokens is not None:
            kwargs["max_tokens"] = self.llm_config.max_tokens

        if self.llm_config.frequency_penalty is not None:
            kwargs["frequency_penalty"] = self.llm_config.frequency_penalty

        if self.llm_config.presence_penalty is not None:
            kwargs["presence_penalty"] = self.llm_config.presence_penalty

        if self.llm_config.response_format:
            kwargs["response_format"] = self.llm_config.response_format.dict(
                by_alias=True
            )

        if self.llm_config.tools:
            kwargs["tools"] = self.llm_config.tools
            # Only set tool_choice if tools are present
            if self.llm_config.tool_choice is not None:
                kwargs["tool_choice"] = self.llm_config.tool_choice

        return kwargs<|MERGE_RESOLUTION|>--- conflicted
+++ resolved
@@ -36,16 +36,13 @@
 
 
 class BaseResponse(BaseModel):
-    version: Optional[str] = "3.1"
+    version: Optional[str] = "3.0"
     data: Optional[Union[str, Dict[str, Any]]] = None
     content_type: Optional[str] = "string"
     tree: Optional[AgentaNodesResponse] = None
     tree_id: Optional[str] = None
-<<<<<<< HEAD
-=======
 
     model_config = ConfigDict(use_enum_values=True, exclude_none=True)
->>>>>>> 7b0c3435
 
 
 class DictInput(dict):
@@ -332,24 +329,12 @@
     )
 
     temperature: Optional[float] = Field(
-<<<<<<< HEAD
-        default=1,
-=======
-        default=None,
->>>>>>> 7b0c3435
+        default=None,
         ge=0.0,
         le=2.0,
         description="What sampling temperature to use, between 0 and 2. Higher values like 0.8 will make the output more random, while lower values like 0.2 will make it more focused and deterministic",
     )
     max_tokens: Optional[int] = Field(
-<<<<<<< HEAD
-        default=-1,
-        ge=0,
-        description="The maximum number of tokens that can be generated in the chat completion",
-    )
-    top_p: Optional[float] = Field(
-        default=0.5,
-=======
         default=None,
         ge=0,
         le=4000,
@@ -357,27 +342,18 @@
     )
     top_p: Optional[float] = Field(
         default=None,
->>>>>>> 7b0c3435
         ge=0.0,
         le=1.0,
         description="An alternative to sampling with temperature, called nucleus sampling, where the model considers the results of the tokens with top_p probability mass",
     )
     frequency_penalty: Optional[float] = Field(
-<<<<<<< HEAD
-        default=0,
-=======
-        default=None,
->>>>>>> 7b0c3435
+        default=None,
         ge=-2.0,
         le=2.0,
         description="Number between -2.0 and 2.0. Positive values penalize new tokens based on their existing frequency in the text so far",
     )
     presence_penalty: Optional[float] = Field(
-<<<<<<< HEAD
-        default=0,
-=======
-        default=None,
->>>>>>> 7b0c3435
+        default=None,
         ge=-2.0,
         le=2.0,
         description="Number between -2.0 and 2.0. Positive values penalize new tokens based on whether they appear in the text so far",
@@ -432,11 +408,7 @@
     system_prompt: Optional[str] = None
     user_prompt: Optional[str] = None
     template_format: Literal["fstring", "jinja2", "curly"] = Field(
-<<<<<<< HEAD
-        default="fstring",
-=======
         default="curly",
->>>>>>> 7b0c3435
         description="Format type for template variables: fstring {var}, jinja2 {{ var }}, or curly {{var}}",
     )
     input_keys: Optional[List[str]] = Field(
