--- conflicted
+++ resolved
@@ -1,12 +1,7 @@
 import json
 from typing import Any, Dict, List
 
-<<<<<<< HEAD
-from pydantic.v1 import BaseModel, Extra, HttpUrl
-=======
-from pydantic import BaseModel, Extra, HttpUrl, Field
->>>>>>> 2207dd9a
-
+from pydantic.v1 import BaseModel, Extra, HttpUrl, Field
 
 class InFile:
     def __init__(self, file_name: str, file_path: str):
