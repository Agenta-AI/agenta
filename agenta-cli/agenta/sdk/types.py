import json
from dataclasses import dataclass
from typing import Dict, List, Optional, Any, Union

from pydantic import ConfigDict, BaseModel, HttpUrl

from agenta.client.backend.types.agenta_node_dto import AgentaNodeDto
from agenta.client.backend.types.agenta_nodes_response import AgentaNodesResponse
from typing import Annotated, List, Union, Optional, Dict, Literal, Any
from pydantic import BaseModel, Field, root_validator
from agenta.sdk.assets import supported_llm_models


@dataclass
class MultipleChoice:
    choices: Union[List[str], Dict[str, List[str]]]


def MCField(  # pylint: disable=invalid-name
    default: str,
    choices: Union[List[str], Dict[str, List[str]]],
) -> Field:
    field = Field(default=default, description="ID of the model to use")
    if isinstance(choices, dict):
        field.json_schema_extra = {"choices": choices, "x-parameter": "grouped_choice"}
    elif isinstance(choices, list):
        field.json_schema_extra = {"choices": choices, "x-parameter": "choice"}

    return field


class LLMTokenUsage(BaseModel):
    completion_tokens: int
    prompt_tokens: int
    total_tokens: int


class BaseResponse(BaseModel):
    version: Optional[str] = "3.1"
    data: Optional[Union[str, Dict[str, Any]]] = None
    content_type: Optional[str] = "string"
    tree: Optional[AgentaNodesResponse] = None
    tree_id: Optional[str] = None


class DictInput(dict):
    def __new__(cls, default_keys: Optional[List[str]] = None):
        instance = super().__new__(cls, default_keys)
        if default_keys is None:
            default_keys = []
        instance.data = [key for key in default_keys]  # type: ignore
        return instance

    @classmethod
    def __schema_type_properties__(cls) -> dict:
        return {"x-parameter": "dict"}


class TextParam(str):
    @classmethod
    def __schema_type_properties__(cls) -> dict:
        return {"x-parameter": "text", "type": "string"}


class BinaryParam(int):
    def __new__(cls, value: bool = False):
        instance = super().__new__(cls, int(value))
        instance.default = value  # type: ignore
        return instance

    @classmethod
    def __schema_type_properties__(cls) -> dict:
        return {
            "x-parameter": "bool",
            "type": "boolean",
        }


class IntParam(int):
    def __new__(cls, default: int = 6, minval: float = 1, maxval: float = 10):
        instance = super().__new__(cls, default)
        instance.minval = minval  # type: ignore
        instance.maxval = maxval  # type: ignore
        return instance

    @classmethod
    def __schema_type_properties__(cls) -> dict:
        return {"x-parameter": "int", "type": "integer"}


class FloatParam(float):
    def __new__(cls, default: float = 0.5, minval: float = 0.0, maxval: float = 1.0):
        instance = super().__new__(cls, default)
        instance.default = default  # type: ignore
        instance.minval = minval  # type: ignore
        instance.maxval = maxval  # type: ignore
        return instance

    @classmethod
    def __schema_type_properties__(cls) -> dict:
        return {"x-parameter": "float", "type": "number"}


class MultipleChoiceParam(str):
    def __new__(
        cls, default: Optional[str] = None, choices: Optional[List[str]] = None
    ):
        if default is not None and type(default) is list:
            raise ValueError(
                "The order of the parameters for MultipleChoiceParam is wrong! It's MultipleChoiceParam(default, choices) and not the opposite"
            )

        if not default and choices is not None:
            # if a default value is not provided,
            # set the first value in the choices list
            default = choices[0]

        if default is None and not choices:
            # raise error if no default value or choices is provided
            raise ValueError("You must provide either a default value or choices")

        instance = super().__new__(cls, default)
        instance.choices = choices  # type: ignore
        instance.default = default  # type: ignore
        return instance

    @classmethod
    def __schema_type_properties__(cls) -> dict:
        return {"x-parameter": "choice", "type": "string", "enum": []}


class GroupedMultipleChoiceParam(str):
    def __new__(
        cls,
        default: Optional[str] = None,
        choices: Optional[Dict[str, List[str]]] = None,
    ):
        if choices is None:
            choices = {}
        if default and not any(
            default in choice_list for choice_list in choices.values()
        ):
            if not choices:
                print(
                    f"Warning: Default value {default} provided but choices are empty."
                )
            else:
                raise ValueError(
                    f"Default value {default} is not in the provided choices"
                )

        if not default:
            default_selected_choice = next(
                (choices for choices in choices.values()), None
            )
            if default_selected_choice:
                default = default_selected_choice[0]

        instance = super().__new__(cls, default)
        instance.choices = choices  # type: ignore
        instance.default = default  # type: ignore
        return instance

    @classmethod
    def __schema_type_properties__(cls) -> dict:
        return {
            "x-parameter": "grouped_choice",
            "type": "string",
        }


class MessagesInput(list):
    """Messages Input for Chat-completion.

    Args:
        messages (List[Dict[str, str]]): The list of messages inputs.
        Required. Each message should be a dictionary with "role" and "content" keys.

    Raises:
        ValueError: If `messages` is not specified or empty.

    """

    def __new__(cls, messages: List[Dict[str, str]] = []):
        instance = super().__new__(cls)
        instance.default = messages  # type: ignore
        return instance

    @classmethod
    def __schema_type_properties__(cls) -> dict:
        return {"x-parameter": "messages", "type": "array"}


class FileInputURL(HttpUrl):
    def __new__(cls, url: str):
        instance = super().__new__(cls, url)
        instance.default = url  # type: ignore
        return instance

    @classmethod
    def __schema_type_properties__(cls) -> dict:
        return {"x-parameter": "file_url", "type": "string"}


class Context(BaseModel):
    model_config = ConfigDict(extra="allow")

    def to_json(self):
        return self.model_dump()

    @classmethod
    def from_json(cls, json_str: str):
        data = json.loads(json_str)
        return cls(**data)


class ReferencesResponse(BaseModel):
    app_id: Optional[str] = None
    app_slug: Optional[str] = None
    variant_id: Optional[str] = None
    variant_slug: Optional[str] = None
    variant_version: Optional[int] = None
    environment_id: Optional[str] = None
    environment_slug: Optional[str] = None
    environment_version: Optional[int] = None

    def __str__(self):
        return str(self.model_dump(exclude_none=True))


class LifecyclesResponse(ReferencesResponse):
    committed_at: Optional[str] = None
    committed_by: Optional[str] = None
    committed_by_id: Optional[str] = None
    deployed_at: Optional[str] = None
    deployed_by: Optional[str] = None
    deployed_by_id: Optional[str] = None

    def __str__(self):
        return self.model_dump_json(indent=4)

    def __repr__(self):
        return self.__str__()


class ConfigurationResponse(LifecyclesResponse):
    params: Dict[str, Any]


class DeploymentResponse(LifecyclesResponse):
    pass


class Prompt(BaseModel):
    temperature: float
    model: str
    max_tokens: int
    prompt_system: str
    prompt_user: str
    top_p: float
    frequency_penalty: float
    presence_penalty: float


# -----------------------------------------------------
# New Prompt model
# -----------------------------------------------------


class ToolCall(BaseModel):
    id: str
    type: Literal["function"] = "function"
    function: Dict[str, str]


class Message(BaseModel):
    role: Literal["system", "user", "assistant", "tool", "function"]
    content: Optional[str] = None
    name: Optional[str] = None
    tool_calls: Optional[List[ToolCall]] = None
    tool_call_id: Optional[str] = None


class ResponseFormatText(BaseModel):
    type: Literal["text"]
    """The type of response format being defined: `text`"""


class ResponseFormatJSONObject(BaseModel):
    type: Literal["json_object"]
    """The type of response format being defined: `json_object`"""


class JSONSchema(BaseModel):
    name: str
    """The name of the response format."""
    description: Optional[str] = None
    """A description of what the response format is for."""
    schema_: Optional[Dict[str, object]] = Field(alias="schema", default=None)
    """The schema for the response format, described as a JSON Schema object."""
    strict: Optional[bool] = None
    """Whether to enable strict schema adherence."""

    model_config = {
        "populate_by_name": True,
        "json_schema_extra": {"required": ["name", "schema"]},
    }


class ResponseFormatJSONSchema(BaseModel):
    type: Literal["json_schema"]
    """The type of response format being defined: `json_schema`"""
    json_schema: JSONSchema


ResponseFormat = Union[
    ResponseFormatText, ResponseFormatJSONObject, ResponseFormatJSONSchema
]


class ModelConfig(BaseModel):
    """Configuration for model parameters"""

    model: str = MCField(
        default="gpt-3.5-turbo",
        choices=supported_llm_models,
<<<<<<< HEAD
        description="ID of the model to use"
=======
>>>>>>> 9380774d
    )

    temperature: Optional[float] = Field(
        default=1,
        ge=0.0,
        le=2.0,
        description="What sampling temperature to use, between 0 and 2. Higher values like 0.8 will make the output more random, while lower values like 0.2 will make it more focused and deterministic",
    )
    max_tokens: Optional[int] = Field(
        default=-1,
        ge=0,
        description="The maximum number of tokens that can be generated in the chat completion",
    )
    top_p: Optional[float] = Field(
        default=0.5,
        ge=0.0,
        le=1.0,
        description="An alternative to sampling with temperature, called nucleus sampling, where the model considers the results of the tokens with top_p probability mass",
    )
    frequency_penalty: Optional[float] = Field(
        default=0,
        ge=-2.0,
        le=2.0,
        description="Number between -2.0 and 2.0. Positive values penalize new tokens based on their existing frequency in the text so far",
    )
    presence_penalty: Optional[float] = Field(
        default=0,
        ge=-2.0,
        le=2.0,
        description="Number between -2.0 and 2.0. Positive values penalize new tokens based on whether they appear in the text so far",
    )
    response_format: Optional[ResponseFormat] = Field(
        default=None,
        description="An object specifying the format that the model must output",
    )
    stream: Optional[bool] = Field(
<<<<<<< HEAD
        default=False,
        description="If set, partial message deltas will be sent"
=======
        default=None, description="If set, partial message deltas will be sent"
>>>>>>> 9380774d
    )
    tools: Optional[List[Dict]] = Field(
        default=None,
        description="A list of tools the model may call. Currently, only functions are supported as a tool",
    )
    tool_choice: Optional[Union[Literal["none", "auto"], Dict]] = Field(
        default=None, description="Controls which (if any) tool is called by the model"
    )


class PromptTemplateError(Exception):
    """Base exception for all PromptTemplate errors"""

    pass


class InputValidationError(PromptTemplateError):
    """Raised when input validation fails"""

    def __init__(
        self, message: str, missing: Optional[set] = None, extra: Optional[set] = None
    ):
        self.missing = missing
        self.extra = extra
        super().__init__(message)


class TemplateFormatError(PromptTemplateError):
    """Raised when template formatting fails"""

    def __init__(self, message: str, original_error: Optional[Exception] = None):
        self.original_error = original_error
        super().__init__(message)


class PromptTemplate(BaseModel):
    """A template for generating prompts with formatting capabilities"""

    messages: List[Message] = Field(
        default=[Message(role="system", content=""), Message(role="user", content="")]
    )
    system_prompt: Optional[str] = None
    user_prompt: Optional[str] = None
    template_format: Literal["fstring", "jinja2", "curly"] = Field(
        default="fstring",
        description="Format type for template variables: fstring {var}, jinja2 {{ var }}, or curly {{var}}",
    )
    input_keys: Optional[List[str]] = Field(
        default=None,
        description="Optional list of input keys for validation. If not provided, any inputs will be accepted",
    )
    llm_config: ModelConfig = Field(
        default_factory=ModelConfig,
        description="Configuration for the model parameters",
    )

    model_config = {
        "json_schema_extra": {
            "x-parameters": {
                "prompt": "true",
            }
        }
    }

    @root_validator(pre=True)
    def init_messages(cls, values):
        if "messages" not in values:
            messages = []
            if "system_prompt" in values and values["system_prompt"]:
                messages.append(Message(role="system", content=values["system_prompt"]))
            if "user_prompt" in values and values["user_prompt"]:
                messages.append(Message(role="user", content=values["user_prompt"]))
            if messages:
                values["messages"] = messages
        return values

    def _format_with_template(self, content: str, kwargs: Dict[str, Any]) -> str:
        """Internal method to format content based on template_format"""
        try:
            if self.template_format == "fstring":
                return content.format(**kwargs)
            elif self.template_format == "jinja2":
                from jinja2 import Template, TemplateError

                try:
                    return Template(content).render(**kwargs)
                except TemplateError as e:
                    raise TemplateFormatError(
                        f"Jinja2 template error in content: '{content}'. Error: {str(e)}",
                        original_error=e,
                    )
            elif self.template_format == "curly":
                import re

                result = content
                for key, value in kwargs.items():
                    result = re.sub(r"\{\{" + key + r"\}\}", str(value), result)
                if re.search(r"\{\{.*?\}\}", result):
                    unreplaced = re.findall(r"\{\{(.*?)\}\}", result)
                    raise TemplateFormatError(
                        f"Unreplaced variables in curly template: {unreplaced}"
                    )
                return result
            else:
                raise TemplateFormatError(
                    f"Unknown template format: {self.template_format}"
                )
        except KeyError as e:
            key = str(e).strip("'")
            raise TemplateFormatError(
                f"Missing required variable '{key}' in template: '{content}'"
            )
        except Exception as e:
            raise TemplateFormatError(
                f"Error formatting template '{content}': {str(e)}", original_error=e
            )

    def format(self, **kwargs) -> "PromptTemplate":
        """
        Format the template with provided inputs.
        Only validates against input_keys if they are specified.

        Raises:
            InputValidationError: If input validation fails
            TemplateFormatError: If template formatting fails
        """
        # Validate inputs if input_keys is set
        if self.input_keys is not None:
            missing = set(self.input_keys) - set(kwargs.keys())
            extra = set(kwargs.keys()) - set(self.input_keys)

            error_parts = []
            if missing:
                error_parts.append(
                    f"Missing required inputs: {', '.join(sorted(missing))}"
                )
            if extra:
                error_parts.append(f"Unexpected inputs: {', '.join(sorted(extra))}")

            if error_parts:
                raise InputValidationError(
                    " | ".join(error_parts),
                    missing=missing if missing else None,
                    extra=extra if extra else None,
                )

        new_messages = []
        for i, msg in enumerate(self.messages):
            if msg.content:
                try:
                    new_content = self._format_with_template(msg.content, kwargs)
                except TemplateFormatError as e:
                    raise TemplateFormatError(
                        f"Error in message {i} ({msg.role}): {str(e)}",
                        original_error=e.original_error,
                    )
            else:
                new_content = None

            new_messages.append(
                Message(
                    role=msg.role,
                    content=new_content,
                    name=msg.name,
                    tool_calls=msg.tool_calls,
                    tool_call_id=msg.tool_call_id,
                )
            )

        return PromptTemplate(
            messages=new_messages,
            template_format=self.template_format,
            llm_config=self.llm_config,
            input_keys=self.input_keys,
        )

    def to_openai_kwargs(self) -> dict:
        """Convert the prompt template to kwargs compatible with litellm/openai"""
        kwargs = {
            "model": self.llm_config.model,
            "messages": [msg.dict(exclude_none=True) for msg in self.messages],
        }

        # Add optional parameters only if they are set
        if self.llm_config.temperature is not None:
            kwargs["temperature"] = self.llm_config.temperature

        if self.llm_config.top_p is not None:
            kwargs["top_p"] = self.llm_config.top_p

        if self.llm_config.stream is not None:
            kwargs["stream"] = self.llm_config.stream

        if self.llm_config.max_tokens is not None:
            kwargs["max_tokens"] = self.llm_config.max_tokens

        if self.llm_config.frequency_penalty is not None:
            kwargs["frequency_penalty"] = self.llm_config.frequency_penalty

        if self.llm_config.presence_penalty is not None:
            kwargs["presence_penalty"] = self.llm_config.presence_penalty

        if self.llm_config.response_format:
            kwargs["response_format"] = self.llm_config.response_format.dict(
                by_alias=True
            )

        if self.llm_config.tools:
            kwargs["tools"] = self.llm_config.tools
            # Only set tool_choice if tools are present
            if self.llm_config.tool_choice is not None:
                kwargs["tool_choice"] = self.llm_config.tool_choice

        return kwargs<|MERGE_RESOLUTION|>--- conflicted
+++ resolved
@@ -324,10 +324,6 @@
     model: str = MCField(
         default="gpt-3.5-turbo",
         choices=supported_llm_models,
-<<<<<<< HEAD
-        description="ID of the model to use"
-=======
->>>>>>> 9380774d
     )
 
     temperature: Optional[float] = Field(
@@ -364,12 +360,7 @@
         description="An object specifying the format that the model must output",
     )
     stream: Optional[bool] = Field(
-<<<<<<< HEAD
-        default=False,
-        description="If set, partial message deltas will be sent"
-=======
         default=None, description="If set, partial message deltas will be sent"
->>>>>>> 9380774d
     )
     tools: Optional[List[Dict]] = Field(
         default=None,
