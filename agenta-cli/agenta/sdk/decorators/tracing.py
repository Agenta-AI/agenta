--- conflicted
+++ resolved
@@ -65,25 +65,6 @@
                 ):
                     result = await func(*args, **kwargs)
 
-<<<<<<< HEAD
-                    outputs = result
-
-                    # EVENTUALLY THIS PATCH SHOULD BE REMOVED
-                    # PATCH : if result is not a dict, make it a dict, in span
-                    DEFAULT_KEY = "message"
-
-                    if not isinstance(result, dict):
-                        value = result
-
-                        if result.__class__.__module__ != "__builtin__":
-                            value = repr(value)
-
-                        outputs = {DEFAULT_KEY: result}
-                    # END OF PATH
-
-                    ag.tracing.store_outputs(outputs)
-
-=======
                     TRACE_DEFAULT_KEY = "__default__"
 
                     outputs = result
@@ -106,7 +87,6 @@
 
                     ag.tracing.store_outputs(outputs)
 
->>>>>>> c77829bc
                     return result
 
             return await wrapped_func(*args, **kwargs)
@@ -122,25 +102,6 @@
                 ):
                     result = func(*args, **kwargs)
 
-<<<<<<< HEAD
-                    outputs = result
-
-                    # EVENTUALLY THIS PATCH SHOULD BE REMOVED
-                    # PATCH : if result is not a dict, make it a dict, in span
-                    DEFAULT_KEY = "message"
-
-                    if not isinstance(result, dict):
-                        value = result
-
-                        if result.__class__.__module__ != "__builtin__":
-                            value = repr(value)
-
-                        outputs = {DEFAULT_KEY: result}
-                    # END OF PATH
-
-                    ag.tracing.store_outputs(outputs)
-
-=======
                     TRACE_DEFAULT_KEY = "__default__"
 
                     outputs = result
@@ -163,7 +124,6 @@
 
                     ag.tracing.store_outputs(outputs)
 
->>>>>>> c77829bc
                     return result
 
             return wrapped_func(*args, **kwargs)
