"""The code for the Agenta SDK"""

import os
import sys
import time
import json
import inspect
import argparse
import asyncio
import traceback
import functools
from pathlib import Path
from tempfile import NamedTemporaryFile
from typing import Any, Callable, Dict, Optional, Tuple, List
from importlib.metadata import version

from fastapi.middleware.cors import CORSMiddleware
from fastapi import Body, FastAPI, UploadFile, HTTPException

import agenta as ag
from agenta.sdk.context import save_context
from agenta.sdk.router import router as router
from agenta.sdk.tracing.logger import llm_logger as logging
from agenta.sdk.tracing.tracing_context import tracing_context, TracingContext
from agenta.sdk.decorators.base import BaseDecorator
from agenta.sdk.types import (
    Context,
    DictInput,
    FloatParam,
    InFile,
    IntParam,
    MultipleChoiceParam,
    GroupedMultipleChoiceParam,
    TextParam,
    MessagesInput,
    FileInputURL,
    BaseResponse,
    BinaryParam,
)

from pydantic import BaseModel, HttpUrl

app = FastAPI()

origins = [
    "*",
]

app.add_middleware(
    CORSMiddleware,
    allow_origins=origins,
    allow_credentials=True,
    allow_methods=["*"],
    allow_headers=["*"],
)

app.include_router(router, prefix="")

from agenta.sdk.utils.debug import debug, DEBUG, SHIFT


logging.setLevel("DEBUG")


class PathValidator(BaseModel):
    url: HttpUrl


class route(BaseDecorator):
    # This decorator is used to expose specific stages of a workflow (embedding, retrieval, summarization, etc.)
    # as independent endpoints. It is designed for backward compatibility with existing code that uses
    # the @entrypoint decorator, which has certain limitations. By using @route(), we can create new
    # routes without altering the main workflow entrypoint. This helps in modularizing the services
    # and provides flexibility in how we expose different functionalities as APIs.
    def __init__(self, path):
        path = "/" + path.strip("/").strip()
        path = "" if path == "/" else path

        PathValidator(url=f"http://example.com{path}")

        self.route_path = path

    def __call__(self, f):
        self.e = entrypoint(f, route_path=self.route_path)

        return f


class entrypoint(BaseDecorator):
    """
    Decorator class to wrap a function for HTTP POST, terminal exposure and enable tracing.

    This decorator generates the following endpoints:

    Playground Endpoints
    - /generate                 with @entrypoint, @route("/"), @route(path="") # LEGACY
    - /playground/run           with @entrypoint, @route("/"), @route(path="")
    - /playground/run/{route}   with @route({route}), @route(path={route})

    Deployed Endpoints:
    - /generate_deployed        with @entrypoint, @route("/"), @route(path="") # LEGACY
    - /run                      with @entrypoint, @route("/"), @route(path="")
    - /run/{route}              with @route({route}), @route(path={route})

    The rationale is:
    - There may be multiple endpoints, based on the different routes.
    - It's better to make it explicit that an endpoint is for the playground.
    - Prefixing the routes with /run is more futureproof in case we add more endpoints.

    Example:
    ```python
        import agenta as ag

        @ag.entrypoint
        async def chain_of_prompts_llm(prompt: str):
            return ...
    ```
    """

    routes = list()

    def __init__(self, func: Callable[..., Any], route_path=""):
<<<<<<< HEAD
=======
        logging.info(f"Using Agenta Python SDK version {version('agenta')}")

>>>>>>> c77829bc
        DEFAULT_PATH = "generate"
        PLAYGROUND_PATH = "/playground"
        RUN_PATH = "/run"

        func_signature = inspect.signature(func)
        config_params = ag.config.all()
        ingestible_files = self.extract_ingestible_files(func_signature)

        ### --- Playground  --- #
        @debug()
        @functools.wraps(func)
        async def wrapper(*args, **kwargs) -> Any:
            func_params, api_config_params = self.split_kwargs(kwargs, config_params)
            self.ingest_files(func_params, ingestible_files)
            ag.config.set(**api_config_params)

            # Set the configuration and environment of the LLM app parent span at run-time
            ag.tracing.update_baggage(
                {"config": config_params, "environment": "playground"}
            )

            entrypoint_result = await self.execute_function(
                func,
                True,  # inline trace: True
                *args,
                params=func_params,
                config_params=config_params,
            )

            return entrypoint_result

        self.update_function_signature(
            wrapper, func_signature, config_params, ingestible_files
        )

        #
        if route_path == "":
            route = f"/{DEFAULT_PATH}"
            app.post(route, response_model=BaseResponse)(wrapper)
            entrypoint.routes.append(
                {
                    "func": func.__name__,
                    "endpoint": route,
                    "params": {**config_params, **func_signature.parameters},
                }
            )

        route = f"{PLAYGROUND_PATH}{RUN_PATH}{route_path}"
        app.post(route, response_model=BaseResponse)(wrapper)
        entrypoint.routes.append(
            {
                "func": func.__name__,
                "endpoint": route,
                "params": {**config_params, **func_signature.parameters},
            }
        )
        ### ---------------------------- #

        ### --- Deployed / Published --- #
        @debug()
        @functools.wraps(func)
        async def wrapper_deployed(*args, **kwargs) -> Any:
            func_params = {
                k: v for k, v in kwargs.items() if k not in ["config", "environment"]
            }

            if "environment" in kwargs and kwargs["environment"] is not None:
                ag.config.pull(environment_name=kwargs["environment"])
            elif "config" in kwargs and kwargs["config"] is not None:
                ag.config.pull(config_name=kwargs["config"])
            else:
                ag.config.pull(config_name="default")

            # Set the configuration and environment of the LLM app parent span at run-time
            ag.tracing.update_baggage(
                {"config": config_params, "environment": kwargs["environment"]}
            )

            entrypoint_result = await self.execute_function(
                func,
                False,  # inline trace: False
                *args,
                params=func_params,
                config_params=config_params,
            )

            return entrypoint_result

        self.update_deployed_function_signature(
            wrapper_deployed,
            func_signature,
            ingestible_files,
        )

        if route_path == "":
            route_deployed = f"/{DEFAULT_PATH}_deployed"
            app.post(route_deployed, response_model=BaseResponse)(wrapper_deployed)

        route_deployed = f"{RUN_PATH}{route_path}"
        app.post(route_deployed, response_model=BaseResponse)(wrapper_deployed)
        ### ---------------------------- #

        ### --- Update OpenAPI --- #
        app.openapi_schema = None  # Forces FastAPI to re-generate the schema
        openapi_schema = app.openapi()

        for route in entrypoint.routes:
            self.override_schema(
                openapi_schema=openapi_schema,
                func=route["func"],
                endpoint=route["endpoint"],
                params=route["params"],
            )
        ### ---------------------- #
<<<<<<< HEAD

        print(entrypoint.routes)

=======
>>>>>>> c77829bc
        if self.is_main_script(func) and route_path == "":
            self.handle_terminal_run(
                func,
                func_signature.parameters,  # type: ignore
                config_params,
                ingestible_files,
            )

    def extract_ingestible_files(
        self,
        func_signature: inspect.Signature,
    ) -> Dict[str, inspect.Parameter]:
        """Extract parameters annotated as InFile from function signature."""

        return {
            name: param
            for name, param in func_signature.parameters.items()
            if param.annotation is InFile
        }

    def split_kwargs(
        self, kwargs: Dict[str, Any], config_params: Dict[str, Any]
    ) -> Tuple[Dict[str, Any], Dict[str, Any]]:
        """Split keyword arguments into function parameters and API configuration parameters."""

        func_params = {k: v for k, v in kwargs.items() if k not in config_params}
        api_config_params = {k: v for k, v in kwargs.items() if k in config_params}
        return func_params, api_config_params

    def ingest_file(self, upfile: UploadFile):
        temp_file = NamedTemporaryFile(delete=False)
        temp_file.write(upfile.file.read())
        temp_file.close()
        return InFile(file_name=upfile.filename, file_path=temp_file.name)

    def ingest_files(
        self,
        func_params: Dict[str, Any],
        ingestible_files: Dict[str, inspect.Parameter],
    ) -> None:
        """Ingest files specified in function parameters."""

        for name in ingestible_files:
            if name in func_params and func_params[name] is not None:
                func_params[name] = self.ingest_file(func_params[name])

    async def execute_function(
        self, func: Callable[..., Any], inline_trace, *args, **func_params
    ):
        """Execute the function and handle any exceptions."""

        try:
            """Note: The following block is for backward compatibility.
            It allows functions to work seamlessly whether they are synchronous or asynchronous.
            For synchronous functions, it calls them directly, while for asynchronous functions,
            it awaits their execution.
            """
<<<<<<< HEAD
            WAIT_FOR_SPANS = True
            TIMEOUT = 10
            TIMESTEP = 0.01
=======
            logging.info(f"Using Agenta Python SDK version {version('agenta')}")

            WAIT_FOR_SPANS = True
            TIMEOUT = 1
            TIMESTEP = 0.1
>>>>>>> c77829bc
            NOFSTEPS = TIMEOUT / TIMESTEP

            data = None
            trace = None

            token = None
            if tracing_context.get() is None:
                token = tracing_context.set(TracingContext())

            is_coroutine_function = inspect.iscoroutinefunction(func)

            if is_coroutine_function:
                result = await func(*args, **func_params["params"])
            else:
                result = func(*args, **func_params["params"])

            if token is not None:
                if WAIT_FOR_SPANS:
                    remaining_steps = NOFSTEPS

                    while not ag.tracing.is_trace_ready() and remaining_steps > 0:
<<<<<<< HEAD
                        await asyncio.sleep(0.01)
=======
                        await asyncio.sleep(TIMESTEP)
>>>>>>> c77829bc
                        remaining_steps -= 1

                trace = ag.tracing.dump_trace()

                if not inline_trace:
                    trace = {"trace_id": trace["trace_id"]}

                ag.tracing.flush_spans()
                tracing_context.reset(token)

            if isinstance(result, Context):
                save_context(result)

<<<<<<< HEAD
            DEFAULT_KEY = "message"

            if isinstance(result, Dict):
                data = result

                # EVENTUALLY THIS PATCH SHOULD BE REMOVED
                # PATCH: if message in result then only keep message key/value
                # DEFAULT_KEY = "message"

                if "message" in result.keys():
                    data = {DEFAULT_KEY: result["message"]}
                # END OF PATCH

            elif isinstance(result, str):
                data = {DEFAULT_KEY: result}
            elif isinstance(result, int) or isinstance(result, float):
                data = {DEFAULT_KEY: str(result)}

            if data is None:
                warning = (
                    "Function executed successfully, but did return None. \n Are you sure you did not forget to return a value?",
                )

                data = {"message": warning}

            return BaseResponse(data=data, trace=trace)
=======
            data = result

            # PATCH : if result is not a dict, make it a dict
            if not isinstance(result, dict):
                data = result
            else:
                # PATCH : if result is a legacy dict, clean it up
                if (
                    "message" in result.keys()
                    and "cost" in result.keys()
                    and "usage" in result.keys()
                ):
                    data = result["message"]
            # END OF PATH

            if data is None:
                data = (
                    "Function executed successfully, but did return None. \n Are you sure you did not forget to return a value?",
                )

            response = BaseResponse(data=data, trace=trace)

            # logging.debug(response)

            return response
>>>>>>> c77829bc

        except Exception as e:
            self.handle_exception(e)

    def handle_exception(self, e: Exception):
        status_code = e.status_code if hasattr(e, "status_code") else 500
        message = str(e)
        stacktrace = traceback.format_exception(e, value=e, tb=e.__traceback__)  # type: ignore
        detail = {"message": message, "stacktrace": stacktrace}

        raise HTTPException(
            status_code=status_code,
            detail=detail,
        )

    def update_wrapper_signature(
        self, wrapper: Callable[..., Any], updated_params: List
    ):
        """
        Updates the signature of a wrapper function with a new list of parameters.

        Args:
            wrapper (callable): A callable object, such as a function or a method, that requires a signature update.
            updated_params (List[inspect.Parameter]): A list of `inspect.Parameter` objects representing the updated parameters
                for the wrapper function.
        """

        wrapper_signature = inspect.signature(wrapper)
        wrapper_signature = wrapper_signature.replace(parameters=updated_params)
        wrapper.__signature__ = wrapper_signature  # type: ignore

    def update_function_signature(
        self,
        wrapper: Callable[..., Any],
        func_signature: inspect.Signature,
        config_params: Dict[str, Any],
        ingestible_files: Dict[str, inspect.Parameter],
    ) -> None:
        """Update the function signature to include new parameters."""

        updated_params: List[inspect.Parameter] = []
        self.add_config_params_to_parser(updated_params, config_params)
        self.add_func_params_to_parser(updated_params, func_signature, ingestible_files)
        self.update_wrapper_signature(wrapper, updated_params)

    def update_deployed_function_signature(
        self,
        wrapper: Callable[..., Any],
        func_signature: inspect.Signature,
        ingestible_files: Dict[str, inspect.Parameter],
    ) -> None:
        """Update the function signature to include new parameters."""

        updated_params: List[inspect.Parameter] = []
        self.add_func_params_to_parser(updated_params, func_signature, ingestible_files)
        for param in [
            "config",
            "environment",
        ]:  # we add the config and environment parameters
            updated_params.append(
                inspect.Parameter(
                    param,
                    inspect.Parameter.KEYWORD_ONLY,
                    default=Body(None),
                    annotation=str,
                )
            )
        self.update_wrapper_signature(wrapper, updated_params)

    def add_config_params_to_parser(
        self, updated_params: list, config_params: Dict[str, Any]
    ) -> None:
        """Add configuration parameters to function signature."""
        for name, param in config_params.items():
            assert (
                len(param.__class__.__bases__) == 1
            ), f"Inherited standard type of {param.__class__} needs to be one."
            updated_params.append(
                inspect.Parameter(
                    name,
                    inspect.Parameter.KEYWORD_ONLY,
                    default=Body(param),
                    annotation=param.__class__.__bases__[
                        0
                    ],  # determines and get the base (parent/inheritance) type of the sdk-type at run-time. \
                    # E.g __class__ is ag.MessagesInput() and accessing it parent type will return (<class 'list'>,), \
                    # thus, why we are accessing the first item.
                )
            )

    def add_func_params_to_parser(
        self,
        updated_params: list,
        func_signature: inspect.Signature,
        ingestible_files: Dict[str, inspect.Parameter],
    ) -> None:
        """Add function parameters to function signature."""
        for name, param in func_signature.parameters.items():
            if name in ingestible_files:
                updated_params.append(
                    inspect.Parameter(name, param.kind, annotation=UploadFile)
                )
            else:
                assert (
                    len(param.default.__class__.__bases__) == 1
                ), f"Inherited standard type of {param.default.__class__} needs to be one."
                updated_params.append(
                    inspect.Parameter(
                        name,
                        inspect.Parameter.KEYWORD_ONLY,
                        default=Body(..., embed=True),
                        annotation=param.default.__class__.__bases__[
                            0
                        ],  # determines and get the base (parent/inheritance) type of the sdk-type at run-time. \
                        # E.g __class__ is ag.MessagesInput() and accessing it parent type will return (<class 'list'>,), \
                        # thus, why we are accessing the first item.
                    )
                )

    def is_main_script(self, func: Callable) -> bool:
        """
        Check if the script containing the function is the main script being run.

        Args:
            func (Callable): The function object to check.

        Returns:
            bool: True if the script containing the function is the main script, False otherwise.

        Example:
            if is_main_script(my_function):
                print("This is the main script.")
        """
        return func.__module__ == "__main__"

    def handle_terminal_run(
        self,
        func: Callable,
        func_params: Dict[str, inspect.Parameter],
        config_params: Dict[str, Any],
        ingestible_files: Dict,
    ):
        """
        Parses command line arguments and sets configuration when script is run from the terminal.

        Args:
            func_params (dict): A dictionary containing the function parameters and their annotations.
            config_params (dict): A dictionary containing the configuration parameters.
            ingestible_files (dict): A dictionary containing the files that should be ingested.
        """

        # For required parameters, we add them as arguments
        parser = argparse.ArgumentParser()
        for name, param in func_params.items():
            if name in ingestible_files:
                parser.add_argument(name, type=str)
            else:
                parser.add_argument(name, type=param.annotation)

        for name, param in config_params.items():
            if type(param) is MultipleChoiceParam:
                parser.add_argument(
                    f"--{name}",
                    type=str,
                    default=param.default,
                    choices=param.choices,  # type: ignore
                )
            else:
                parser.add_argument(
                    f"--{name}",
                    type=type(param),
                    default=param,
                )

        args = parser.parse_args()

        # split the arg list into the arg in the app_param and
        # the args from the sig.parameter
        args_config_params = {k: v for k, v in vars(args).items() if k in config_params}
        args_func_params = {
            k: v for k, v in vars(args).items() if k not in config_params
        }
        for name in ingestible_files:
            args_func_params[name] = InFile(
                file_name=Path(args_func_params[name]).stem,
                file_path=args_func_params[name],
            )

        ag.config.set(**args_config_params)

        # Set the configuration and environment of the LLM app parent span at run-time
        ag.tracing.update_baggage({"config": ag.config.all(), "environment": "bash"})

        loop = asyncio.get_event_loop()

        result = loop.run_until_complete(
            self.execute_function(
                func,
                True,  # inline trace: True
                **{"params": args_func_params, "config_params": args_config_params},
            )
        )

        print(f"\n========== Result ==========\n")

        print("-> data")
        print(json.dumps(result.data, indent=2))
        print("-> trace")
        print(json.dumps(result.trace, indent=2))

    def override_schema(
        self, openapi_schema: dict, func: str, endpoint: str, params: dict
    ):
        """
        Overrides the default openai schema generated by fastapi with additional information about:
        - The choices available for each MultipleChoiceParam instance
        - The min and max values for each FloatParam instance
        - The min and max values for each IntParam instance
        - The default value for DictInput instance
        - The default value for MessagesParam instance
        - The default value for FileInputURL instance
        - The default value for BinaryParam instance
        - ... [PLEASE ADD AT EACH CHANGE]

        Args:
            openapi_schema (dict): The openapi schema generated by fastapi
            func (str): The name of the function to override
            endpoint (str): The name of the endpoint to override
            params (dict(param_name, param_val)): The dictionary of the parameters for the function
        """

        def find_in_schema(
            schema_type_properties: dict, schema: dict, param_name: str, xparam: str
        ):
            """Finds a parameter in the schema based on its name and x-parameter value"""
            for _, value in schema.items():
                value_title_lower = str(value.get("title")).lower()
                value_title = (
                    "_".join(value_title_lower.split())
                    if len(value_title_lower.split()) >= 2
                    else value_title_lower
                )

                if (
                    isinstance(value, dict)
                    and schema_type_properties.get("x-parameter") == xparam
                    and value_title == param_name
                ):
                    # this will update the default type schema with the properties gotten
                    # from the schema type (param_val) __schema_properties__ classmethod
                    for type_key, type_value in schema_type_properties.items():
                        # BEFORE:
                        # value = {'temperature': {'title': 'Temperature'}}
                        value[type_key] = type_value
                        # AFTER:
                        # value = {'temperature': { "type": "number", "title": "Temperature", "x-parameter": "float" }}
                    return value

        def get_type_from_param(param_val):
            param_type = "string"
            annotation = param_val.annotation

            if annotation == int:
                param_type = "integer"
            elif annotation == float:
                param_type = "number"
            elif annotation == dict:
                param_type = "object"
            elif annotation == bool:
                param_type = "boolean"
            elif annotation == list:
                param_type = "list"
            elif annotation == str:
                param_type = "string"
            else:
                print("ERROR, unhandled annotation:", annotation)

            return param_type

        # Goes from '/some/path' to 'some_path'
        endpoint = endpoint[1:].replace("/", "_")

        schema_to_override = openapi_schema["components"]["schemas"][
            f"Body_{func}_{endpoint}_post"
        ]["properties"]

        for param_name, param_val in params.items():
            if isinstance(param_val, GroupedMultipleChoiceParam):
                subschema = find_in_schema(
                    param_val.__schema_type_properties__(),
                    schema_to_override,
                    param_name,
                    "grouped_choice",
                )
                assert (
                    subschema
                ), f"GroupedMultipleChoiceParam '{param_name}' is in the parameters but could not be found in the openapi.json"
                subschema["choices"] = param_val.choices  # type: ignore
                subschema["default"] = param_val.default  # type: ignore

            elif isinstance(param_val, MultipleChoiceParam):
                subschema = find_in_schema(
                    param_val.__schema_type_properties__(),
                    schema_to_override,
                    param_name,
                    "choice",
                )
                default = str(param_val)
                param_choices = param_val.choices  # type: ignore
                choices = (
                    [default] + param_choices
                    if param_val not in param_choices
                    else param_choices
                )
                subschema["enum"] = choices
                subschema["default"] = (
                    default if default in param_choices else choices[0]
                )

            elif isinstance(param_val, FloatParam):
                subschema = find_in_schema(
                    param_val.__schema_type_properties__(),
                    schema_to_override,
                    param_name,
                    "float",
                )
                subschema["minimum"] = param_val.minval  # type: ignore
                subschema["maximum"] = param_val.maxval  # type: ignore
                subschema["default"] = param_val

            elif isinstance(param_val, IntParam):
                subschema = find_in_schema(
                    param_val.__schema_type_properties__(),
                    schema_to_override,
                    param_name,
                    "int",
                )
                subschema["minimum"] = param_val.minval  # type: ignore
                subschema["maximum"] = param_val.maxval  # type: ignore
                subschema["default"] = param_val

            elif (
                isinstance(param_val, inspect.Parameter)
                and param_val.annotation is DictInput
            ):
                subschema = find_in_schema(
                    param_val.annotation.__schema_type_properties__(),
                    schema_to_override,
                    param_name,
                    "dict",
                )
                subschema["default"] = param_val.default["default_keys"]

            elif isinstance(param_val, TextParam):
                subschema = find_in_schema(
                    param_val.__schema_type_properties__(),
                    schema_to_override,
                    param_name,
                    "text",
                )
                subschema["default"] = param_val

            elif (
                isinstance(param_val, inspect.Parameter)
                and param_val.annotation is MessagesInput
            ):
                subschema = find_in_schema(
                    param_val.annotation.__schema_type_properties__(),
                    schema_to_override,
                    param_name,
                    "messages",
                )
                subschema["default"] = param_val.default

            elif (
                isinstance(param_val, inspect.Parameter)
                and param_val.annotation is FileInputURL
            ):
                subschema = find_in_schema(
                    param_val.annotation.__schema_type_properties__(),
                    schema_to_override,
                    param_name,
                    "file_url",
                )
                subschema["default"] = "https://example.com"

            elif isinstance(param_val, BinaryParam):
                subschema = find_in_schema(
                    param_val.__schema_type_properties__(),
                    schema_to_override,
                    param_name,
                    "bool",
                )
                subschema["default"] = param_val.default  # type: ignore
            else:
                subschema = {
                    "title": str(param_name).capitalize(),
                    "type": get_type_from_param(param_val),
                }
                if param_val.default != inspect._empty:
                    subschema["default"] = param_val.default  # type: ignore
                schema_to_override[param_name] = subschema<|MERGE_RESOLUTION|>--- conflicted
+++ resolved
@@ -120,11 +120,8 @@
     routes = list()
 
     def __init__(self, func: Callable[..., Any], route_path=""):
-<<<<<<< HEAD
-=======
         logging.info(f"Using Agenta Python SDK version {version('agenta')}")
 
->>>>>>> c77829bc
         DEFAULT_PATH = "generate"
         PLAYGROUND_PATH = "/playground"
         RUN_PATH = "/run"
@@ -239,12 +236,6 @@
                 params=route["params"],
             )
         ### ---------------------- #
-<<<<<<< HEAD
-
-        print(entrypoint.routes)
-
-=======
->>>>>>> c77829bc
         if self.is_main_script(func) and route_path == "":
             self.handle_terminal_run(
                 func,
@@ -302,17 +293,11 @@
             For synchronous functions, it calls them directly, while for asynchronous functions,
             it awaits their execution.
             """
-<<<<<<< HEAD
-            WAIT_FOR_SPANS = True
-            TIMEOUT = 10
-            TIMESTEP = 0.01
-=======
             logging.info(f"Using Agenta Python SDK version {version('agenta')}")
 
             WAIT_FOR_SPANS = True
             TIMEOUT = 1
             TIMESTEP = 0.1
->>>>>>> c77829bc
             NOFSTEPS = TIMEOUT / TIMESTEP
 
             data = None
@@ -334,11 +319,7 @@
                     remaining_steps = NOFSTEPS
 
                     while not ag.tracing.is_trace_ready() and remaining_steps > 0:
-<<<<<<< HEAD
-                        await asyncio.sleep(0.01)
-=======
                         await asyncio.sleep(TIMESTEP)
->>>>>>> c77829bc
                         remaining_steps -= 1
 
                 trace = ag.tracing.dump_trace()
@@ -352,34 +333,6 @@
             if isinstance(result, Context):
                 save_context(result)
 
-<<<<<<< HEAD
-            DEFAULT_KEY = "message"
-
-            if isinstance(result, Dict):
-                data = result
-
-                # EVENTUALLY THIS PATCH SHOULD BE REMOVED
-                # PATCH: if message in result then only keep message key/value
-                # DEFAULT_KEY = "message"
-
-                if "message" in result.keys():
-                    data = {DEFAULT_KEY: result["message"]}
-                # END OF PATCH
-
-            elif isinstance(result, str):
-                data = {DEFAULT_KEY: result}
-            elif isinstance(result, int) or isinstance(result, float):
-                data = {DEFAULT_KEY: str(result)}
-
-            if data is None:
-                warning = (
-                    "Function executed successfully, but did return None. \n Are you sure you did not forget to return a value?",
-                )
-
-                data = {"message": warning}
-
-            return BaseResponse(data=data, trace=trace)
-=======
             data = result
 
             # PATCH : if result is not a dict, make it a dict
@@ -405,7 +358,6 @@
             # logging.debug(response)
 
             return response
->>>>>>> c77829bc
 
         except Exception as e:
             self.handle_exception(e)
