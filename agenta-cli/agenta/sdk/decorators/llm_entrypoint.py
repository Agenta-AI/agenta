"""The code for the Agenta SDK"""

from agenta.sdk.utils.debug import debug, DEBUG, SHIFT
import os
import sys
import time
import json
import inspect
import argparse
import asyncio
import traceback
import functools
from pathlib import Path
from tempfile import NamedTemporaryFile
from typing import Any, Callable, Dict, Optional, Tuple, List

from fastapi.middleware.cors import CORSMiddleware
from fastapi import Body, FastAPI, UploadFile, HTTPException

import agenta as ag
from agenta.sdk.context import save_context
from agenta.sdk.router import router as router
from agenta.sdk.tracing.logger import llm_logger as logging
from agenta.sdk.tracing.tracing_context import tracing_context, TracingContext
from agenta.sdk.decorators.base import BaseDecorator
from agenta.sdk.types import (
    Context,
    DictInput,
    FloatParam,
    InFile,
    IntParam,
    MultipleChoiceParam,
    MultipleChoice,
    GroupedMultipleChoiceParam,
    TextParam,
    MessagesInput,
    FileInputURL,
    BaseResponse,
    BinaryParam,
)
from pydantic import BaseModel
from typing import Type
from annotated_types import Ge, Le, Gt, Lt
<<<<<<< HEAD

from pydantic import BaseModel, HttpUrl
=======
>>>>>>> ad0f4a9a

app = FastAPI()

origins = [
    "*",
]

app.add_middleware(
    CORSMiddleware,
    allow_origins=origins,
    allow_credentials=True,
    allow_methods=["*"],
    allow_headers=["*"],
)

app.include_router(router, prefix="")


logging.setLevel("DEBUG")
<<<<<<< HEAD


class PathValidator(BaseModel):
    url: HttpUrl


class route(BaseDecorator):
    # This decorator is used to expose specific stages of a workflow (embedding, retrieval, summarization, etc.)
    # as independent endpoints. It is designed for backward compatibility with existing code that uses
    # the @entrypoint decorator, which has certain limitations. By using @route(), we can create new
    # routes without altering the main workflow entrypoint. This helps in modularizing the services
    # and provides flexibility in how we expose different functionalities as APIs.
    def __init__(self, path, config: BaseModel):
        self.config: BaseModel = config
        if path != "" and path[0] != "/":
            path = "/" + path

        while path != "" and path[-1] == "/":
            path = path[:-1]

        PathValidator(url=f"http://localhost:8000{path}")

        self.route_path = path

    def __call__(self, f):
        self.e = entrypoint(f, route_path=self.route_path, config=self.config)

        return f
=======
>>>>>>> ad0f4a9a


class entrypoint(BaseDecorator):
    """Decorator class to wrap a function for HTTP POST, terminal exposure and enable tracing.


    Example:
    ```python
        import agenta as ag

        @ag.entrypoint
        async def chain_of_prompts_llm(prompt: str):
            return ...
    ```
    """

<<<<<<< HEAD
    routes = list()

    def __init__(self, func: Callable[..., Any], route_path="", config: BaseModel = None):
=======
    def __init__(self, config: BaseModel):
        self.config: BaseModel = config

    def __call__(self, func: Callable[..., Any]):
>>>>>>> ad0f4a9a
        endpoint_name = "generate"
        playground_path = "/playground"
        run_path = "/run"
        func_signature = inspect.signature(func)
<<<<<<< HEAD
        config_params = config.dict() if config else ag.config.all()
=======
>>>>>>> ad0f4a9a
        ingestible_files = self.extract_ingestible_files(func_signature)

        ### --- Playground / Drafts  --- #
        @debug()
        @functools.wraps(func)
        async def wrapper(*args, **kwargs) -> Any:
            func_params, api_config_params = self.split_kwargs(kwargs, self.config.dict())
            self.ingest_files(func_params, ingestible_files)
            ag.config.set(**api_config_params)

            # Set the configuration and environment of the LLM app parent span at run-time
<<<<<<< HEAD
            ag.tracing.update_baggage(
                {"config": config_params, "environment": "playground"}
            )

            # Exceptions are all handled inside self.execute_function()
            entrypoint_result = await self.execute_function(
                func, *args, params=func_params, config_params=config_params
=======
            agenta.tracing.update_baggage(
                {"config": self.config.dict(), "environment": "playground"}
            )

            # Exceptions are all handled inside self.execute_function()
            llm_result = await self.execute_function(
                func, *args, params=func_params, config_params=self.config.dict()
>>>>>>> ad0f4a9a
            )

            return entrypoint_result

        self.update_function_signature(
            wrapper=wrapper,
            func_signature=func_signature,
            config_class=config,
            config_dict=config_params,
            ingestible_files=ingestible_files
        )

        # TODO:
        # - The whole ag.Config is now required for individual stages.
        #   Once ag.Config goes from Singleton to Instance, and
        #   depending on how ag.Config is implemented,
        #   we need to filter the part of ag.Config that matters to each route.

        if route_path == "":
            route = f"/{endpoint_name}"
            app.post(route, response_model=BaseResponse)(wrapper)
            entrypoint.routes.append(
                {
                    "func": func.__name__,
                    "endpoint": endpoint_name,
                    "params": {**config_params, **func_signature.parameters} if not config else func_signature.parameters,
                    "config": config,
                }
            )

        route = f"{playground_path}{run_path}{route_path}"
        app.post(route, response_model=BaseResponse)(wrapper)
        entrypoint.routes.append(
            {
                "func": func.__name__,
                "endpoint": route[1:].replace("/", "_"),
                "params": {**config_params, **func_signature.parameters} if not config else func_signature.parameters,
                "config": config,
            }
        )
        ### ---------------------------- #

        ### --- Deployed / Published --- #
        @debug()
        @functools.wraps(func)
        async def wrapper_deployed(*args, **kwargs) -> Any:
            func_params = {
                k: v for k, v in kwargs.items() if k not in ["config", "environment"]
            }

            if "environment" in kwargs and kwargs["environment"] is not None:
                ag.config.pull(environment_name=kwargs["environment"])
            elif "config" in kwargs and kwargs["config"] is not None:
                ag.config.pull(config_name=kwargs["config"])
            else:
                ag.config.pull(config_name="default")

            # Set the configuration and environment of the LLM app parent span at run-time
<<<<<<< HEAD
            ag.tracing.update_baggage(
                {"config": config_params, "environment": kwargs["environment"]}
            )

            entrypoint_result = await self.execute_function(
                func, *args, params=func_params, config_params=config_params
            )

            return entrypoint_result
=======
            agenta.tracing.update_baggage(
                {"config": self.config.dict(), "environment": kwargs["environment"]}
            )

            llm_result = await self.execute_function(
                func, *args, params=func_params, config_params=self.config.dict()
            )

            return llm_result

        self.update_function_signature(
            wrapper, func_signature, self.config, ingestible_files
        )
        route = f"/{endpoint_name}"
        app.post(route, response_model=FuncResponse)(wrapper)
>>>>>>> ad0f4a9a

        self.update_deployed_function_signature(
            wrapper_deployed,
            func_signature,
            ingestible_files,
        )
<<<<<<< HEAD
        if route_path == "/":

            route_deployed = f"/{endpoint_name}_deployed"
            app.post(route_deployed, response_model=BaseResponse)(wrapper_deployed)
=======
        route_deployed = f"/{endpoint_name}_deployed"
        app.post(route_deployed, response_model=FuncResponse)(wrapper_deployed)
        self.override_inputs_in_schema(
            openapi_schema=app.openapi(),
            func_name=func.__name__,
            endpoint=endpoint_name,
            params=func_signature.parameters,
        )
        self.override_config_in_schema(
            openapi_schema=app.openapi(),
            func_name=func.__name__,
            endpoint=endpoint_name,
            params=self.config,
        )
>>>>>>> ad0f4a9a

        route_deployed = f"{run_path}{route_path}"
        app.post(route_deployed, response_model=BaseResponse)(wrapper_deployed)
        ### ---------------------------- #

        app.openapi_schema = None
        openapi_schema = app.openapi()

        for route in entrypoint.routes:
            self.override_schema(
                openapi_schema=openapi_schema,
                func_name=route["func"],
                endpoint=route["endpoint"],
                params=route["params"],
            )
            if route["config"] is not None:
                self.override_config_in_schema(
                    openapi_schema=openapi_schema,
                    func_name=route["func"],
                    endpoint=route["endpoint"],
                    config=route["config"],
                )

        if self.is_main_script(func) and route_path == "":
            self.handle_terminal_run(
                func,
                func_signature.parameters,  # type: ignore
                self.config.dict(),
                ingestible_files,
            )

    def extract_ingestible_files(
        self,
        func_signature: inspect.Signature,
    ) -> Dict[str, inspect.Parameter]:
        """Extract parameters annotated as InFile from function signature."""

        return {
            name: param
            for name, param in func_signature.parameters.items()
            if param.annotation is InFile
        }

    def split_kwargs(
        self, kwargs: Dict[str, Any], config_params: Dict[str, Any]
    ) -> Tuple[Dict[str, Any], Dict[str, Any]]:
        """Split keyword arguments into function parameters and API configuration parameters."""

        func_params = {k: v for k, v in kwargs.items() if k not in config_params}
        api_config_params = {k: v for k, v in kwargs.items() if k in config_params}
        return func_params, api_config_params

    def ingest_file(self, upfile: UploadFile):
        temp_file = NamedTemporaryFile(delete=False)
        temp_file.write(upfile.file.read())
        temp_file.close()
        return InFile(file_name=upfile.filename, file_path=temp_file.name)

    def ingest_files(
        self,
        func_params: Dict[str, Any],
        ingestible_files: Dict[str, inspect.Parameter],
    ) -> None:
        """Ingest files specified in function parameters."""

        for name in ingestible_files:
            if name in func_params and func_params[name] is not None:
                func_params[name] = self.ingest_file(func_params[name])

    async def execute_function(self, func: Callable[..., Any], *args, **func_params):
        """Execute the function and handle any exceptions."""

        try:
            """Note: The following block is for backward compatibility.
            It allows functions to work seamlessly whether they are synchronous or asynchronous.
            For synchronous functions, it calls them directly, while for asynchronous functions,
            it awaits their execution.
            """
            data = None
            trace = None

            token = None
            if tracing_context.get() is None:
                token = tracing_context.set(TracingContext())

            is_coroutine_function = inspect.iscoroutinefunction(func)

            if is_coroutine_function:
                result = await func(*args, **func_params["params"])
            else:
                result = func(*args, **func_params["params"])

            if token is not None:
                # check that it doesn't affect the tracing.tree
                trace = ag.tracing.dump_trace()

                tracing_context.reset(token)

            if isinstance(result, Context):
                save_context(result)

            if isinstance(result, Dict):
                if "message" in result:
                    data = {"message": result["message"]}
                else:
                    data = result
            elif isinstance(result, str):
                data = {"message": result}
            elif isinstance(result, int) or isinstance(result, float):
                data = {"message": str(result)}

            if data is None:
                warning = (
                    "Function executed successfully, but did return None. \n Are you sure you did not forget to return a value?",
                )

                data = {"message": warning}

            return BaseResponse(data=data, trace=trace)

        except Exception as e:
            self.handle_exception(e)

    def handle_exception(self, e: Exception):
        status_code = e.status_code if hasattr(e, "status_code") else 500
        message = str(e)
        stacktrace = traceback.format_exception(e, value=e, tb=e.__traceback__)  # type: ignore
        detail = {"message": message, "stacktrace": stacktrace}

        raise HTTPException(
            status_code=status_code,
            detail=detail,
        )

    def update_wrapper_signature(
        self, wrapper: Callable[..., Any], updated_params: List
    ):
        """
        Updates the signature of a wrapper function with a new list of parameters.

        Args:
            wrapper (callable): A callable object, such as a function or a method, that requires a signature update.
            updated_params (List[inspect.Parameter]): A list of `inspect.Parameter` objects representing the updated parameters
                for the wrapper function.
        """

        wrapper_signature = inspect.signature(wrapper)
        wrapper_signature = wrapper_signature.replace(parameters=updated_params)
        wrapper.__signature__ = wrapper_signature  # type: ignore

    def update_function_signature(
        self,
        wrapper: Callable[..., Any],
        func_signature: inspect.Signature,
        config_class: Type[BaseModel],  # TODO: change to our type
<<<<<<< HEAD
        config_dict: Dict[str, Any],
=======
>>>>>>> ad0f4a9a
        ingestible_files: Dict[str, inspect.Parameter],
    ) -> None:
        """Update the function signature to include new parameters."""

        updated_params: List[inspect.Parameter] = []
<<<<<<< HEAD
        if config_class:
            self.add_config_params_to_parser(updated_params, config_class)
        else:
            self.depracated_add_config_params_to_parser(updated_params, config_dict)
=======
        self.add_config_params_to_parser(updated_params, config_class)
>>>>>>> ad0f4a9a
        self.add_func_params_to_parser(updated_params, func_signature, ingestible_files)
        self.update_wrapper_signature(wrapper, updated_params)

    def update_deployed_function_signature(
        self,
        wrapper: Callable[..., Any],
        func_signature: inspect.Signature,
        ingestible_files: Dict[str, inspect.Parameter],
    ) -> None:
        """Update the function signature to include new parameters."""

        updated_params: List[inspect.Parameter] = []
        self.add_func_params_to_parser(updated_params, func_signature, ingestible_files)
        for param in [
            "config",
            "environment",
        ]:  # we add the config and environment parameters
            updated_params.append(
                inspect.Parameter(
                    name=param,
                    kind=inspect.Parameter.KEYWORD_ONLY,
                    default=Body(None),
                    annotation=str,
                )
            )
        self.update_wrapper_signature(wrapper, updated_params)

    def add_config_params_to_parser(
        self, updated_params: list, config_class: Type[BaseModel]
    ) -> None:
        """Add configuration parameters to function signature."""
        for name, field in config_class.__fields__.items():
            assert field.default is not None, f"Field {name} has no default value"
<<<<<<< HEAD
            updated_params.append(
                inspect.Parameter(
                    name=name,
                    kind=inspect.Parameter.KEYWORD_ONLY,
                    annotation=field.annotation.__name__,
                    default=Body(field.default)
                )
            )

    def depracated_add_config_params_to_parser(
        self, updated_params: list, config_dict: Dict[str, Any]
    ) -> None:
        """Add configuration parameters to function signature."""
        for name, param in config_dict.items():
            assert (
                len(param.__class__.__bases__) == 1
            ), f"Inherited standard type of {param.__class__} needs to be one."
=======
>>>>>>> ad0f4a9a
            updated_params.append(
                inspect.Parameter(
                    name=name,
                    kind=inspect.Parameter.KEYWORD_ONLY,
                    annotation=field.annotation.__name__,
                    default=Body(field.default)
                )
            )

    def add_func_params_to_parser(
        self,
        updated_params: list,
        func_signature: inspect.Signature,
        ingestible_files: Dict[str, inspect.Parameter],
    ) -> None:
        """Add function parameters to function signature."""
        for name, param in func_signature.parameters.items():
            if name in ingestible_files:
                updated_params.append(
                    inspect.Parameter(name, param.kind, annotation=UploadFile)
                )
            else:
                assert (
                    len(param.default.__class__.__bases__) == 1
                ), f"Inherited standard type of {param.default.__class__} needs to be one."
                updated_params.append(
                    inspect.Parameter(
                        name,
                        inspect.Parameter.KEYWORD_ONLY,
                        default=Body(..., embed=True),
                        annotation=param.default.__class__.__bases__[
                            0
                        ],  # determines and get the base (parent/inheritance) type of the sdk-type at run-time. \
                        # E.g __class__ is ag.MessagesInput() and accessing it parent type will return (<class 'list'>,), \
                        # thus, why we are accessing the first item.
                    )
                )

    def is_main_script(self, func: Callable) -> bool:
        """
        Check if the script containing the function is the main script being run.

        Args:
            func (Callable): The function object to check.

        Returns:
            bool: True if the script containing the function is the main script, False otherwise.

        Example:
            if is_main_script(my_function):
                print("This is the main script.")
        """
        return func.__module__ == "__main__"

    def handle_terminal_run(
        self,
        func: Callable,
        func_params: Dict[str, inspect.Parameter],
        config_params: Dict[str, Any],
        ingestible_files: Dict,
    ):
        """
        Parses command line arguments and sets configuration when script is run from the terminal.

        Args:
            func_params (dict): A dictionary containing the function parameters and their annotations.
            config_params (dict): A dictionary containing the configuration parameters.
            ingestible_files (dict): A dictionary containing the files that should be ingested.
        """

        # For required parameters, we add them as arguments
        parser = argparse.ArgumentParser()
        for name, param in func_params.items():
            if name in ingestible_files:
                parser.add_argument(name, type=str)
            else:
                parser.add_argument(name, type=param.annotation)

        for name, param in config_params.items():
            if type(param) is MultipleChoiceParam:
                parser.add_argument(
                    f"--{name}",
                    type=str,
                    default=param.default,
                    choices=param.choices,  # type: ignore
                )
            else:
                parser.add_argument(
                    f"--{name}",
                    type=type(param),
                    default=param,
                )

        args = parser.parse_args()

        # split the arg list into the arg in the app_param and
        # the args from the sig.parameter
        args_config_params = {k: v for k, v in vars(args).items() if k in config_params}
        args_func_params = {
            k: v for k, v in vars(args).items() if k not in config_params
        }
        for name in ingestible_files:
            args_func_params[name] = InFile(
                file_name=Path(args_func_params[name]).stem,
                file_path=args_func_params[name],
            )

        # Update args_config_params with default values from config_params if not provided in command line arguments
        args_config_params.update({key: value for key, value in config_params.items() if key not in args_config_params})

        # Set the configuration and environment of the LLM app parent span at run-time
<<<<<<< HEAD
        ag.tracing.update_baggage(
=======
        agenta.tracing.update_baggage(
>>>>>>> ad0f4a9a
            {"config": args_config_params, "environment": "bash"}
        )

        loop = asyncio.get_event_loop()

        result = loop.run_until_complete(
            self.execute_function(
                func,
                **{"params": args_func_params, "config_params": args_config_params},
            )
        )

        print("\n========== Result ==========\n")

        print("-> data")
        print(json.dumps(result.data, indent=2))
        print("-> trace")
        print(json.dumps(result.trace, indent=2))

        with open("trace.json", "w") as trace_file:
            json.dump(result.trace, trace_file, indent=4)

    def override_config_in_schema(
        self, openapi_schema: dict, func_name: str, endpoint: str, config: Type[BaseModel]
    ):
        schema_to_override = openapi_schema["components"]["schemas"][
            f"Body_{func_name}_{endpoint}_post"
        ]["properties"]
        # New logic
        for param_name, param_val in config.__fields__.items():
            if param_val.annotation is str:
                if any(isinstance(constraint, MultipleChoice) for constraint in param_val.metadata):
                    choices = next(constraint.choices for constraint in param_val.metadata if isinstance(constraint, MultipleChoice))
                    if isinstance(choices, dict):
                        schema_to_override[param_name]["x-parameter"] = "grouped_choice"
                        schema_to_override[param_name]["choices"] = choices
                    elif isinstance(choices, list):
                        schema_to_override[param_name]["x-parameter"] = "choice"
                        schema_to_override[param_name]["choices"] = choices
                else:
                    schema_to_override[param_name]["x-parameter"] = "text"
            if param_val.annotation is bool:
                schema_to_override[param_name]["x-parameter"] = "bool"
            if param_val.annotation is int:
                schema_to_override[param_name]["x-parameter"] = "int"
                # Check for greater than or equal to constraint
                if any(isinstance(constraint, Ge) for constraint in param_val.metadata):
                    min_value = next(constraint.ge for constraint in param_val.metadata if isinstance(constraint, Ge))
                    schema_to_override[param_name]["minimum"] = min_value
                # Check for less than or equal to constraint
                if any(isinstance(constraint, Le) for constraint in param_val.metadata):
                    max_value = next(constraint.le for constraint in param_val.metadata if isinstance(constraint, Le))
                    schema_to_override[param_name]["maximum"] = max_value
            if param_val.annotation is float:
                schema_to_override[param_name]["x-parameter"] = "float"
                # Check for greater than constraint
                if any(isinstance(constraint, Gt) for constraint in param_val.metadata):
                    min_value = next(constraint.gt for constraint in param_val.metadata if isinstance(constraint, Gt))
                    schema_to_override[param_name]["minimum"] = min_value
                # Check for less than constraint
                if any(isinstance(constraint, Lt) for constraint in param_val.metadata):
                    max_value = next(constraint.lt for constraint in param_val.metadata if isinstance(constraint, Lt))
                    schema_to_override[param_name]["maximum"] = max_value

    def override_config_in_schema(
        self, openapi_schema: dict, func_name: str, endpoint: str, params: Type[BaseModel]
    ):
        schema_to_override = openapi_schema["components"]["schemas"][
            f"Body_{func_name}_{endpoint}_post"
        ]["properties"]
        # New logic
        for param_name, param_val in params.__fields__.items():
            if param_val.annotation is str:
                if any(isinstance(constraint, MultipleChoice) for constraint in param_val.metadata):
                    choices = next(constraint.choices for constraint in param_val.metadata if isinstance(constraint, MultipleChoice))
                    if isinstance(choices, dict):
                        schema_to_override[param_name]["x-parameter"] = "grouped_choice"
                        schema_to_override[param_name]["choices"] = choices
                    elif isinstance(choices, list):
                        schema_to_override[param_name]["x-parameter"] = "choice"
                        schema_to_override[param_name]["choices"] = choices
                else:
                    schema_to_override[param_name]["x-parameter"] = "text"
            if param_val.annotation is bool:
                schema_to_override[param_name]["x-parameter"] = "bool"
            if param_val.annotation is int:
                schema_to_override[param_name]["x-parameter"] = "int"
                # Check for greater than or equal to constraint
                if any(isinstance(constraint, Ge) for constraint in param_val.metadata):
                    min_value = next(constraint.ge for constraint in param_val.metadata if isinstance(constraint, Ge))
                    schema_to_override[param_name]["minimum"] = min_value
                # Check for less than or equal to constraint
                if any(isinstance(constraint, Le) for constraint in param_val.metadata):
                    max_value = next(constraint.le for constraint in param_val.metadata if isinstance(constraint, Le))
                    schema_to_override[param_name]["maximum"] = max_value
            if param_val.annotation is float:
                schema_to_override[param_name]["x-parameter"] = "float"
                # Check for greater than constraint
                if any(isinstance(constraint, Gt) for constraint in param_val.metadata):
                    min_value = next(constraint.gt for constraint in param_val.metadata if isinstance(constraint, Gt))
                    schema_to_override[param_name]["minimum"] = min_value
                # Check for less than constraint
                if any(isinstance(constraint, Lt) for constraint in param_val.metadata):
                    max_value = next(constraint.lt for constraint in param_val.metadata if isinstance(constraint, Lt))
                    schema_to_override[param_name]["maximum"] = max_value

    def override_inputs_in_schema(
        self, openapi_schema: dict, func_name: str, endpoint: str, params: dict
    ):
        """
        Overrides the default openai schema generated by fastapi with additional information about:
        - The choices available for each MultipleChoiceParam instance
        - The min and max values for each FloatParam instance
        - The min and max values for each IntParam instance
        - The default value for DictInput instance
        - The default value for MessagesParam instance
        - The default value for FileInputURL instance
        - The default value for BinaryParam instance
        - ... [PLEASE ADD AT EACH CHANGE]

        Args:
            openapi_schema (dict): The openapi schema generated by fastapi
            func (str): The name of the function to override
            endpoint (str): The name of the endpoint to override
            params (dict(param_name, param_val)): The dictionary of the parameters for the function
        """
        def find_in_schema(schema_type_properties: dict, schema: dict, param_name: str, xparam: str):
            """Finds a parameter in the schema based on its name and x-parameter value"""
            for _, value in schema.items():
                value_title_lower = str(value.get("title")).lower()
                value_title = (
                    "_".join(value_title_lower.split())
                    if len(value_title_lower.split()) >= 2
                    else value_title_lower
                )

                if (
                    isinstance(value, dict)
                    and schema_type_properties.get("x-parameter") == xparam
                    and value_title == param_name
                ):
                    # this will update the default type schema with the properties gotten
                    # from the schema type (param_val) __schema_properties__ classmethod
                    for type_key, type_value in schema_type_properties.items():
                        # BEFORE:
                        # value = {'temperature': {'title': 'Temperature'}}
                        value[type_key] = type_value
                        # AFTER:
                        # value = {'temperature': { "type": "number", "title": "Temperature", "x-parameter": "float" }}
                    return value

<<<<<<< HEAD
        def get_type_from_param(param_val):
            param_type = "string"
            annotation = param_val.annotation

            if annotation == int:
                param_type = "integer"
            elif annotation == float:
                param_type = "number"
            elif annotation == dict:
                param_type = "object"
            elif annotation == bool:
                param_type = "boolean"
            elif annotation == list:
                param_type = "list"
            elif annotation == str:
                param_type = "string"
            else:
                print("ERROR, unhandled annotation:", annotation)

            return param_type
=======
        # Old logic
>>>>>>> ad0f4a9a
        schema_to_override = openapi_schema["components"]["schemas"][
            f"Body_generate_{func_name}_post"  # TODO: Remove hard code
        ]["properties"]

        for param_name, param_val in params.items():
            if isinstance(param_val, GroupedMultipleChoiceParam):
                subschema = find_in_schema(
                    param_val.__schema_type_properties__(),
                    schema_to_override,
                    param_name,
                    "grouped_choice",
                )
                assert (
                    subschema
                ), f"GroupedMultipleChoiceParam '{param_name}' is in the parameters but could not be found in the openapi.json"
                subschema["choices"] = param_val.choices  # type: ignore
                subschema["default"] = param_val.default  # type: ignore

            elif isinstance(param_val, MultipleChoiceParam):
                subschema = find_in_schema(
                    param_val.__schema_type_properties__(),
                    schema_to_override,
                    param_name,
                    "choice",
                )
                default = str(param_val)
                param_choices = param_val.choices  # type: ignore
                choices = (
                    [default] + param_choices
                    if param_val not in param_choices
                    else param_choices
                )
                subschema["enum"] = choices
                subschema["default"] = (
                    default if default in param_choices else choices[0]
                )

            elif isinstance(param_val, FloatParam):
                subschema = find_in_schema(
                    param_val.__schema_type_properties__(),
                    schema_to_override,
                    param_name,
                    "float",
                )
                subschema["minimum"] = param_val.minval  # type: ignore
                subschema["maximum"] = param_val.maxval  # type: ignore
                subschema["default"] = param_val

            elif isinstance(param_val, IntParam):
                subschema = find_in_schema(
                    param_val.__schema_type_properties__(),
                    schema_to_override,
                    param_name,
                    "int",
                )
                subschema["minimum"] = param_val.minval  # type: ignore
                subschema["maximum"] = param_val.maxval  # type: ignore
                subschema["default"] = param_val

            elif (
                isinstance(param_val, inspect.Parameter)
                and param_val.annotation is DictInput
            ):
                subschema = find_in_schema(
                    param_val.annotation.__schema_type_properties__(),
                    schema_to_override,
                    param_name,
                    "dict",
                )
                subschema["default"] = param_val.default["default_keys"]

            elif isinstance(param_val, TextParam):
                subschema = find_in_schema(
                    param_val.__schema_type_properties__(),
                    schema_to_override,
                    param_name,
                    "text",
                )
                subschema["default"] = param_val

            elif (
                isinstance(param_val, inspect.Parameter)
                and param_val.annotation is MessagesInput
            ):
                subschema = find_in_schema(
                    param_val.annotation.__schema_type_properties__(),
                    schema_to_override,
                    param_name,
                    "messages",
                )
                subschema["default"] = param_val.default

            elif (
                isinstance(param_val, inspect.Parameter)
                and param_val.annotation is FileInputURL
            ):
                subschema = find_in_schema(
                    param_val.annotation.__schema_type_properties__(),
                    schema_to_override,
                    param_name,
                    "file_url",
                )
                subschema["default"] = "https://example.com"

            elif isinstance(param_val, BinaryParam):
                subschema = find_in_schema(
                    param_val.__schema_type_properties__(),
                    schema_to_override,
                    param_name,
                    "bool",
                )
                subschema["default"] = param_val.default  # type: ignore
            else:
                subschema = {
                    "title": str(param_name).capitalize(),
                    "type": get_type_from_param(param_val),
                }
                if param_val.default != inspect._empty:
                    subschema["default"] = param_val.default  # type: ignore
                schema_to_override[param_name] = subschema<|MERGE_RESOLUTION|>--- conflicted
+++ resolved
@@ -41,11 +41,8 @@
 from pydantic import BaseModel
 from typing import Type
 from annotated_types import Ge, Le, Gt, Lt
-<<<<<<< HEAD
 
 from pydantic import BaseModel, HttpUrl
-=======
->>>>>>> ad0f4a9a
 
 app = FastAPI()
 
@@ -65,7 +62,6 @@
 
 
 logging.setLevel("DEBUG")
-<<<<<<< HEAD
 
 
 class PathValidator(BaseModel):
@@ -94,8 +90,6 @@
         self.e = entrypoint(f, route_path=self.route_path, config=self.config)
 
         return f
-=======
->>>>>>> ad0f4a9a
 
 
 class entrypoint(BaseDecorator):
@@ -112,24 +106,14 @@
     ```
     """
 
-<<<<<<< HEAD
     routes = list()
 
     def __init__(self, func: Callable[..., Any], route_path="", config: BaseModel = None):
-=======
-    def __init__(self, config: BaseModel):
-        self.config: BaseModel = config
-
-    def __call__(self, func: Callable[..., Any]):
->>>>>>> ad0f4a9a
         endpoint_name = "generate"
         playground_path = "/playground"
         run_path = "/run"
         func_signature = inspect.signature(func)
-<<<<<<< HEAD
         config_params = config.dict() if config else ag.config.all()
-=======
->>>>>>> ad0f4a9a
         ingestible_files = self.extract_ingestible_files(func_signature)
 
         ### --- Playground / Drafts  --- #
@@ -141,7 +125,6 @@
             ag.config.set(**api_config_params)
 
             # Set the configuration and environment of the LLM app parent span at run-time
-<<<<<<< HEAD
             ag.tracing.update_baggage(
                 {"config": config_params, "environment": "playground"}
             )
@@ -149,15 +132,6 @@
             # Exceptions are all handled inside self.execute_function()
             entrypoint_result = await self.execute_function(
                 func, *args, params=func_params, config_params=config_params
-=======
-            agenta.tracing.update_baggage(
-                {"config": self.config.dict(), "environment": "playground"}
-            )
-
-            # Exceptions are all handled inside self.execute_function()
-            llm_result = await self.execute_function(
-                func, *args, params=func_params, config_params=self.config.dict()
->>>>>>> ad0f4a9a
             )
 
             return entrypoint_result
@@ -216,7 +190,6 @@
                 ag.config.pull(config_name="default")
 
             # Set the configuration and environment of the LLM app parent span at run-time
-<<<<<<< HEAD
             ag.tracing.update_baggage(
                 {"config": config_params, "environment": kwargs["environment"]}
             )
@@ -226,50 +199,16 @@
             )
 
             return entrypoint_result
-=======
-            agenta.tracing.update_baggage(
-                {"config": self.config.dict(), "environment": kwargs["environment"]}
-            )
-
-            llm_result = await self.execute_function(
-                func, *args, params=func_params, config_params=self.config.dict()
-            )
-
-            return llm_result
-
-        self.update_function_signature(
-            wrapper, func_signature, self.config, ingestible_files
-        )
-        route = f"/{endpoint_name}"
-        app.post(route, response_model=FuncResponse)(wrapper)
->>>>>>> ad0f4a9a
 
         self.update_deployed_function_signature(
             wrapper_deployed,
             func_signature,
             ingestible_files,
         )
-<<<<<<< HEAD
         if route_path == "/":
 
             route_deployed = f"/{endpoint_name}_deployed"
             app.post(route_deployed, response_model=BaseResponse)(wrapper_deployed)
-=======
-        route_deployed = f"/{endpoint_name}_deployed"
-        app.post(route_deployed, response_model=FuncResponse)(wrapper_deployed)
-        self.override_inputs_in_schema(
-            openapi_schema=app.openapi(),
-            func_name=func.__name__,
-            endpoint=endpoint_name,
-            params=func_signature.parameters,
-        )
-        self.override_config_in_schema(
-            openapi_schema=app.openapi(),
-            func_name=func.__name__,
-            endpoint=endpoint_name,
-            params=self.config,
-        )
->>>>>>> ad0f4a9a
 
         route_deployed = f"{run_path}{route_path}"
         app.post(route_deployed, response_model=BaseResponse)(wrapper_deployed)
@@ -425,23 +364,16 @@
         wrapper: Callable[..., Any],
         func_signature: inspect.Signature,
         config_class: Type[BaseModel],  # TODO: change to our type
-<<<<<<< HEAD
         config_dict: Dict[str, Any],
-=======
->>>>>>> ad0f4a9a
         ingestible_files: Dict[str, inspect.Parameter],
     ) -> None:
         """Update the function signature to include new parameters."""
 
         updated_params: List[inspect.Parameter] = []
-<<<<<<< HEAD
         if config_class:
             self.add_config_params_to_parser(updated_params, config_class)
         else:
             self.depracated_add_config_params_to_parser(updated_params, config_dict)
-=======
-        self.add_config_params_to_parser(updated_params, config_class)
->>>>>>> ad0f4a9a
         self.add_func_params_to_parser(updated_params, func_signature, ingestible_files)
         self.update_wrapper_signature(wrapper, updated_params)
 
@@ -475,7 +407,6 @@
         """Add configuration parameters to function signature."""
         for name, field in config_class.__fields__.items():
             assert field.default is not None, f"Field {name} has no default value"
-<<<<<<< HEAD
             updated_params.append(
                 inspect.Parameter(
                     name=name,
@@ -493,8 +424,6 @@
             assert (
                 len(param.__class__.__bases__) == 1
             ), f"Inherited standard type of {param.__class__} needs to be one."
-=======
->>>>>>> ad0f4a9a
             updated_params.append(
                 inspect.Parameter(
                     name=name,
@@ -606,11 +535,7 @@
         args_config_params.update({key: value for key, value in config_params.items() if key not in args_config_params})
 
         # Set the configuration and environment of the LLM app parent span at run-time
-<<<<<<< HEAD
         ag.tracing.update_baggage(
-=======
-        agenta.tracing.update_baggage(
->>>>>>> ad0f4a9a
             {"config": args_config_params, "environment": "bash"}
         )
 
@@ -762,7 +687,6 @@
                         # value = {'temperature': { "type": "number", "title": "Temperature", "x-parameter": "float" }}
                     return value
 
-<<<<<<< HEAD
         def get_type_from_param(param_val):
             param_type = "string"
             annotation = param_val.annotation
@@ -783,9 +707,6 @@
                 print("ERROR, unhandled annotation:", annotation)
 
             return param_type
-=======
-        # Old logic
->>>>>>> ad0f4a9a
         schema_to_override = openapi_schema["components"]["schemas"][
             f"Body_generate_{func_name}_post"  # TODO: Remove hard code
         ]["properties"]
