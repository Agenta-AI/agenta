--- conflicted
+++ resolved
@@ -144,13 +144,9 @@
 
     routes = list()
 
-<<<<<<< HEAD
     def __init__(self, func: Callable[..., Any], route_path="", config_schema: BaseModel = None):
-=======
-    def __init__(self, func: Callable[..., Any], route_path=""):
         logging.info(f"Using Agenta Python SDK version {version('agenta')}")
 
->>>>>>> 402b5b39
         DEFAULT_PATH = "generate"
         PLAYGROUND_PATH = "/playground"
         RUN_PATH = "/run"
@@ -178,21 +174,14 @@
             ag.tracing.update_baggage(
                 {"config": config_params, "environment": "playground"}
             )
-<<<<<<< HEAD
             with route_context_manager(config=api_config_params):
                 entrypoint_result = await self.execute_function(
-                    func, *args, params=func_params, config_params=config_params
-                )
-=======
-
-            entrypoint_result = await self.execute_function(
-                func,
-                True,  # inline trace: True
-                *args,
-                params=func_params,
-                config_params=config_params,
-            )
->>>>>>> 402b5b39
+                    func,
+                    True,  # inline trace: True
+                    *args,
+                    params=func_params,
+                    config_params=config_params,
+                )
 
             return entrypoint_result
 
@@ -211,14 +200,9 @@
             entrypoint.routes.append(
                 {
                     "func": func.__name__,
-<<<<<<< HEAD
-                    "endpoint": DEFAULT_PATH,
+                    "endpoint": route,
                     "params": {**config_params, **func_signature.parameters} if not config else func_signature.parameters,
                     "config": config,
-=======
-                    "endpoint": route,
-                    "params": {**config_params, **func_signature.parameters},
->>>>>>> 402b5b39
                 }
             )
 
@@ -227,14 +211,9 @@
         entrypoint.routes.append(
             {
                 "func": func.__name__,
-<<<<<<< HEAD
-                "endpoint": route[1:].replace("/", "_"),
+                "endpoint": route,
                 "params": {**config_params, **func_signature.parameters} if not config else func_signature.parameters,
                 "config": config,
-=======
-                "endpoint": route,
-                "params": {**config_params, **func_signature.parameters},
->>>>>>> 402b5b39
             }
         )
         ### ---------------------------- #
@@ -258,21 +237,14 @@
             ag.tracing.update_baggage(
                 {"config": config_params, "environment": kwargs["environment"]}
             )
-<<<<<<< HEAD
             with route_context_manager(variant=kwargs["config"], environment=kwargs["environment"]):
                 entrypoint_result = await self.execute_function(
-                    func, *args, params=func_params, config_params=config_params
-                )
-=======
-
-            entrypoint_result = await self.execute_function(
                 func,
                 False,  # inline trace: False
                 *args,
                 params=func_params,
                 config_params=config_params,
             )
->>>>>>> 402b5b39
 
             return entrypoint_result
 
@@ -281,12 +253,7 @@
             func_signature,
             ingestible_files,
         )
-<<<<<<< HEAD
-        if route_path == "/":
-=======
-
-        if route_path == "":
->>>>>>> 402b5b39
+        if route_path == "/" or "":
             route_deployed = f"/{DEFAULT_PATH}_deployed"
             app.post(route_deployed, response_model=BaseResponse)(wrapper_deployed)
 
@@ -305,8 +272,7 @@
                 endpoint=route["endpoint"],
                 params=route["params"],
             )
-<<<<<<< HEAD
-            if route["config"] is not None:
+            if route["config"] is not None:  # new SDK version
                 self.override_config_in_schema(
                     openapi_schema=openapi_schema,
                     func_name=route["func"],
@@ -314,9 +280,6 @@
                     config=route["config"],
                 )
 
-=======
-        ### ---------------------- #
->>>>>>> 402b5b39
         if self.is_main_script(func) and route_path == "":
             self.handle_terminal_run(
                 func,
@@ -823,13 +786,10 @@
                 print("ERROR, unhandled annotation:", annotation)
 
             return param_type
-<<<<<<< HEAD
-=======
 
         # Goes from '/some/path' to 'some_path'
         endpoint = endpoint[1:].replace("/", "_")
 
->>>>>>> 402b5b39
         schema_to_override = openapi_schema["components"]["schemas"][
             f"Body_{func_name}_{endpoint}_post"
         ]["properties"]
