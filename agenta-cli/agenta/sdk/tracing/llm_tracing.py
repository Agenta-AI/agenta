<<<<<<< HEAD
# Stdlib Imports
=======
import os
>>>>>>> 2da41431
from threading import Lock
from datetime import datetime, timezone
from typing import Optional, Dict, Any, List, Union

from agenta.sdk.tracing.logger import llm_logger
from agenta.sdk.tracing.tasks_manager import TaskQueue
from agenta.client.backend.client import AsyncAgentaApi
from agenta.client.backend.client import AsyncObservabilityClient
from agenta.client.backend.types.create_span import CreateSpan, SpanKind, SpanStatusCode

from bson.objectid import ObjectId

VARIANT_TRACKING_FEATURE_FLAG = False

<<<<<<< HEAD
class SingletonMeta(type):
    """
    Thread-safe implementation of Singleton.
    """

    _instances = {}

    # We need the lock mechanism to synchronize threads \
    # during the initial access to the Singleton object.
    _lock: Lock = Lock()

    def __call__(cls, *args, **kwargs):
        """
        Possible changes to the value of the `__init__` argument do not affect
        the returned instance.
        """
        # Now, imagine that the program has just been launched. Since there's no
        # Singleton instance yet, multiple threads can simultaneously pass the
        # previous conditional and reach this point almost at the same time. The
        # first of them will acquire lock and will proceed further, while the
        # rest will wait here.
        with cls._lock:
            # The first thread to acquire the lock, reaches this conditional,
            # goes inside and creates the Singleton instance. Once it leaves the
            # lock block, a thread that might have been waiting for the lock
            # release may then enter this section. But since the Singleton field
            # is already initialized, the thread won't create a new object.
=======

class SingletonMeta(type):
    """
    Thread-safe implementation of Singleton.
    """

    _instances = {}  # type: ignore

    # We need the lock mechanism to synchronize threads \
    # during the initial access to the Singleton object.
    _lock: Lock = Lock()

    def __call__(cls, *args, **kwargs):
        """
        Ensures that changes to the `__init__` arguments do not affect the
        returned instance.

        Uses a lock to make this method thread-safe. If an instance of the class
        does not already exist, it creates one. Otherwise, it returns the
        existing instance.
        """

        with cls._lock:
>>>>>>> 2da41431
            if cls not in cls._instances:
                instance = super().__call__(*args, **kwargs)
                cls._instances[cls] = instance
        return cls._instances[cls]


class Tracing(metaclass=SingletonMeta):
    """The `Tracing` class is an agent for LLM tracing with specific initialization arguments.

    __init__ args:
<<<<<<< HEAD
        base_url (str): The URL of the backend host
=======
        host (str): The URL of the backend host
>>>>>>> 2da41431
        api_key (str): The API Key of the backend host
        tasks_manager (TaskQueue): The tasks manager dedicated to handling asynchronous tasks
        llm_logger (Logger): The logger associated with the LLM tracing
        max_workers (int): The maximum number of workers to run tracing
    """

    def __init__(
        self,
        host: str,
        app_id: str,
        api_key: Optional[str] = None,
        max_workers: Optional[int] = None,
    ):
        self.host = host + "/api"
        self.api_key = api_key if api_key is not None else ""
        self.llm_logger = llm_logger
        self.app_id = app_id
        self.tasks_manager = TaskQueue(
            max_workers if max_workers else 4, logger=llm_logger
        )
        self.active_span: Optional[CreateSpan] = None
        self.active_trace_id: Optional[str] = None
        self.pending_spans: List[CreateSpan] = []
        self.tags: List[str] = []
        self.trace_config_cache: Dict[
            str, Any
        ] = {}  # used to save the trace configuration before starting the first span
        self.span_dict: Dict[str, CreateSpan] = {}  # type: ignore

    @property
    def client(self) -> AsyncObservabilityClient:
        """Initialize observability async client

        Returns:
            AsyncObservabilityClient: async client
        """

        return AsyncAgentaApi(
            base_url=self.host, api_key=self.api_key, timeout=120  # type: ignore
        ).observability

    def set_span_attribute(
        self,
        attributes: Dict[str, Any] = {},
    ):
        if (
            self.active_span is None
        ):  # This is the case where entrypoint wants to save the trace information but the parent span has not been initialized yet
            for key, value in attributes.items():
                self.trace_config_cache[key] = value
        else:
            for key, value in attributes.items():
                self.active_span.attributes[key] = value

    def set_trace_tags(self, tags: List[str]):
        self.tags.extend(tags)

    def start_span(
        self,
        name: str,
        spankind: str,
        input: Dict[str, Any],
        config: Optional[Dict[str, Any]] = None,
        **kwargs,
    ) -> CreateSpan:
        span_id = self._create_span_id()
        self.llm_logger.info(
            f"Recording {'parent' if spankind == 'workflow' else spankind} span..."
        )
        span = CreateSpan(
            id=span_id,
            inputs=input,
            name=name,
            app_id=self.app_id,
            config=config,
            spankind=spankind.upper(),
            attributes={},
            status=SpanStatusCode.UNSET.value,
            start_time=datetime.now(timezone.utc),
            outputs=None,
            tags=None,
            user=None,
            end_time=None,
            tokens=None,
            cost=None,
            token_consumption=None,
            parent_span_id=None,
        )

        if self.active_trace_id is None:  # This is a parent span
            self.active_trace_id = self._create_trace_id()
            span.environment = (
                self.trace_config_cache.get("environment")
                if self.trace_config_cache is not None
                else os.environ.get("environment", "unset")
            )
            span.config = (
                self.trace_config_cache.get("config")
                if not config and self.trace_config_cache is not None
                else None
            )
            if VARIANT_TRACKING_FEATURE_FLAG:
                # TODO: we should get the variant_id and variant_name (and environment) from the config object
                span.variant_id = config.variant_id
                span.variant_name = (config.variant_name,)

        else:
            span.parent_span_id = self.active_span.id
        self.span_dict[span.id] = span
        self.active_span = span

        self.llm_logger.info(f"Recorded span and setting parent_span_id: {span.id}")
        return span

    def update_span_status(self, span: CreateSpan, value: str):
        span.status = value

    def end_span(self, outputs: Dict[str, Any]):
        """
        Ends the active span, if it is a parent span, ends the trace too.
        """
        if self.active_span is None:
            raise ValueError("There is no active span to end.")
        self.active_span.end_time = datetime.now(timezone.utc)
        self.active_span.outputs = [outputs.get("message", "")]
        self.active_span.cost = outputs.get("cost", None)
        self.active_span.tokens = outputs.get("usage", None)

        # Push span to list of recorded spans
        self.pending_spans.append(self.active_span)
        self.llm_logger.info(
            f"Pushed {self.active_span.spankind} span {self.active_span.id} to recorded spans."
        )
        if self.active_span.parent_span_id is None:
            self.end_trace(parent_span=self.active_span)
        else:
            self.active_span = self.span_dict[self.active_span.parent_span_id]

    def end_trace(self, parent_span: CreateSpan):
        if self.api_key == "":
            return

        if not self.active_trace_id:
            raise RuntimeError("No active trace to end.")

        self.llm_logger.info("Preparing to send recorded spans for processing.")
        self.llm_logger.info(f"Recorded spans => {len(self.pending_spans)}")
        self.tasks_manager.add_task(
            self.active_trace_id,
            "trace",
            self.client.create_traces(
                trace=self.active_trace_id, spans=self.pending_spans  # type: ignore
            ),
            self.client,
        )
        self.llm_logger.info(
            f"Tracing for {parent_span.id} recorded successfully and sent for processing."
        )
        self._clear_pending_spans()
        self.active_trace_id = None
        self.active_span = None
        self.trace_config_cache.clear()

    def _create_trace_id(self) -> str:
        """Creates a unique mongo id for the trace object.

        Returns:
            str: stringify oid of the trace
        """

        return str(ObjectId())

    def _create_span_id(self) -> str:
        """Creates a unique mongo id for the span object.

        Returns:
            str: stringify oid of the span
        """

        return str(ObjectId())

    def _clear_pending_spans(self) -> None:
        """
        Clear the list of recorded spans to prepare for next batch processing.
        """

        self.pending_spans = []
        self.llm_logger.info(
            f"Cleared all recorded spans from batch: {self.pending_spans}"
        )<|MERGE_RESOLUTION|>--- conflicted
+++ resolved
@@ -1,29 +1,26 @@
-<<<<<<< HEAD
-# Stdlib Imports
-=======
 import os
->>>>>>> 2da41431
 from threading import Lock
 from datetime import datetime, timezone
-from typing import Optional, Dict, Any, List, Union
+from typing import Optional, Dict, Any, List
 
 from agenta.sdk.tracing.logger import llm_logger
 from agenta.sdk.tracing.tasks_manager import TaskQueue
 from agenta.client.backend.client import AsyncAgentaApi
 from agenta.client.backend.client import AsyncObservabilityClient
-from agenta.client.backend.types.create_span import CreateSpan, SpanKind, SpanStatusCode
+from agenta.client.backend.types.create_span import CreateSpan, SpanStatusCode
 
 from bson.objectid import ObjectId
 
+
 VARIANT_TRACKING_FEATURE_FLAG = False
 
-<<<<<<< HEAD
+
 class SingletonMeta(type):
     """
     Thread-safe implementation of Singleton.
     """
 
-    _instances = {}
+    _instances = {}  # type: ignore
 
     # We need the lock mechanism to synchronize threads \
     # during the initial access to the Singleton object.
@@ -31,35 +28,6 @@
 
     def __call__(cls, *args, **kwargs):
         """
-        Possible changes to the value of the `__init__` argument do not affect
-        the returned instance.
-        """
-        # Now, imagine that the program has just been launched. Since there's no
-        # Singleton instance yet, multiple threads can simultaneously pass the
-        # previous conditional and reach this point almost at the same time. The
-        # first of them will acquire lock and will proceed further, while the
-        # rest will wait here.
-        with cls._lock:
-            # The first thread to acquire the lock, reaches this conditional,
-            # goes inside and creates the Singleton instance. Once it leaves the
-            # lock block, a thread that might have been waiting for the lock
-            # release may then enter this section. But since the Singleton field
-            # is already initialized, the thread won't create a new object.
-=======
-
-class SingletonMeta(type):
-    """
-    Thread-safe implementation of Singleton.
-    """
-
-    _instances = {}  # type: ignore
-
-    # We need the lock mechanism to synchronize threads \
-    # during the initial access to the Singleton object.
-    _lock: Lock = Lock()
-
-    def __call__(cls, *args, **kwargs):
-        """
         Ensures that changes to the `__init__` arguments do not affect the
         returned instance.
 
@@ -69,7 +37,6 @@
         """
 
         with cls._lock:
->>>>>>> 2da41431
             if cls not in cls._instances:
                 instance = super().__call__(*args, **kwargs)
                 cls._instances[cls] = instance
@@ -80,11 +47,7 @@
     """The `Tracing` class is an agent for LLM tracing with specific initialization arguments.
 
     __init__ args:
-<<<<<<< HEAD
-        base_url (str): The URL of the backend host
-=======
         host (str): The URL of the backend host
->>>>>>> 2da41431
         api_key (str): The API Key of the backend host
         tasks_manager (TaskQueue): The tasks manager dedicated to handling asynchronous tasks
         llm_logger (Logger): The logger associated with the LLM tracing
@@ -137,7 +100,7 @@
                 self.trace_config_cache[key] = value
         else:
             for key, value in attributes.items():
-                self.active_span.attributes[key] = value
+                self.active_span.attributes[key] = value # type: ignore
 
     def set_trace_tags(self, tags: List[str]):
         self.tags.extend(tags)
@@ -188,11 +151,12 @@
             )
             if VARIANT_TRACKING_FEATURE_FLAG:
                 # TODO: we should get the variant_id and variant_name (and environment) from the config object
-                span.variant_id = config.variant_id
-                span.variant_name = (config.variant_name,)
+                span.variant_id = config.variant_id # type: ignore
+                span.variant_name = (config.variant_name,) # type: ignore
 
         else:
-            span.parent_span_id = self.active_span.id
+            span.parent_span_id = self.active_span.id # type: ignore
+
         self.span_dict[span.id] = span
         self.active_span = span
 
@@ -208,6 +172,7 @@
         """
         if self.active_span is None:
             raise ValueError("There is no active span to end.")
+
         self.active_span.end_time = datetime.now(timezone.utc)
         self.active_span.outputs = [outputs.get("message", "")]
         self.active_span.cost = outputs.get("cost", None)
