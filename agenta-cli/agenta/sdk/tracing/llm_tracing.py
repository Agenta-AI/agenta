--- conflicted
+++ resolved
@@ -379,19 +379,9 @@
                 span = {
                     "start_time": tracing.spans[id].start_time.isoformat(),
                     "end_time": tracing.spans[id].end_time.isoformat(),
-<<<<<<< HEAD
                     "inputs": {k:repr(v) for (k,v) in tracing.spans[id].inputs.items()},
                     "locals": {k.replace("locals.", ""):repr(v) for k,v in tracing.spans[id].attributes.items() if k.startswith("locals.")},
                     "outputs": {k:repr(v) for (k,v) in tracing.spans[id].outputs.items()},
-=======
-                    "inputs": tracing.spans[id].inputs,
-                    "locals": {
-                        k.replace("locals.", ""): v
-                        for k, v in tracing.spans[id].attributes.items()
-                        if k.startswith("locals.")
-                    },
-                    "outputs": tracing.spans[id].outputs,
->>>>>>> a32a7982
                 }
 
                 children_spans = self.dump_spans(children)
