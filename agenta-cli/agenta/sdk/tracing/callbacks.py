--- conflicted
+++ resolved
@@ -167,11 +167,7 @@
             )
             ag.tracing.end_span(
                 outputs={
-<<<<<<< HEAD
-                    "message": kwargs["exception"],  # the Exception raised
-=======
                     "message": repr(kwargs["exception"]),  # the Exception raised
->>>>>>> df057e69
                     "usage": (
                         response_obj.usage.dict()
                         if hasattr(response_obj, "usage")
