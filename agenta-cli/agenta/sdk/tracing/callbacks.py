--- conflicted
+++ resolved
@@ -1,18 +1,12 @@
 import agenta as ag
 
 from agenta.sdk.tracing.tracing_context import tracing_context, TracingContext
-<<<<<<< HEAD
-
-from agenta.sdk.utils.debug import debug
-
-=======
 from agenta.sdk.tracing.logger import llm_logger as logging
 
 from agenta.sdk.utils.debug import debug
 
 TRACE_DEFAULT_KEY = "__default__"
 
->>>>>>> 2b7c2673
 
 def litellm_handler():
     try:
@@ -70,44 +64,6 @@
 
         @debug()
         def log_stream_event(self, kwargs, response_obj, start_time, end_time):
-<<<<<<< HEAD
-            ag.tracing.set_status(status="OK", span_id=self.span.id)
-            ag.tracing.store_outputs(
-                outputs={
-                    "message": kwargs.get(
-                        "complete_streaming_response"
-                    ),  # the complete streamed response (only set if `completion(..stream=True)`)
-                    "usage": (
-                        response_obj.usage.dict()
-                        if hasattr(response_obj, "usage")
-                        else None
-                    ),  # litellm calculates usage
-                    "cost": kwargs.get(
-                        "response_cost"
-                    ),  # litellm calculates response cost
-                },
-                span_id=self.span.id,
-            )
-            ag.tracing.close_span(span_id=self.span.id)
-
-        @debug()
-        def log_success_event(
-            self, kwargs, response_obj: ModelResponse, start_time, end_time
-        ):
-            ag.tracing.set_status(status="OK", span_id=self.span.id)
-            ag.tracing.store_outputs(
-                outputs={
-                    "message": response_obj.choices[0].message.content,
-                    "usage": (
-                        response_obj.usage.dict()
-                        if hasattr(response_obj, "usage")
-                        else None
-                    ),  # litellm calculates usage
-                    "cost": kwargs.get(
-                        "response_cost"
-                    ),  # litellm calculates response cost
-                },
-=======
             logging.info(f"log_stream_event({self.span.id})")
             ag.tracing.set_status(status="OK", span_id=self.span.id)
             ag.tracing.store_cost(kwargs.get("response_cost"))
@@ -131,20 +87,13 @@
             )
             ag.tracing.store_outputs(
                 outputs={TRACE_DEFAULT_KEY: response_obj.choices[0].message.content},
->>>>>>> 2b7c2673
                 span_id=self.span.id,
             )
             ag.tracing.close_span(span_id=self.span.id)
 
         @debug()
-<<<<<<< HEAD
-        def log_failure_event(
-            self, kwargs, response_obj: ModelResponse, start_time, end_time
-        ):
-=======
         def log_failure_event(self, kwargs, response_obj, start_time, end_time):
             logging.info("log_failure_event()", self.span)
->>>>>>> 2b7c2673
             ag.tracing.set_status(status="ERROR", span_id=self.span.id)
             ag.tracing.set_attributes(
                 {
@@ -157,20 +106,6 @@
                 },
                 span_id=self.span.id,
             )
-<<<<<<< HEAD
-            ag.tracing.store_outputs(
-                outputs={
-                    "message": repr(kwargs["exception"]),  # the Exception raised
-                    "usage": (
-                        response_obj.usage.dict()
-                        if hasattr(response_obj, "usage")
-                        else None
-                    ),  # litellm calculates usage
-                    "cost": kwargs.get(
-                        "response_cost"
-                    ),  # litellm calculates response cost
-                },
-=======
             ag.tracing.store_cost(kwargs.get("response_cost"))
             ag.tracing.store_usage(
                 response_obj.usage.dict() if hasattr(response_obj, "usage") else None
@@ -178,7 +113,6 @@
             ag.tracing.store_outputs(
                 # the Exception raised
                 outputs={TRACE_DEFAULT_KEY: repr(kwargs["exception"])},
->>>>>>> 2b7c2673
                 span_id=self.span.id,
             )
             ag.tracing.close_span(span_id=self.span.id)
@@ -187,23 +121,6 @@
         async def async_log_stream_event(
             self, kwargs, response_obj, start_time, end_time
         ):
-<<<<<<< HEAD
-            ag.tracing.set_status(status="OK", span_id=self.span.id)
-            ag.tracing.store_outputs(
-                outputs={
-                    "message": kwargs.get(
-                        "complete_streaming_response"
-                    ),  # the complete streamed response (only set if `completion(..stream=True)`)
-                    "usage": (
-                        response_obj.usage.dict()
-                        if hasattr(response_obj, "usage")
-                        else None
-                    ),  # litellm calculates usage
-                    "cost": kwargs.get(
-                        "response_cost"
-                    ),  # litellm calculates response cost
-                },
-=======
             logging.info(f"async_log_stream_event({self.span.id})")
             ag.tracing.set_status(status="OK", span_id=self.span.id)
             ag.tracing.store_cost(kwargs.get("response_cost"))
@@ -213,7 +130,6 @@
             ag.tracing.store_outputs(
                 # the complete streamed response (only set if `completion(..stream=True)`)
                 outputs={TRACE_DEFAULT_KEY: kwargs.get("complete_streaming_response")},
->>>>>>> 2b7c2673
                 span_id=self.span.id,
             )
             ag.tracing.close_span(span_id=self.span.id)
@@ -222,21 +138,6 @@
         async def async_log_success_event(
             self, kwargs, response_obj, start_time, end_time
         ):
-<<<<<<< HEAD
-            ag.tracing.set_status(status="OK", span_id=self.span.id)
-            ag.tracing.store_outputs(
-                outputs={
-                    "message": response_obj.choices[0].message.content,
-                    "usage": (
-                        response_obj.usage.dict()
-                        if hasattr(response_obj, "usage")
-                        else None
-                    ),  # litellm calculates usage
-                    "cost": kwargs.get(
-                        "response_cost"
-                    ),  # litellm calculates response cost
-                },
-=======
             logging.info(f"async_log_success_event({self.span.id})")
             ag.tracing.set_status(status="OK", span_id=self.span.id)
             ag.tracing.store_cost(kwargs.get("response_cost"))
@@ -245,7 +146,6 @@
             )
             ag.tracing.store_outputs(
                 outputs={TRACE_DEFAULT_KEY: response_obj.choices[0].message.content},
->>>>>>> 2b7c2673
                 span_id=self.span.id,
             )
             ag.tracing.close_span(span_id=self.span.id)
@@ -254,10 +154,7 @@
         async def async_log_failure_event(
             self, kwargs, response_obj, start_time, end_time
         ):
-<<<<<<< HEAD
-=======
             logging.info(f"async_log_failure_event({self.span.id})")
->>>>>>> 2b7c2673
             ag.tracing.set_status(status="ERROR", span_id=self.span.id)
             ag.tracing.set_attributes(
                 {
@@ -270,20 +167,6 @@
                 },
                 span_id=self.span.id,
             )
-<<<<<<< HEAD
-            ag.tracing.store_outputs(
-                outputs={
-                    "message": repr(kwargs["exception"]),  # the Exception raised
-                    "usage": (
-                        response_obj.usage.dict()
-                        if hasattr(response_obj, "usage")
-                        else None
-                    ),  # litellm calculates usage
-                    "cost": kwargs.get(
-                        "response_cost"
-                    ),  # litellm calculates response cost
-                },
-=======
             ag.tracing.store_cost(kwargs.get("response_cost"))
             ag.tracing.store_usage(
                 response_obj.usage.dict() if hasattr(response_obj, "usage") else None
@@ -291,7 +174,6 @@
             ag.tracing.store_outputs(
                 # the Exception raised
                 outputs={TRACE_DEFAULT_KEY: repr(kwargs["exception"])},
->>>>>>> 2b7c2673
                 span_id=self.span.id,
             )
             ag.tracing.close_span(span_id=self.span.id)
