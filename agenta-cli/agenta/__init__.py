--- conflicted
+++ resolved
@@ -1,8 +1,5 @@
 from . import sdk
 from .sdk import post, ingest, app
-<<<<<<< HEAD
-from .sdk.types import TextParam, FloatParam, InFile, Context, MultipleChoiceParam, DictInput
-=======
 from .sdk.types import (
     TextParam,
     FloatParam,
@@ -10,6 +7,6 @@
     InFile,
     Context,
     MultipleChoiceParam,
+    DictInput,
 )
->>>>>>> 372910c2
 from .sdk.context import save_context, get_contexts