import os
import re
import shutil
import sys
from typing import Union
from pathlib import Path

import click
import questionary
import toml

from agenta.cli import helper
<<<<<<< HEAD
from agenta.client import client
from agenta.cli import variant_logs
=======
>>>>>>> 12cd6afd
from agenta.cli import variant_configs
from agenta.cli import variant_commands
from agenta.cli import evaluation_commands

from agenta.client.backend.client import AgentaApi

BACKEND_URL_SUFFIX = os.environ.get("BACKEND_URL_SUFFIX", "api")


def print_version(ctx, param, value):
    if not value or ctx.resilient_parsing:
        return
    try:
        try:
            from importlib.metadata import PackageNotFoundError, version
        except ImportError:
            from importlib_metadata import PackageNotFoundError, version
        package_version = version("agenta")
    except PackageNotFoundError:
        package_version = "package is not installed"
    click.echo(f"Agenta CLI version: {package_version}")
    ctx.exit()


def check_latest_version() -> Union[str, None]:
    import requests

    try:
        response = requests.get("https://pypi.org/pypi/agenta/json", timeout=360)
        response.raise_for_status()
        latest_version = response.json()["info"]["version"]
        return latest_version
    except (requests.RequestException, KeyError):
        return None


def notify_update(available_version: str):
    import pkg_resources

    installed_version = pkg_resources.get_distribution("agenta").version
    if available_version > installed_version:
        click.echo(
            click.style(
                f"A new release of agenta is available: {installed_version} → {available_version}",
                fg="yellow",
            )
        )
        click.echo(
            click.style("To upgrade, run: pip install --upgrade agenta", fg="yellow")
        )


@click.group()
@click.option(
    "--version",
    "-v",
    is_flag=True,
    callback=print_version,
    expose_value=False,
    is_eager=True,
)
def cli():
    latest_version = check_latest_version()
    if latest_version:
        notify_update(latest_version)


@click.command()
@click.option("--app_name", default="")
@click.option("--backend_host", default="")
def init(app_name: str, backend_host: str):
    init_option = "Blank App" if backend_host != "" and app_name != "" else ""
    """Initialize a new Agenta app with the template files."""
    if not app_name:
        while True:
            app_name = questionary.text("Please enter the app name").ask()
            if app_name and re.match("^[a-zA-Z0-9_-]+$", app_name):
                break
            else:
                if app_name is None:  # User pressed Ctrl+C
                    sys.exit(0)
                else:
                    print(
                        "Invalid input. Please use only alphanumeric characters without spaces."
                    )

    try:
        backend_hosts = {
            "https://cloud.agenta.ai": "On agenta cloud",
            "http://localhost": "On my local machine",
        }
        where_question = backend_hosts.get(backend_host, "On a remote machine")
        if not backend_host:
            where_question = questionary.select(
                "Where are you running agenta?",
                choices=[
                    "On agenta cloud",
                    "On my local machine",
                    "On a remote machine",
                ],
            ).ask()

            if where_question == "On my local machine":
                backend_host = "http://localhost"
            elif where_question == "On a remote machine":
                backend_host = questionary.text(
                    "Please provide the IP or URL of your remote host"
                ).ask()
            elif where_question == "On agenta cloud":
                global_backend_host = helper.get_global_config("host")
                if global_backend_host:
                    backend_host = global_backend_host
                else:
                    backend_host = "https://cloud.agenta.ai"

                api_key = helper.get_api_key(backend_host)

            elif where_question is None:  # User pressed Ctrl+C
                sys.exit(0)
        backend_host = (
            backend_host
            if backend_host.startswith("http://") or backend_host.startswith("https://")
            else "http://" + backend_host
        )

        # initialize the client with the backend url and api key
        client = AgentaApi(
            base_url=f"{backend_host}/{BACKEND_URL_SUFFIX}",
            api_key=api_key if where_question == "On agenta cloud" else "",
        )

        # list of user organizations
        user_organizations = []

        # validate the api key if it is provided
        if where_question == "On agenta cloud":
            try:
                key_prefix = api_key.split(".")[0]
                client.validate_api_key(key_prefix=key_prefix)

                # Make request to fetch user organizations after api key validation
                organizations = client.list_organizations()
                if len(organizations) >= 1:
                    user_organizations = organizations
            except Exception as ex:
                if ex.status_code == 401:
                    click.echo(click.style("Error: Invalid API key", fg="red"))
                    sys.exit(1)
                else:
                    click.echo(click.style(f"Error: {ex}", fg="red"))
                    sys.exit(1)

        filtered_org = None
        if where_question == "On agenta cloud":
            which_organization = questionary.select(
                "Which organization do you want to create the app for?",
                choices=[
                    f"{org.name}: {org.description}" for org in user_organizations
                ],
            ).ask()
            filtered_org = next(
                (
                    org
                    for org in user_organizations
                    if org.name == which_organization.split(":")[0]
                ),
                None,
            )

        # Get app_id after creating new app in the backend server
        try:
            app_id = client.create_app(
                app_name=app_name,
                organization_id=filtered_org.id if filtered_org else None,
            ).app_id
        except Exception as ex:
            click.echo(click.style(f"Error: {ex}", fg="red"))
            sys.exit(1)

        # Set app toml configuration
        config = {
            "app_name": app_name,
            "app_id": app_id,
            "backend_host": backend_host,
            "api_key": api_key if where_question == "On agenta cloud" else None,
        }
        with open("config.toml", "w") as config_file:
            toml.dump(config, config_file)

        # Ask for init option
        if not init_option:
            init_option = questionary.select(
                "How do you want to initialize your app?",
                choices=["Blank App", "Start from template"],
            ).ask()

            # If the user selected the second option, show a list of available templates
            if init_option == "Start from template":
                current_dir = Path.cwd()
                template_dir = Path(__file__).parent.parent / "templates"
                templates = [
                    folder.name for folder in template_dir.iterdir() if folder.is_dir()
                ]
                template_desc = [
                    toml.load((template_dir / name / "template.toml"))["short_desc"]
                    for name in templates
                ]

                # Show the templates to the user
                template = questionary.select(
                    "Which template do you want to use?",
                    choices=[
                        questionary.Choice(
                            title=f"{template} - {template_desc}", value=template
                        )
                        for template, template_desc in zip(templates, template_desc)
                    ],
                ).ask()

                # Copy the template files to the current directory
                chosen_template_dir = template_dir / template
                for file in chosen_template_dir.glob("*"):
                    if file.name != "template.toml" and not file.is_dir():
                        shutil.copy(file, current_dir / file.name)
            elif init_option is None:  # User pressed Ctrl+C
                sys.exit(0)

        # Create a .gitignore file and add some default environment folder names to it
        gitignore_content = (
            "# Environments \nenv/\nvenv/\nENV/\nenv.bak/\nvenv.bak/\nmyenv/\n"
        )
        with open(".gitignore", "w") as gitignore_file:
            gitignore_file.write(gitignore_content)

        click.echo("App initialized successfully")
        if init_option == "Start from template":
            click.echo(
                "Please check the README.md for further instructions to setup the template."
            )
    except Exception as ex:
        click.echo(click.style(f"Error: {ex}", fg="red"))
        sys.exit(1)


# Add the commands to the CLI group
cli.add_command(init)
cli.add_command(variant_logs.get)
cli.add_command(variant_configs.config)
cli.add_command(variant_commands.variant)
cli.add_command(evaluation_commands.evaluation)

if __name__ == "__main__":
    cli()<|MERGE_RESOLUTION|>--- conflicted
+++ resolved
@@ -10,11 +10,6 @@
 import toml
 
 from agenta.cli import helper
-<<<<<<< HEAD
-from agenta.client import client
-from agenta.cli import variant_logs
-=======
->>>>>>> 12cd6afd
 from agenta.cli import variant_configs
 from agenta.cli import variant_commands
 from agenta.cli import evaluation_commands
