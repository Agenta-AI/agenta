--- conflicted
+++ resolved
@@ -30,11 +30,8 @@
 pydantic = "1.10.13"
 httpx = "^0.27.0"
 pymongo = "^4.6.3"
-<<<<<<< HEAD
 litellm = "^1.35.33"
-=======
 cachetools = "^5.3.3"
->>>>>>> ddc9a16a
 
 [tool.poetry.dev-dependencies]
 pytest = "^6.2"
