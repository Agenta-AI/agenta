[tool.poetry]
name = "agenta"
<<<<<<< HEAD
version = "0.25.3a1"
=======
version = "0.25.3"
>>>>>>> eb1d47c3
description = "The SDK for agenta is an open-source LLMOps platform."
readme = "README.md"
authors = ["Mahmoud Mabrouk <mahmoud@agenta.ai>"]
classifiers = [
    "Intended Audience :: Developers",
    "License :: OSI Approved :: MIT License",
    "Programming Language :: Python :: 3.9",
    "Topic :: Software Development :: Libraries"
]
homepage = "https://agenta.ai"
repository = "https://github.com/agenta-ai/agenta"
documentation = "https://docs.agenta.ai"
keywords = ["LLMOps", "LLM", "evaluation", "prompt engineering"]

[tool.poetry.dependencies]
python = "^3.9"
docker = ">=6.1.1,<8.0.0"
click = "^8.1.3"
fastapi = ">=0.100.0"
toml = "^0.10.2"
questionary = ">=1.10,<3.0"
ipdb = ">=0.13"
python-dotenv = "^1.0.0"
python-multipart = ">=0.0.6,<0.0.10"
importlib-metadata = ">=8.0.0,<9.0"
posthog = "^3.1.0"
pydantic = ">=2"
httpx = ">=0.24, <0.28"
pymongo = "^4.6.3"
cachetools = "^5.3.3"
pyyaml = "^6.0.2"

opentelemetry-api = "^1.27.0"
opentelemetry-sdk = "^1.27.0"
opentelemetry-exporter-otlp = "^1.27.0"

[tool.poetry.dev-dependencies]
pytest = "^8.3"
setuptools = "^71.1.0"

[build-system]
requires = ["poetry-core"]
build-backend = "poetry.core.masonry.api"

[tool.poetry.scripts]
agenta = "agenta.cli.main:cli"<|MERGE_RESOLUTION|>--- conflicted
+++ resolved
@@ -1,10 +1,6 @@
 [tool.poetry]
 name = "agenta"
-<<<<<<< HEAD
-version = "0.25.3a1"
-=======
-version = "0.25.3"
->>>>>>> eb1d47c3
+version = "0.25.4a1"
 description = "The SDK for agenta is an open-source LLMOps platform."
 readme = "README.md"
 authors = ["Mahmoud Mabrouk <mahmoud@agenta.ai>"]
