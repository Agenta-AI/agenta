[tool.poetry]
name = "agenta"
<<<<<<< HEAD
version = "0.25.3a2"
=======
version = "0.25.4a2"
>>>>>>> 4ab0c2fe
description = "The SDK for agenta is an open-source LLMOps platform."
readme = "README.md"
authors = ["Mahmoud Mabrouk <mahmoud@agenta.ai>"]
classifiers = [
    "Intended Audience :: Developers",
    "License :: OSI Approved :: MIT License",
    "Programming Language :: Python :: 3.9",
    "Topic :: Software Development :: Libraries"
]
homepage = "https://agenta.ai"
repository = "https://github.com/agenta-ai/agenta"
documentation = "https://docs.agenta.ai"
keywords = ["LLMOps", "LLM", "evaluation", "prompt engineering"]

[tool.poetry.dependencies]
python = "^3.9"
docker = ">=6.1.1,<8.0.0"
click = "^8.1.3"
fastapi = ">=0.100.0"
toml = "^0.10.2"
questionary = ">=1.10,<3.0"
ipdb = ">=0.13"
python-dotenv = "^1.0.0"
python-multipart = ">=0.0.6,<0.0.10"
importlib-metadata = ">=8.0.0,<9.0"
posthog = "^3.1.0"
pydantic = ">=2"
httpx = ">=0.24, <0.28"
pymongo = "^4.6.3"
cachetools = "^5.3.3"
pyyaml = "^6.0.2"

opentelemetry-api = "^1.27.0"
opentelemetry-sdk = "^1.27.0"
opentelemetry-exporter-otlp = "^1.27.0"
litellm ="^1.48.0"

[tool.poetry.dev-dependencies]
pytest = "^8.3"
setuptools = "^71.1.0"

[build-system]
requires = ["poetry-core"]
build-backend = "poetry.core.masonry.api"

[tool.poetry.scripts]
agenta = "agenta.cli.main:cli"<|MERGE_RESOLUTION|>--- conflicted
+++ resolved
@@ -1,10 +1,6 @@
 [tool.poetry]
 name = "agenta"
-<<<<<<< HEAD
-version = "0.25.3a2"
-=======
 version = "0.25.4a2"
->>>>>>> 4ab0c2fe
 description = "The SDK for agenta is an open-source LLMOps platform."
 readme = "README.md"
 authors = ["Mahmoud Mabrouk <mahmoud@agenta.ai>"]
