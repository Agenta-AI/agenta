--- conflicted
+++ resolved
@@ -1,10 +1,6 @@
 [tool.poetry]
 name = "agenta"
-<<<<<<< HEAD
-version = "0.26.0"
-=======
 version = "0.27.0a0"
->>>>>>> 55032fdb
 description = "The SDK for agenta is an open-source LLMOps platform."
 readme = "README.md"
 authors = ["Mahmoud Mabrouk <mahmoud@agenta.ai>"]
