--- conflicted
+++ resolved
@@ -30,11 +30,8 @@
 pydantic = "1.10.13"
 httpx = "^0.27.0"
 pymongo = "^4.6.3"
-<<<<<<< HEAD
 litellm = "^1.35.33"
-=======
 cachetools = "^5.3.3"
->>>>>>> 3e29ee54
 
 [tool.poetry.dev-dependencies]
 pytest = "^6.2"
