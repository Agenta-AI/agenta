--- conflicted
+++ resolved
@@ -272,11 +272,7 @@
         version: 21.1.0
       swc-loader:
         specifier: ^0.2.6
-<<<<<<< HEAD
-        version: 0.2.6(@swc/core@1.11.8(@swc/helpers@0.5.17))(webpack@5.98.0(@swc/core@1.11.8(@swc/helpers@0.5.17))(esbuild@0.25.10))
-=======
         version: 0.2.6(@swc/core@1.11.8(@swc/helpers@0.5.17))(webpack@5.98.0(@swc/core@1.11.8(@swc/helpers@0.5.17))(esbuild@0.25.12))
->>>>>>> 4fb79ea1
       swr:
         specifier: ^2.3.0
         version: 2.3.3(react@19.0.0)
