lockfileVersion: '9.0'

settings:
  autoInstallPeers: true
  excludeLinksFromLockfile: false

overrides:
  prismjs@<1.30.0: '>=1.30.0'
  '@babel/runtime@<7.26.10': '>=7.26.10'

importers:

  .:
    dependencies:
      ajv-formats:
        specifier: ^3.0.1
        version: 3.0.1(ajv@8.17.1)
      jotai-eager:
        specifier: ^0.2.3
        version: 0.2.3(jotai@2.15.2(@types/react@19.0.10)(react@19.0.0))
      json5:
        specifier: ^2.2.3
        version: 2.2.3
      next:
        specifier: 15.5.9
        version: 15.5.9(@playwright/test@1.57.0)(react-dom@19.0.0(react@19.0.0))(react@19.0.0)
    devDependencies:
      '@agenta/ee':
        specifier: workspace:./ee
        version: link:ee
      '@agenta/oss':
        specifier: workspace:./oss
        version: link:oss
      '@eslint/eslintrc':
        specifier: ^3.3.1
        version: 3.3.1
      '@eslint/js':
        specifier: ^9.29.0
        version: 9.29.0
      '@lexical/eslint-plugin':
        specifier: ^0.38.2
        version: 0.38.2(eslint@9.32.0(jiti@1.21.7))
      '@next/eslint-plugin-next':
        specifier: 15.5.9
        version: 15.5.9
      '@typescript-eslint/eslint-plugin':
        specifier: ^8.35.0
        version: 8.35.0(@typescript-eslint/parser@8.35.0(eslint@9.32.0(jiti@1.21.7))(typescript@5.8.3))(eslint@9.32.0(jiti@1.21.7))(typescript@5.8.3)
      '@typescript-eslint/parser':
        specifier: ^8.35.0
        version: 8.35.0(eslint@9.32.0(jiti@1.21.7))(typescript@5.8.3)
      eslint:
        specifier: ^9.32.0
        version: 9.32.0(jiti@1.21.7)
      eslint-config-next:
        specifier: 15.5.9
        version: 15.5.9(eslint@9.32.0(jiti@1.21.7))(typescript@5.8.3)
      eslint-config-prettier:
        specifier: ^10.1.5
        version: 10.1.5(eslint@9.32.0(jiti@1.21.7))
      eslint-plugin-prettier:
        specifier: ^5.5.0
        version: 5.5.0(@types/eslint@9.6.1)(eslint-config-prettier@10.1.5(eslint@9.32.0(jiti@1.21.7)))(eslint@9.32.0(jiti@1.21.7))(prettier@3.6.0)
      eslint-plugin-react:
        specifier: ^7.37.5
        version: 7.37.5(eslint@9.32.0(jiti@1.21.7))
      eslint-plugin-react-hooks:
        specifier: ^5.1.0
        version: 5.2.0(eslint@9.32.0(jiti@1.21.7))
      husky:
        specifier: ^9.1.7
        version: 9.1.7
      node-fetch:
        specifier: ^3.3.2
        version: 3.3.2
      prettier:
        specifier: 3.6.0
        version: 3.6.0
      prettier-eslint:
        specifier: ^16.4.0
        version: 16.4.2(typescript@5.8.3)
      prettier-plugin-tailwindcss:
        specifier: ^0.1
        version: 0.1.13(prettier@3.6.0)
      ts-node:
        specifier: ^10.9.2
        version: 10.9.2(@swc/core@1.11.8(@swc/helpers@0.5.17))(@types/node@20.19.26)(typescript@5.8.3)
      tsconfig-paths:
        specifier: ^4.2.0
        version: 4.2.0
      tsx:
        specifier: ^4.20.3
        version: 4.20.3
      turbo:
        specifier: 2.6.2
        version: 2.6.2
      typescript-eslint:
        specifier: ^8.34.1
        version: 8.34.1(eslint@9.32.0(jiti@1.21.7))(typescript@5.8.3)

  ee:
    dependencies:
      '@ag-grid-community/client-side-row-model':
        specifier: ^32.3.4
        version: 32.3.4
      '@ag-grid-community/core':
        specifier: ^32.3.4
        version: 32.3.4
      '@ag-grid-community/csv-export':
        specifier: ^32.3.4
        version: 32.3.4
      '@ag-grid-community/react':
        specifier: ^32.3.4
        version: 32.3.4(@ag-grid-community/core@32.3.4)(react-dom@19.0.0(react@19.0.0))(react@19.0.0)
      '@ag-grid-community/styles':
        specifier: ^32.3.4
        version: 32.3.4
      '@agenta/oss':
        specifier: workspace:../oss
        version: link:../oss
      '@ant-design/colors':
        specifier: ^7.2.1
        version: 7.2.1
      '@ant-design/cssinjs':
        specifier: ^2.0.1
        version: 2.0.1(react-dom@19.0.0(react@19.0.0))(react@19.0.0)
      '@ant-design/icons':
        specifier: ^6.1.0
        version: 6.1.0(react-dom@19.0.0(react@19.0.0))(react@19.0.0)
      '@lexical/code-shiki':
        specifier: ^0.38.2
        version: 0.38.2
      '@monaco-editor/react':
        specifier: ^4.7.0-rc.0
        version: 4.7.0(monaco-editor@0.52.2)(react-dom@19.0.0(react@19.0.0))(react@19.0.0)
      '@phosphor-icons/react':
        specifier: ^2.1.10
        version: 2.1.10(react-dom@19.0.0(react@19.0.0))(react@19.0.0)
      '@tanstack/query-core':
        specifier: ^5.90.11
        version: 5.90.11
      '@tanstack/react-query':
        specifier: ^5.90.11
        version: 5.90.11(react@19.0.0)
      '@tremor/react':
        specifier: ^3.18.7
        version: 3.18.7(react-dom@19.0.0(react@19.0.0))(react@19.0.0)
      '@types/js-yaml':
        specifier: ^4.0.9
        version: 4.0.9
      '@types/lodash':
        specifier: ^4.17.18
        version: 4.17.18
      '@types/react':
        specifier: ^19.0.10
        version: 19.0.10
      '@types/react-dom':
        specifier: ^19.0.4
        version: 19.0.4(@types/react@19.0.10)
      '@types/react-resizable':
        specifier: ^3.0.7
        version: 3.0.8
      '@types/react-window':
        specifier: ^1.8.8
        version: 1.8.8
      '@types/recharts':
        specifier: ^2.0.1
        version: 2.0.1(@types/react@19.0.10)(react-dom@19.0.0(react@19.0.0))(react-is@18.3.1)(react@19.0.0)(redux@5.0.1)
      '@types/uuid':
        specifier: ^10.0.0
        version: 10.0.0
      antd:
        specifier: ^6.1.0
        version: 6.1.0(date-fns@3.6.0)(react-dom@19.0.0(react@19.0.0))(react@19.0.0)
      autoprefixer:
        specifier: 10.4.20
        version: 10.4.20(postcss@8.5.6)
      axios:
        specifier: ^1.12.2
        version: 1.12.2(debug@4.4.3)
      classnames:
        specifier: ^2.3.2
        version: 2.5.1
      clsx:
        specifier: ^2.1.1
        version: 2.1.1
      crisp-sdk-web:
        specifier: ^1.0.26
        version: 1.0.26
      dayjs:
        specifier: ^1.11.10
        version: 1.11.13
      dotenv:
        specifier: ^16.5.0
        version: 16.5.0
      fast-deep-equal:
        specifier: ^3.1.3
        version: 3.1.3
      immer:
        specifier: ^10.1.1
        version: 10.1.3
      jotai:
        specifier: ^2.15.2
        version: 2.15.2(@types/react@19.0.10)(react@19.0.0)
      jotai-devtools:
        specifier: ^0.13.0
        version: 0.13.0(@types/react@19.0.10)(jotai@2.15.2(@types/react@19.0.10)(react@19.0.0))(react-dom@19.0.0(react@19.0.0))(react@19.0.0)(redux@5.0.1)
      jotai-eager:
        specifier: ^0.2.3
        version: 0.2.3(jotai@2.15.2(@types/react@19.0.10)(react@19.0.0))
      jotai-immer:
        specifier: ^0.4.1
        version: 0.4.1(immer@10.1.3)(jotai@2.15.2(@types/react@19.0.10)(react@19.0.0))
      jotai-scheduler:
        specifier: ^0.0.5
        version: 0.0.5(jotai@2.15.2(@types/react@19.0.10)(react@19.0.0))(react@19.0.0)
      jotai-tanstack-query:
        specifier: ^0.11.0
        version: 0.11.0(@tanstack/query-core@5.90.11)(@tanstack/react-query@5.90.11(react@19.0.0))(jotai@2.15.2(@types/react@19.0.10)(react@19.0.0))(react@19.0.0)
      js-yaml:
        specifier: ^4.1.1
        version: 4.1.1
      jsonrepair:
        specifier: ^3.13.0
        version: 3.13.0
      lodash:
        specifier: ^4.17.21
        version: 4.17.21
      postcss:
        specifier: ^8.5.6
        version: 8.5.6
      postcss-antd-fixes:
        specifier: ^0.2.0
        version: 0.2.0(postcss@8.5.6)
      posthog-js:
        specifier: ^1.223.3
        version: 1.229.5
      rc-virtual-list:
        specifier: ^3.19.2
        version: 3.19.2(react-dom@19.0.0(react@19.0.0))(react@19.0.0)
      react:
        specifier: ^19.0.0
        version: 19.0.0
      react-dom:
        specifier: ^19.0.0
        version: 19.0.0(react@19.0.0)
      react-jss:
        specifier: ^10.10.0
        version: 10.10.0(react@19.0.0)
      react-resizable:
        specifier: ^3.0.5
        version: 3.0.5(react-dom@19.0.0(react@19.0.0))(react@19.0.0)
      react-window:
        specifier: ^1.8.11
        version: 1.8.11(react-dom@19.0.0(react@19.0.0))(react@19.0.0)
      recharts:
        specifier: ^3.1.0
        version: 3.1.0(@types/react@19.0.10)(react-dom@19.0.0(react@19.0.0))(react-is@18.3.1)(react@19.0.0)(redux@5.0.1)
      shiki:
        specifier: ^3.19.0
        version: 3.19.0
      supertokens-auth-react:
        specifier: ^0.51.0
        version: 0.51.0(react-dom@19.0.0(react@19.0.0))(react@19.0.0)(supertokens-web-js@0.16.0)
      supertokens-node:
        specifier: ^24.0.0
        version: 24.0.0
      swc-loader:
        specifier: ^0.2.6
        version: 0.2.6(@swc/core@1.11.8(@swc/helpers@0.5.17))(webpack@5.98.0(@swc/core@1.11.8(@swc/helpers@0.5.17)))
      swr:
        specifier: ^2.3.0
        version: 2.3.3(react@19.0.0)
      tailwindcss:
        specifier: ^3.4.4
        version: 3.4.17(ts-node@10.9.2(@swc/core@1.11.8(@swc/helpers@0.5.17))(@types/node@20.17.24)(typescript@5.8.3))
      typescript:
        specifier: 5.8.3
        version: 5.8.3
      use-animation-frame:
        specifier: ^0.2.1
        version: 0.2.1(react@19.0.0)
      usehooks-ts:
        specifier: ^3.1.0
        version: 3.1.1(react@19.0.0)
      uuid:
        specifier: ^11.1.0
        version: 11.1.0
    devDependencies:
      '@agenta/web-tests':
        specifier: workspace:../tests
        version: link:../tests
      '@swc-jotai/debug-label':
        specifier: ^0.4.0
        version: 0.4.0
      '@swc-jotai/react-refresh':
        specifier: ^0.4.0
        version: 0.4.0
      '@types/node':
        specifier: ^20.8.10
        version: 20.17.24
      '@types/prismjs':
        specifier: ^1.26.5
        version: 1.26.5
      node-mocks-http:
        specifier: ^1.17.2
        version: 1.17.2(@types/node@20.17.24)
      tailwind-scrollbar:
        specifier: ^3
        version: 3.1.0(tailwindcss@3.4.17(ts-node@10.9.2(@swc/core@1.11.8(@swc/helpers@0.5.17))(@types/node@20.17.24)(typescript@5.8.3)))

  oss:
    dependencies:
      '@ag-grid-community/client-side-row-model':
        specifier: ^32.3.4
        version: 32.3.4
      '@ag-grid-community/core':
        specifier: ^32.3.4
        version: 32.3.4
      '@ag-grid-community/csv-export':
        specifier: ^32.3.4
        version: 32.3.4
      '@ag-grid-community/react':
        specifier: ^32.3.4
        version: 32.3.4(@ag-grid-community/core@32.3.4)(react-dom@19.0.0(react@19.0.0))(react@19.0.0)
      '@ag-grid-community/styles':
        specifier: ^32.3.4
        version: 32.3.4
      '@agenta/web-tests':
        specifier: workspace:../tests
        version: link:../tests
      '@ant-design/colors':
        specifier: ^7.2.1
        version: 7.2.1
      '@ant-design/cssinjs':
        specifier: ^2.0.1
        version: 2.0.1(react-dom@19.0.0(react@19.0.0))(react@19.0.0)
      '@ant-design/icons':
        specifier: ^6.1.0
        version: 6.1.0(react-dom@19.0.0(react@19.0.0))(react@19.0.0)
      '@dnd-kit/core':
        specifier: ^6.3.1
        version: 6.3.1(react-dom@19.0.0(react@19.0.0))(react@19.0.0)
      '@dnd-kit/modifiers':
        specifier: ^9.0.0
        version: 9.0.0(@dnd-kit/core@6.3.1(react-dom@19.0.0(react@19.0.0))(react@19.0.0))(react@19.0.0)
      '@dnd-kit/sortable':
        specifier: ^10.0.0
        version: 10.0.0(@dnd-kit/core@6.3.1(react-dom@19.0.0(react@19.0.0))(react@19.0.0))(react@19.0.0)
      '@dnd-kit/utilities':
        specifier: ^3.2.2
        version: 3.2.2(react@19.0.0)
      '@floating-ui/dom':
        specifier: ^1.7.2
        version: 1.7.2
      '@floating-ui/react':
        specifier: ^0.27.13
        version: 0.27.13(react-dom@19.0.0(react@19.0.0))(react@19.0.0)
      '@lexical/code':
        specifier: ^0.38.2
        version: 0.38.2
      '@lexical/code-shiki':
        specifier: ^0.38.2
        version: 0.38.2
      '@lexical/hashtag':
        specifier: ^0.38.2
        version: 0.38.2
      '@lexical/history':
        specifier: ^0.38.2
        version: 0.38.2
      '@lexical/link':
        specifier: ^0.38.2
        version: 0.38.2
      '@lexical/list':
        specifier: ^0.38.2
        version: 0.38.2
      '@lexical/mark':
        specifier: ^0.38.2
        version: 0.38.2
      '@lexical/markdown':
        specifier: ^0.38.2
        version: 0.38.2
      '@lexical/overflow':
        specifier: ^0.38.2
        version: 0.38.2
      '@lexical/react':
        specifier: ^0.38.2
        version: 0.38.2(react-dom@19.0.0(react@19.0.0))(react@19.0.0)(yjs@13.6.24)
      '@lexical/rich-text':
        specifier: ^0.38.2
        version: 0.38.2
      '@lexical/selection':
        specifier: ^0.38.2
        version: 0.38.2
      '@lexical/table':
        specifier: ^0.38.2
        version: 0.38.2
      '@lexical/utils':
        specifier: ^0.38.2
        version: 0.38.2
      '@monaco-editor/react':
        specifier: ^4.7.0-rc.0
        version: 4.7.0(monaco-editor@0.52.2)(react-dom@19.0.0(react@19.0.0))(react@19.0.0)
      '@next/bundle-analyzer':
        specifier: 15.5.9
        version: 15.5.9
      '@phosphor-icons/react':
        specifier: ^2.1.10
        version: 2.1.10(react-dom@19.0.0(react@19.0.0))(react@19.0.0)
      '@prettier/sync':
        specifier: ^0.5.2
        version: 0.5.5(prettier@3.6.0)
      '@scalar/openapi-parser':
        specifier: ^0.9.0
        version: 0.9.0
      '@scalar/openapi-types':
        specifier: ^0.1.5
        version: 0.1.9
      '@tailwindcss/container-queries':
        specifier: ^0.1.1
        version: 0.1.1(tailwindcss@3.4.17(ts-node@10.9.2(@swc/core@1.11.8(@swc/helpers@0.5.17))(@types/node@20.17.24)(typescript@5.8.3)))
      '@tailwindcss/forms':
        specifier: ^0.5.7
        version: 0.5.10(tailwindcss@3.4.17(ts-node@10.9.2(@swc/core@1.11.8(@swc/helpers@0.5.17))(@types/node@20.17.24)(typescript@5.8.3)))
      '@tanstack/react-query':
        specifier: ^5.90.11
        version: 5.90.11(react@19.0.0)
      '@tremor/react':
        specifier: ^3.18.7
        version: 3.18.7(react-dom@19.0.0(react@19.0.0))(react@19.0.0)
      '@types/diff':
        specifier: ^5.0.9
        version: 5.2.3
      '@types/js-beautify':
        specifier: ^1.14.0
        version: 1.14.3
      '@types/js-yaml':
        specifier: ^4.0.9
        version: 4.0.9
      '@types/lodash':
        specifier: ^4.17.18
        version: 4.17.18
      '@types/papaparse':
        specifier: ^5.3.14
        version: 5.3.15
      '@types/promise-retry':
        specifier: ^1.1.6
        version: 1.1.6
      '@types/react':
        specifier: ^19.0.10
        version: 19.0.10
      '@types/react-dom':
        specifier: ^19.0.4
        version: 19.0.4(@types/react@19.0.10)
      '@types/react-resizable':
        specifier: ^3.0.7
        version: 3.0.8
      '@types/react-syntax-highlighter':
        specifier: ^15.5.7
        version: 15.5.13
      '@types/react-window':
        specifier: ^1.8.8
        version: 1.8.8
      '@types/uuid':
        specifier: ^10.0.0
        version: 10.0.0
      ajv:
        specifier: ^8.17.1
        version: 8.17.1
      antd:
        specifier: ^6.1.0
        version: 6.1.0(date-fns@3.6.0)(react-dom@19.0.0(react@19.0.0))(react@19.0.0)
      autoprefixer:
        specifier: 10.4.20
        version: 10.4.20(postcss@8.5.6)
      axios:
        specifier: ^1.12.2
        version: 1.12.2(debug@4.4.3)
      blakejs:
        specifier: ^1.2.1
        version: 1.2.1
      classnames:
        specifier: ^2.3.2
        version: 2.5.1
      clsx:
        specifier: ^2.1.1
        version: 2.1.1
      dayjs:
        specifier: ^1.11.10
        version: 1.11.13
      diff:
        specifier: ^5.2.0
        version: 5.2.0
      dotenv:
        specifier: ^16.5.0
        version: 16.5.0
      fast-deep-equal:
        specifier: ^3.1.3
        version: 3.1.3
      highlight.js:
        specifier: ^11.11.1
        version: 11.11.1
      immer:
        specifier: ^10.1.3
        version: 10.1.3
      jotai:
        specifier: ^2.15.2
        version: 2.15.2(@types/react@19.0.10)(react@19.0.0)
      jotai-devtools:
        specifier: ^0.13.0
        version: 0.13.0(@types/react@19.0.10)(jotai@2.15.2(@types/react@19.0.10)(react@19.0.0))(react-dom@19.0.0(react@19.0.0))(react@19.0.0)(redux@5.0.1)
      jotai-eager:
        specifier: ^0.2.3
        version: 0.2.3(jotai@2.15.2(@types/react@19.0.10)(react@19.0.0))
      jotai-immer:
        specifier: ^0.4.1
        version: 0.4.1(immer@10.1.3)(jotai@2.15.2(@types/react@19.0.10)(react@19.0.0))
      jotai-scheduler:
        specifier: ^0.0.5
        version: 0.0.5(jotai@2.15.2(@types/react@19.0.10)(react@19.0.0))(react@19.0.0)
      jotai-tanstack-query:
        specifier: ^0.11.0
        version: 0.11.0(@tanstack/query-core@5.90.11)(@tanstack/react-query@5.90.11(react@19.0.0))(jotai@2.15.2(@types/react@19.0.10)(react@19.0.0))(react@19.0.0)
      js-beautify:
        specifier: ^1.14.8
        version: 1.15.4
      js-yaml:
        specifier: ^4.1.1
        version: 4.1.1
      jsonrepair:
        specifier: ^3.13.0
        version: 3.13.0
      lexical:
        specifier: ^0.38.2
        version: 0.38.2
      lodash:
        specifier: ^4.17.21
        version: 4.17.21
      lucide-react:
        specifier: ^0.475.0
        version: 0.475.0(react@19.0.0)
      next:
        specifier: 15.5.9
        version: 15.5.9(@playwright/test@1.57.0)(react-dom@19.0.0(react@19.0.0))(react@19.0.0)
      papaparse:
        specifier: ^5.5.3
        version: 5.5.3
      postcss:
        specifier: ^8.5.6
        version: 8.5.6
      postcss-antd-fixes:
        specifier: ^0.2.0
        version: 0.2.0(postcss@8.5.6)
      posthog-js:
        specifier: ^1.223.3
        version: 1.229.5
      prismjs:
        specifier: ^1.30.0
        version: 1.30.0
      promise-retry:
        specifier: ^2.0.1
        version: 2.0.1
      rc-virtual-list:
        specifier: ^3.19.2
        version: 3.19.2(react-dom@19.0.0(react@19.0.0))(react@19.0.0)
      react:
        specifier: ^19.0.0
        version: 19.0.0
      react-dom:
        specifier: ^19.0.0
        version: 19.0.0(react@19.0.0)
      react-error-boundary:
        specifier: ^4.0.11
        version: 4.1.2(react@19.0.0)
      react-icons:
        specifier: ^5.4.0
        version: 5.5.0(react@19.0.0)
      react-jss:
        specifier: ^10.10.0
        version: 10.10.0(react@19.0.0)
      react-resizable:
        specifier: ^3.0.5
        version: 3.0.5(react-dom@19.0.0(react@19.0.0))(react@19.0.0)
      react-syntax-highlighter:
        specifier: ^15.6.0
        version: 15.6.1(react@19.0.0)
      react-window:
        specifier: ^1.8.11
        version: 1.8.11(react-dom@19.0.0(react@19.0.0))(react@19.0.0)
      recharts:
        specifier: ^3.1.0
        version: 3.1.0(@types/react@19.0.10)(react-dom@19.0.0(react@19.0.0))(react-is@18.3.1)(react@19.0.0)(redux@5.0.1)
      semver:
        specifier: ^7.7.3
        version: 7.7.3
      shiki:
        specifier: ^3.19.0
        version: 3.19.0
      stable-hash:
        specifier: ^0.0.6
        version: 0.0.6
      supertokens-auth-react:
        specifier: ^0.51.0
        version: 0.51.0(react-dom@19.0.0(react@19.0.0))(react@19.0.0)(supertokens-web-js@0.16.0)
      supertokens-node:
        specifier: ^24.0.0
        version: 24.0.0
      supertokens-web-js:
        specifier: ^0.16.0
        version: 0.16.0
      swc-loader:
        specifier: ^0.2.6
        version: 0.2.6(@swc/core@1.11.8(@swc/helpers@0.5.17))(webpack@5.98.0(@swc/core@1.11.8(@swc/helpers@0.5.17)))
      swr:
        specifier: ^2.3.0
        version: 2.3.3(react@19.0.0)
      swr-devtools:
        specifier: ^1.3.2
        version: 1.3.2(react@19.0.0)(swr@2.3.3(react@19.0.0))
      tailwindcss:
        specifier: ^3.4.4
        version: 3.4.17(ts-node@10.9.2(@swc/core@1.11.8(@swc/helpers@0.5.17))(@types/node@20.17.24)(typescript@5.8.3))
      typescript:
        specifier: 5.8.3
        version: 5.8.3
      use-animation-frame:
        specifier: ^0.2.1
        version: 0.2.1(react@19.0.0)
      usehooks-ts:
        specifier: ^3.1.1
        version: 3.1.1(react@19.0.0)
      uuid:
        specifier: ^11.1.0
        version: 11.1.0
      uuidjs:
        specifier: ^5.1.0
        version: 5.1.0
    devDependencies:
      '@swc-jotai/debug-label':
        specifier: ^0.4.0
        version: 0.4.0
      '@swc-jotai/react-refresh':
        specifier: ^0.4.0
        version: 0.4.0
      '@types/node':
        specifier: ^20.8.10
        version: 20.17.24
      '@types/prismjs':
        specifier: ^1.26.5
        version: 1.26.5
      '@types/semver':
        specifier: ^7.7.1
        version: 7.7.1
      node-mocks-http:
        specifier: ^1.17.2
        version: 1.17.2(@types/node@20.17.24)
      tailwind-scrollbar:
        specifier: ^3
        version: 3.1.0(tailwindcss@3.4.17(ts-node@10.9.2(@swc/core@1.11.8(@swc/helpers@0.5.17))(@types/node@20.17.24)(typescript@5.8.3)))

  tests:
    dependencies:
      axios:
        specifier: ^1.12.2
        version: 1.12.2(debug@4.4.3)
    devDependencies:
      '@playwright/test':
        specifier: ^1.57.0
        version: 1.57.0
      '@types/node':
        specifier: ^20.8.10
        version: 20.17.24
      dotenv:
        specifier: ^16.5.0
        version: 16.5.0
      tsx:
        specifier: ^4.20.3
        version: 4.20.3
      typescript:
        specifier: ^5.8.3
        version: 5.8.3

packages:

  '@ag-grid-community/client-side-row-model@32.3.4':
    resolution: {integrity: sha512-AZyLSemPyaCJi8wPJ/wvwow6v4MZKMkg9152TameKvaEf+m+N+gWJNKb1dQoqjgWCgEByqvM6SO8dJtYRrdr/A==}

  '@ag-grid-community/core@32.3.4':
    resolution: {integrity: sha512-g1CJOQuA4uRx1U3VP9SZLnTJBYdMwCTM348FsubdI6anaqxnHv3X0kridq9v1v26qXbl7yytm5X3v1hPcV8wVA==}

  '@ag-grid-community/csv-export@32.3.4':
    resolution: {integrity: sha512-LNVes/iz7y6F3Rbo1kcv/1WbvGTOp5QABPqvkqVEkQd6Fmj7gCkLYjfZ8HVRdcS+IssQq8v0ZLAi/qStC1zAaw==}

  '@ag-grid-community/react@32.3.4':
    resolution: {integrity: sha512-N6t5rA/GjMjNgxMS9dRtHGUSB6o9x5AIFUI1ulbhnzausVWZtv1Ay6t9vy2wRjIWok7zWE6x1LJxuxb625s61A==}
    peerDependencies:
      '@ag-grid-community/core': 32.3.4
      react: ^16.8.0 || ^17.0.0 || ^18.0.0 || ^19.0.0
      react-dom: ^16.8.0 || ^17.0.0 || ^18.0.0 || ^19.0.0

  '@ag-grid-community/styles@32.3.4':
    resolution: {integrity: sha512-kZZ7EPje5LhEIoUrIyjAw9CvQ7VXiTZzrtN0bY8apzzzH8bIG2lbAz9M4KVfB+nghu0I4gSh0XdpESOaBstrqg==}

  '@alloc/quick-lru@5.2.0':
    resolution: {integrity: sha512-UrcABB+4bUrFABwbluTIBErXwvbsU/V7TZWfmbgJfbkwiBuziS9gxdODUyuiecfdGQ85jglMW6juS3+z5TsKLw==}
    engines: {node: '>=10'}

  '@ant-design/colors@7.2.1':
    resolution: {integrity: sha512-lCHDcEzieu4GA3n8ELeZ5VQ8pKQAWcGGLRTQ50aQM2iqPpq2evTxER84jfdPvsPAtEcZ7m44NI45edFMo8oOYQ==}

  '@ant-design/colors@8.0.0':
    resolution: {integrity: sha512-6YzkKCw30EI/E9kHOIXsQDHmMvTllT8STzjMb4K2qzit33RW2pqCJP0sk+hidBntXxE+Vz4n1+RvCTfBw6OErw==}

  '@ant-design/cssinjs-utils@2.0.2':
    resolution: {integrity: sha512-Mq3Hm6fJuQeFNKSp3+yT4bjuhVbdrsyXE2RyfpJFL0xiYNZdaJ6oFaE3zFrzmHbmvTd2Wp3HCbRtkD4fU+v2ZA==}
    peerDependencies:
      react: '>=18'
      react-dom: '>=18'

  '@ant-design/cssinjs@2.0.1':
    resolution: {integrity: sha512-Lw1Z4cUQxdMmTNir67gU0HCpTl5TtkKCJPZ6UBvCqzcOTl/QmMFB6qAEoj8qFl0CuZDX9qQYa3m9+rEKfaBSbA==}
    peerDependencies:
      react: '>=16.0.0'
      react-dom: '>=16.0.0'

  '@ant-design/fast-color@2.0.6':
    resolution: {integrity: sha512-y2217gk4NqL35giHl72o6Zzqji9O7vHh9YmhUVkPtAOpoTCH4uWxo/pr4VE8t0+ChEPs0qo4eJRC5Q1eXWo3vA==}
    engines: {node: '>=8.x'}

  '@ant-design/fast-color@3.0.0':
    resolution: {integrity: sha512-eqvpP7xEDm2S7dUzl5srEQCBTXZMmY3ekf97zI+M2DHOYyKdJGH0qua0JACHTqbkRnD/KHFQP9J1uMJ/XWVzzA==}
    engines: {node: '>=8.x'}

  '@ant-design/icons-svg@4.4.2':
    resolution: {integrity: sha512-vHbT+zJEVzllwP+CM+ul7reTEfBR0vgxFe7+lREAsAA7YGsYpboiq2sQNeQeRvh09GfQgs/GyFEvZpJ9cLXpXA==}

  '@ant-design/icons@6.1.0':
    resolution: {integrity: sha512-KrWMu1fIg3w/1F2zfn+JlfNDU8dDqILfA5Tg85iqs1lf8ooyGlbkA+TkwfOKKgqpUmAiRY1PTFpuOU2DAIgSUg==}
    engines: {node: '>=8'}
    peerDependencies:
      react: '>=16.0.0'
      react-dom: '>=16.0.0'

  '@ant-design/react-slick@2.0.0':
    resolution: {integrity: sha512-HMS9sRoEmZey8LsE/Yo6+klhlzU12PisjrVcydW3So7RdklyEd2qehyU6a7Yp+OYN72mgsYs3NFCyP2lCPFVqg==}
    peerDependencies:
      react: ^0.14.0 || ^15.0.1 || ^16.0.0 || ^17.0.0 || ^18.0.0 || ^19.0.0
      react-dom: ^0.14.0 || ^15.0.1 || ^16.0.0 || ^17.0.0 || ^18.0.0 || ^19.0.0

  '@babel/runtime@7.27.0':
    resolution: {integrity: sha512-VtPOkrdPHZsKc/clNqyi9WUA8TINkZ4cGk63UUE3u4pmB2k+ZMQRDuIOagv8UVd6j7k0T3+RRIb7beKTebNbcw==}
    engines: {node: '>=6.9.0'}

  '@babel/runtime@7.27.6':
    resolution: {integrity: sha512-vbavdySgbTTrmFE+EsiqUTzlOr5bzlnJtUv9PynGCAKvfQqjIXbvFdumPM/GxMDfyuGMJaJAU6TO4zc1Jf1i8Q==}
    engines: {node: '>=6.9.0'}

  '@babel/runtime@7.28.4':
    resolution: {integrity: sha512-Q/N6JNWvIvPnLDvjlE1OUBLPQHH6l3CltCEsHIujp45zQUSSh8K+gHnaEX45yAT1nyngnINhvWtzN+Nb9D8RAQ==}
    engines: {node: '>=6.9.0'}

  '@cspotcode/source-map-support@0.8.1':
    resolution: {integrity: sha512-IchNf6dN4tHoMFIn/7OE8LWZ19Y6q/67Bmf6vnGREv8RSbBVb9LPJxEcnwrcwX6ixSvaiGoomAUvu4YSxXrVgw==}
    engines: {node: '>=12'}

  '@discoveryjs/json-ext@0.5.7':
    resolution: {integrity: sha512-dBVuXR082gk3jsFp7Rd/JI4kytwGHecnCoTtXFb7DB6CNHp4rg5k1bhg0nWdLGLnOV71lmDzGQaLMy8iPLY0pw==}
    engines: {node: '>=10.0.0'}

  '@dnd-kit/accessibility@3.1.1':
    resolution: {integrity: sha512-2P+YgaXF+gRsIihwwY1gCsQSYnu9Zyj2py8kY5fFvUM1qm2WA2u639R6YNVfU4GWr+ZM5mqEsfHZZLoRONbemw==}
    peerDependencies:
      react: '>=16.8.0'

  '@dnd-kit/core@6.3.1':
    resolution: {integrity: sha512-xkGBRQQab4RLwgXxoqETICr6S5JlogafbhNsidmrkVv2YRs5MLwpjoF2qpiGjQt8S9AoxtIV603s0GIUpY5eYQ==}
    peerDependencies:
      react: '>=16.8.0'
      react-dom: '>=16.8.0'

  '@dnd-kit/modifiers@9.0.0':
    resolution: {integrity: sha512-ybiLc66qRGuZoC20wdSSG6pDXFikui/dCNGthxv4Ndy8ylErY0N3KVxY2bgo7AWwIbxDmXDg3ylAFmnrjcbVvw==}
    peerDependencies:
      '@dnd-kit/core': ^6.3.0
      react: '>=16.8.0'

  '@dnd-kit/sortable@10.0.0':
    resolution: {integrity: sha512-+xqhmIIzvAYMGfBYYnbKuNicfSsk4RksY2XdmJhT+HAC01nix6fHCztU68jooFiMUB01Ky3F0FyOvhG/BZrWkg==}
    peerDependencies:
      '@dnd-kit/core': ^6.3.0
      react: '>=16.8.0'

  '@dnd-kit/utilities@3.2.2':
    resolution: {integrity: sha512-+MKAJEOfaBe5SmV6t34p80MMKhjvUz0vRrvVJbPT0WElzaOJ/1xs+D+KDv+tD/NE5ujfrChEcshd4fLn0wpiqg==}
    peerDependencies:
      react: '>=16.8.0'

  '@emnapi/core@1.4.3':
    resolution: {integrity: sha512-4m62DuCE07lw01soJwPiBGC0nAww0Q+RY70VZ+n49yDIO13yyinhbWCeNnaob0lakDtWQzSdtNWzJeOJt2ma+g==}

  '@emnapi/runtime@1.7.1':
    resolution: {integrity: sha512-PVtJr5CmLwYAU9PZDMITZoR5iAOShYREoR45EyyLrbntV50mdePTgUn4AmOw90Ifcj+x2kRjdzr1HP3RrNiHGA==}

  '@emnapi/wasi-threads@1.0.2':
    resolution: {integrity: sha512-5n3nTJblwRi8LlXkJ9eBzu+kZR8Yxcc7ubakyQTFzPMtIhFpUBRbsnc2Dv88IZDIbCDlBiWrknhB4Lsz7mg6BA==}

  '@emotion/hash@0.8.0':
    resolution: {integrity: sha512-kBJtf7PH6aWwZ6fka3zQ0p6SBYzx4fl1LoZXE2RrnYST9Xljm7WfKJrU4g/Xr3Beg72MLrp1AWNUmuYJTL7Cow==}

  '@emotion/is-prop-valid@0.7.3':
    resolution: {integrity: sha512-uxJqm/sqwXw3YPA5GXX365OBcJGFtxUVkB6WyezqFHlNe9jqUWH5ur2O2M8dGBz61kn1g3ZBlzUunFQXQIClhA==}

  '@emotion/memoize@0.7.1':
    resolution: {integrity: sha512-Qv4LTqO11jepd5Qmlp3M1YEjBumoTHcHFdgPTQ+sFlIL5myi/7xu/POwP7IRu6odBdmLXdtIs1D6TuW6kbwbbg==}

  '@emotion/unitless@0.7.5':
    resolution: {integrity: sha512-OWORNpfjMsSSUBVrRBVGECkhWcULOAJz9ZW8uK9qgxD+87M7jHRcvh/A96XXNhXTLmKcoYSQtBEX7lHMO7YRwg==}

  '@esbuild/aix-ppc64@0.25.5':
    resolution: {integrity: sha512-9o3TMmpmftaCMepOdA5k/yDw8SfInyzWWTjYTFCX3kPSDJMROQTb8jg+h9Cnwnmm1vOzvxN7gIfB5V2ewpjtGA==}
    engines: {node: '>=18'}
    cpu: [ppc64]
    os: [aix]

  '@esbuild/android-arm64@0.25.5':
    resolution: {integrity: sha512-VGzGhj4lJO+TVGV1v8ntCZWJktV7SGCs3Pn1GRWI1SBFtRALoomm8k5E9Pmwg3HOAal2VDc2F9+PM/rEY6oIDg==}
    engines: {node: '>=18'}
    cpu: [arm64]
    os: [android]

  '@esbuild/android-arm@0.25.5':
    resolution: {integrity: sha512-AdJKSPeEHgi7/ZhuIPtcQKr5RQdo6OO2IL87JkianiMYMPbCtot9fxPbrMiBADOWWm3T2si9stAiVsGbTQFkbA==}
    engines: {node: '>=18'}
    cpu: [arm]
    os: [android]

  '@esbuild/android-x64@0.25.5':
    resolution: {integrity: sha512-D2GyJT1kjvO//drbRT3Hib9XPwQeWd9vZoBJn+bu/lVsOZ13cqNdDeqIF/xQ5/VmWvMduP6AmXvylO/PIc2isw==}
    engines: {node: '>=18'}
    cpu: [x64]
    os: [android]

  '@esbuild/darwin-arm64@0.25.5':
    resolution: {integrity: sha512-GtaBgammVvdF7aPIgH2jxMDdivezgFu6iKpmT+48+F8Hhg5J/sfnDieg0aeG/jfSvkYQU2/pceFPDKlqZzwnfQ==}
    engines: {node: '>=18'}
    cpu: [arm64]
    os: [darwin]

  '@esbuild/darwin-x64@0.25.5':
    resolution: {integrity: sha512-1iT4FVL0dJ76/q1wd7XDsXrSW+oLoquptvh4CLR4kITDtqi2e/xwXwdCVH8hVHU43wgJdsq7Gxuzcs6Iq/7bxQ==}
    engines: {node: '>=18'}
    cpu: [x64]
    os: [darwin]

  '@esbuild/freebsd-arm64@0.25.5':
    resolution: {integrity: sha512-nk4tGP3JThz4La38Uy/gzyXtpkPW8zSAmoUhK9xKKXdBCzKODMc2adkB2+8om9BDYugz+uGV7sLmpTYzvmz6Sw==}
    engines: {node: '>=18'}
    cpu: [arm64]
    os: [freebsd]

  '@esbuild/freebsd-x64@0.25.5':
    resolution: {integrity: sha512-PrikaNjiXdR2laW6OIjlbeuCPrPaAl0IwPIaRv+SMV8CiM8i2LqVUHFC1+8eORgWyY7yhQY+2U2fA55mBzReaw==}
    engines: {node: '>=18'}
    cpu: [x64]
    os: [freebsd]

  '@esbuild/linux-arm64@0.25.5':
    resolution: {integrity: sha512-Z9kfb1v6ZlGbWj8EJk9T6czVEjjq2ntSYLY2cw6pAZl4oKtfgQuS4HOq41M/BcoLPzrUbNd+R4BXFyH//nHxVg==}
    engines: {node: '>=18'}
    cpu: [arm64]
    os: [linux]

  '@esbuild/linux-arm@0.25.5':
    resolution: {integrity: sha512-cPzojwW2okgh7ZlRpcBEtsX7WBuqbLrNXqLU89GxWbNt6uIg78ET82qifUy3W6OVww6ZWobWub5oqZOVtwolfw==}
    engines: {node: '>=18'}
    cpu: [arm]
    os: [linux]

  '@esbuild/linux-ia32@0.25.5':
    resolution: {integrity: sha512-sQ7l00M8bSv36GLV95BVAdhJ2QsIbCuCjh/uYrWiMQSUuV+LpXwIqhgJDcvMTj+VsQmqAHL2yYaasENvJ7CDKA==}
    engines: {node: '>=18'}
    cpu: [ia32]
    os: [linux]

  '@esbuild/linux-loong64@0.25.5':
    resolution: {integrity: sha512-0ur7ae16hDUC4OL5iEnDb0tZHDxYmuQyhKhsPBV8f99f6Z9KQM02g33f93rNH5A30agMS46u2HP6qTdEt6Q1kg==}
    engines: {node: '>=18'}
    cpu: [loong64]
    os: [linux]

  '@esbuild/linux-mips64el@0.25.5':
    resolution: {integrity: sha512-kB/66P1OsHO5zLz0i6X0RxlQ+3cu0mkxS3TKFvkb5lin6uwZ/ttOkP3Z8lfR9mJOBk14ZwZ9182SIIWFGNmqmg==}
    engines: {node: '>=18'}
    cpu: [mips64el]
    os: [linux]

  '@esbuild/linux-ppc64@0.25.5':
    resolution: {integrity: sha512-UZCmJ7r9X2fe2D6jBmkLBMQetXPXIsZjQJCjgwpVDz+YMcS6oFR27alkgGv3Oqkv07bxdvw7fyB71/olceJhkQ==}
    engines: {node: '>=18'}
    cpu: [ppc64]
    os: [linux]

  '@esbuild/linux-riscv64@0.25.5':
    resolution: {integrity: sha512-kTxwu4mLyeOlsVIFPfQo+fQJAV9mh24xL+y+Bm6ej067sYANjyEw1dNHmvoqxJUCMnkBdKpvOn0Ahql6+4VyeA==}
    engines: {node: '>=18'}
    cpu: [riscv64]
    os: [linux]

  '@esbuild/linux-s390x@0.25.5':
    resolution: {integrity: sha512-K2dSKTKfmdh78uJ3NcWFiqyRrimfdinS5ErLSn3vluHNeHVnBAFWC8a4X5N+7FgVE1EjXS1QDZbpqZBjfrqMTQ==}
    engines: {node: '>=18'}
    cpu: [s390x]
    os: [linux]

  '@esbuild/linux-x64@0.25.5':
    resolution: {integrity: sha512-uhj8N2obKTE6pSZ+aMUbqq+1nXxNjZIIjCjGLfsWvVpy7gKCOL6rsY1MhRh9zLtUtAI7vpgLMK6DxjO8Qm9lJw==}
    engines: {node: '>=18'}
    cpu: [x64]
    os: [linux]

  '@esbuild/netbsd-arm64@0.25.5':
    resolution: {integrity: sha512-pwHtMP9viAy1oHPvgxtOv+OkduK5ugofNTVDilIzBLpoWAM16r7b/mxBvfpuQDpRQFMfuVr5aLcn4yveGvBZvw==}
    engines: {node: '>=18'}
    cpu: [arm64]
    os: [netbsd]

  '@esbuild/netbsd-x64@0.25.5':
    resolution: {integrity: sha512-WOb5fKrvVTRMfWFNCroYWWklbnXH0Q5rZppjq0vQIdlsQKuw6mdSihwSo4RV/YdQ5UCKKvBy7/0ZZYLBZKIbwQ==}
    engines: {node: '>=18'}
    cpu: [x64]
    os: [netbsd]

  '@esbuild/openbsd-arm64@0.25.5':
    resolution: {integrity: sha512-7A208+uQKgTxHd0G0uqZO8UjK2R0DDb4fDmERtARjSHWxqMTye4Erz4zZafx7Di9Cv+lNHYuncAkiGFySoD+Mw==}
    engines: {node: '>=18'}
    cpu: [arm64]
    os: [openbsd]

  '@esbuild/openbsd-x64@0.25.5':
    resolution: {integrity: sha512-G4hE405ErTWraiZ8UiSoesH8DaCsMm0Cay4fsFWOOUcz8b8rC6uCvnagr+gnioEjWn0wC+o1/TAHt+It+MpIMg==}
    engines: {node: '>=18'}
    cpu: [x64]
    os: [openbsd]

  '@esbuild/sunos-x64@0.25.5':
    resolution: {integrity: sha512-l+azKShMy7FxzY0Rj4RCt5VD/q8mG/e+mDivgspo+yL8zW7qEwctQ6YqKX34DTEleFAvCIUviCFX1SDZRSyMQA==}
    engines: {node: '>=18'}
    cpu: [x64]
    os: [sunos]

  '@esbuild/win32-arm64@0.25.5':
    resolution: {integrity: sha512-O2S7SNZzdcFG7eFKgvwUEZ2VG9D/sn/eIiz8XRZ1Q/DO5a3s76Xv0mdBzVM5j5R639lXQmPmSo0iRpHqUUrsxw==}
    engines: {node: '>=18'}
    cpu: [arm64]
    os: [win32]

  '@esbuild/win32-ia32@0.25.5':
    resolution: {integrity: sha512-onOJ02pqs9h1iMJ1PQphR+VZv8qBMQ77Klcsqv9CNW2w6yLqoURLcgERAIurY6QE63bbLuqgP9ATqajFLK5AMQ==}
    engines: {node: '>=18'}
    cpu: [ia32]
    os: [win32]

  '@esbuild/win32-x64@0.25.5':
    resolution: {integrity: sha512-TXv6YnJ8ZMVdX+SXWVBo/0p8LTcrUYngpWjvm91TMjjBQii7Oz11Lw5lbDV5Y0TzuhSJHwiH4hEtC1I42mMS0g==}
    engines: {node: '>=18'}
    cpu: [x64]
    os: [win32]

  '@eslint-community/eslint-utils@4.7.0':
    resolution: {integrity: sha512-dyybb3AcajC7uha6CvhdVRJqaKyn7w2YKqKyAN37NKYgZT36w+iRb0Dymmc5qEJ549c/S31cMMSFd75bteCpCw==}
    engines: {node: ^12.22.0 || ^14.17.0 || >=16.0.0}
    peerDependencies:
      eslint: ^6.0.0 || ^7.0.0 || >=8.0.0

  '@eslint-community/regexpp@4.12.1':
    resolution: {integrity: sha512-CCZCDJuduB9OUkFkY2IgppNZMi2lBQgD2qzwXkEia16cge2pijY/aXi96CJMquDMn3nJdlPV1A5KrJEXwfLNzQ==}
    engines: {node: ^12.0.0 || ^14.0.0 || >=16.0.0}

  '@eslint/config-array@0.21.0':
    resolution: {integrity: sha512-ENIdc4iLu0d93HeYirvKmrzshzofPw6VkZRKQGe9Nv46ZnWUzcF1xV01dcvEg/1wXUR61OmmlSfyeyO7EvjLxQ==}
    engines: {node: ^18.18.0 || ^20.9.0 || >=21.1.0}

  '@eslint/config-helpers@0.3.0':
    resolution: {integrity: sha512-ViuymvFmcJi04qdZeDc2whTHryouGcDlaxPqarTD0ZE10ISpxGUVZGZDx4w01upyIynL3iu6IXH2bS1NhclQMw==}
    engines: {node: ^18.18.0 || ^20.9.0 || >=21.1.0}

  '@eslint/core@0.15.1':
    resolution: {integrity: sha512-bkOp+iumZCCbt1K1CmWf0R9pM5yKpDv+ZXtvSyQpudrI9kuFLp+bM2WOPXImuD/ceQuaa8f5pj93Y7zyECIGNA==}
    engines: {node: ^18.18.0 || ^20.9.0 || >=21.1.0}

  '@eslint/eslintrc@2.1.4':
    resolution: {integrity: sha512-269Z39MS6wVJtsoUl10L60WdkhJVdPG24Q4eZTH3nnF6lpvSShEK3wQjDX9JRWAUPvPh7COouPpU9IrqaZFvtQ==}
    engines: {node: ^12.22.0 || ^14.17.0 || >=16.0.0}

  '@eslint/eslintrc@3.3.1':
    resolution: {integrity: sha512-gtF186CXhIl1p4pJNGZw8Yc6RlshoePRvE0X91oPGb3vZ8pM3qOS9W9NGPat9LziaBV7XrJWGylNQXkGcnM3IQ==}
    engines: {node: ^18.18.0 || ^20.9.0 || >=21.1.0}

  '@eslint/js@8.57.1':
    resolution: {integrity: sha512-d9zaMRSTIKDLhctzH12MtXvJKSSUhaHcjV+2Z+GK+EEY7XKpP5yR4x+N3TAcHTcu963nIr+TMcCb4DBCYX1z6Q==}
    engines: {node: ^12.22.0 || ^14.17.0 || >=16.0.0}

  '@eslint/js@9.29.0':
    resolution: {integrity: sha512-3PIF4cBw/y+1u2EazflInpV+lYsSG0aByVIQzAgb1m1MhHFSbqTyNqtBKHgWf/9Ykud+DhILS9EGkmekVhbKoQ==}
    engines: {node: ^18.18.0 || ^20.9.0 || >=21.1.0}

  '@eslint/js@9.32.0':
    resolution: {integrity: sha512-BBpRFZK3eX6uMLKz8WxFOBIFFcGFJ/g8XuwjTHCqHROSIsopI+ddn/d5Cfh36+7+e5edVS8dbSHnBNhrLEX0zg==}
    engines: {node: ^18.18.0 || ^20.9.0 || >=21.1.0}

  '@eslint/object-schema@2.1.6':
    resolution: {integrity: sha512-RBMg5FRL0I0gs51M/guSAj5/e14VQ4tpZnQNWwuDT66P14I43ItmPfIZRhO9fUVIPOAQXU47atlywZ/czoqFPA==}
    engines: {node: ^18.18.0 || ^20.9.0 || >=21.1.0}

  '@eslint/plugin-kit@0.3.4':
    resolution: {integrity: sha512-Ul5l+lHEcw3L5+k8POx6r74mxEYKG5kOb6Xpy2gCRW6zweT6TEhAf8vhxGgjhqrd/VO/Dirhsb+1hNpD1ue9hw==}
    engines: {node: ^18.18.0 || ^20.9.0 || >=21.1.0}

  '@floating-ui/core@1.7.2':
    resolution: {integrity: sha512-wNB5ooIKHQc+Kui96jE/n69rHFWAVoxn5CAzL1Xdd8FG03cgY3MLO+GF9U3W737fYDSgPWA6MReKhBQBop6Pcw==}

  '@floating-ui/core@1.7.3':
    resolution: {integrity: sha512-sGnvb5dmrJaKEZ+LDIpguvdX3bDlEllmv4/ClQ9awcmCZrlx5jQyyMWFM5kBI+EyNOCDDiKk8il0zeuX3Zlg/w==}

  '@floating-ui/dom@1.7.2':
    resolution: {integrity: sha512-7cfaOQuCS27HD7DX+6ib2OrnW+b4ZBwDNnCcT0uTyidcmyWb03FnQqJybDBoCnpdxwBSfA94UAYlRCt7mV+TbA==}

  '@floating-ui/dom@1.7.4':
    resolution: {integrity: sha512-OOchDgh4F2CchOX94cRVqhvy7b3AFb+/rQXyswmzmGakRfkMgoWVjfnLWkRirfLEfuD4ysVW16eXzwt3jHIzKA==}

  '@floating-ui/react-dom@1.3.0':
    resolution: {integrity: sha512-htwHm67Ji5E/pROEAr7f8IKFShuiCKHwUC/UY4vC3I5jiSvGFAYnSYiZO5MlGmads+QqvUkR9ANHEguGrDv72g==}
    peerDependencies:
      react: '>=16.8.0'
      react-dom: '>=16.8.0'

  '@floating-ui/react-dom@2.1.4':
    resolution: {integrity: sha512-JbbpPhp38UmXDDAu60RJmbeme37Jbgsm7NrHGgzYYFKmblzRUh6Pa641dII6LsjwF4XlScDrde2UAzDo/b9KPw==}
    peerDependencies:
      react: '>=16.8.0'
      react-dom: '>=16.8.0'

  '@floating-ui/react-dom@2.1.6':
    resolution: {integrity: sha512-4JX6rEatQEvlmgU80wZyq9RT96HZJa88q8hp0pBd+LrczeDI4o6uA2M+uvxngVHo4Ihr8uibXxH6+70zhAFrVw==}
    peerDependencies:
      react: '>=16.8.0'
      react-dom: '>=16.8.0'

  '@floating-ui/react@0.19.2':
    resolution: {integrity: sha512-JyNk4A0Ezirq8FlXECvRtQOX/iBe5Ize0W/pLkrZjfHW9GUV7Xnq6zm6fyZuQzaHHqEnVizmvlA96e1/CkZv+w==}
    peerDependencies:
      react: '>=16.8.0'
      react-dom: '>=16.8.0'

  '@floating-ui/react@0.26.28':
    resolution: {integrity: sha512-yORQuuAtVpiRjpMhdc0wJj06b9JFjrYF4qp96j++v2NBpbi6SEGF7donUJ3TMieerQ6qVkAv1tgr7L4r5roTqw==}
    peerDependencies:
      react: '>=16.8.0'
      react-dom: '>=16.8.0'

  '@floating-ui/react@0.27.13':
    resolution: {integrity: sha512-Qmj6t9TjgWAvbygNEu1hj4dbHI9CY0ziCMIJrmYoDIn9TUAH5lRmiIeZmRd4c6QEZkzdoH7jNnoNyoY1AIESiA==}
    peerDependencies:
      react: '>=17.0.0'
      react-dom: '>=17.0.0'

  '@floating-ui/react@0.27.16':
    resolution: {integrity: sha512-9O8N4SeG2z++TSM8QA/KTeKFBVCNEz/AGS7gWPJf6KFRzmRWixFRnCnkPHRDwSVZW6QPDO6uT0P2SpWNKCc9/g==}
    peerDependencies:
      react: '>=17.0.0'
      react-dom: '>=17.0.0'

  '@floating-ui/utils@0.2.10':
    resolution: {integrity: sha512-aGTxbpbg8/b5JfU1HXSrbH3wXZuLPJcNEcZQFMxLs3oSzgtVu6nFPkbbGGUvBcUjKV2YyB9Wxxabo+HEH9tcRQ==}

  '@headlessui/react@2.2.0':
    resolution: {integrity: sha512-RzCEg+LXsuI7mHiSomsu/gBJSjpupm6A1qIZ5sWjd7JhARNlMiSA4kKfJpCKwU9tE+zMRterhhrP74PvfJrpXQ==}
    engines: {node: '>=10'}
    peerDependencies:
      react: ^18 || ^19 || ^19.0.0-rc
      react-dom: ^18 || ^19 || ^19.0.0-rc

  '@humanfs/core@0.19.1':
    resolution: {integrity: sha512-5DyQ4+1JEUzejeK1JGICcideyfUbGixgS9jNgex5nqkW+cY7WZhxBigmieN5Qnw9ZosSNVC9KQKyb+GUaGyKUA==}
    engines: {node: '>=18.18.0'}

  '@humanfs/node@0.16.6':
    resolution: {integrity: sha512-YuI2ZHQL78Q5HbhDiBA1X4LmYdXCKCMQIfw0pw7piHJwyREFebJUvrQN4cMssyES6x+vfUbx1CIpaQUKYdQZOw==}
    engines: {node: '>=18.18.0'}

  '@humanwhocodes/config-array@0.13.0':
    resolution: {integrity: sha512-DZLEEqFWQFiyK6h5YIeynKx7JlvCYWL0cImfSRXZ9l4Sg2efkFGTuFf6vzXjK1cq6IYkU+Eg/JizXw+TD2vRNw==}
    engines: {node: '>=10.10.0'}
    deprecated: Use @eslint/config-array instead

  '@humanwhocodes/module-importer@1.0.1':
    resolution: {integrity: sha512-bxveV4V8v5Yb4ncFTT3rPSgZBOpCkjfK0y4oVVVJwIuDVBRMDXrPyXRL988i5ap9m9bnyEEjWfm5WkBmtffLfA==}
    engines: {node: '>=12.22'}

  '@humanwhocodes/object-schema@2.0.3':
    resolution: {integrity: sha512-93zYdMES/c1D69yZiKDBj0V24vqNzB/koF26KPaagAfd3P/4gUlh3Dys5ogAK+Exi9QyzlD8x/08Zt7wIKcDcA==}
    deprecated: Use @eslint/object-schema instead

  '@humanwhocodes/retry@0.3.1':
    resolution: {integrity: sha512-JBxkERygn7Bv/GbN5Rv8Ul6LVknS+5Bp6RgDC/O8gEBU/yeH5Ui5C/OlWrTb6qct7LjjfT6Re2NxB0ln0yYybA==}
    engines: {node: '>=18.18'}

  '@humanwhocodes/retry@0.4.3':
    resolution: {integrity: sha512-bV0Tgo9K4hfPCek+aMAn81RppFKv2ySDQeMoSZuvTASywNTnVJCArCZE2FWqpvIatKu7VMRLWlR1EazvVhDyhQ==}
    engines: {node: '>=18.18'}

  '@img/colour@1.0.0':
    resolution: {integrity: sha512-A5P/LfWGFSl6nsckYtjw9da+19jB8hkJ6ACTGcDfEJ0aE+l2n2El7dsVM7UVHZQ9s2lmYMWlrS21YLy2IR1LUw==}
    engines: {node: '>=18'}

  '@img/sharp-darwin-arm64@0.34.5':
    resolution: {integrity: sha512-imtQ3WMJXbMY4fxb/Ndp6HBTNVtWCUI0WdobyheGf5+ad6xX8VIDO8u2xE4qc/fr08CKG/7dDseFtn6M6g/r3w==}
    engines: {node: ^18.17.0 || ^20.3.0 || >=21.0.0}
    cpu: [arm64]
    os: [darwin]

  '@img/sharp-darwin-x64@0.34.5':
    resolution: {integrity: sha512-YNEFAF/4KQ/PeW0N+r+aVVsoIY0/qxxikF2SWdp+NRkmMB7y9LBZAVqQ4yhGCm/H3H270OSykqmQMKLBhBJDEw==}
    engines: {node: ^18.17.0 || ^20.3.0 || >=21.0.0}
    cpu: [x64]
    os: [darwin]

  '@img/sharp-libvips-darwin-arm64@1.2.4':
    resolution: {integrity: sha512-zqjjo7RatFfFoP0MkQ51jfuFZBnVE2pRiaydKJ1G/rHZvnsrHAOcQALIi9sA5co5xenQdTugCvtb1cuf78Vf4g==}
    cpu: [arm64]
    os: [darwin]

  '@img/sharp-libvips-darwin-x64@1.2.4':
    resolution: {integrity: sha512-1IOd5xfVhlGwX+zXv2N93k0yMONvUlANylbJw1eTah8K/Jtpi15KC+WSiaX/nBmbm2HxRM1gZ0nSdjSsrZbGKg==}
    cpu: [x64]
    os: [darwin]

  '@img/sharp-libvips-linux-arm64@1.2.4':
    resolution: {integrity: sha512-excjX8DfsIcJ10x1Kzr4RcWe1edC9PquDRRPx3YVCvQv+U5p7Yin2s32ftzikXojb1PIFc/9Mt28/y+iRklkrw==}
    cpu: [arm64]
    os: [linux]

  '@img/sharp-libvips-linux-arm@1.2.4':
    resolution: {integrity: sha512-bFI7xcKFELdiNCVov8e44Ia4u2byA+l3XtsAj+Q8tfCwO6BQ8iDojYdvoPMqsKDkuoOo+X6HZA0s0q11ANMQ8A==}
    cpu: [arm]
    os: [linux]

  '@img/sharp-libvips-linux-ppc64@1.2.4':
    resolution: {integrity: sha512-FMuvGijLDYG6lW+b/UvyilUWu5Ayu+3r2d1S8notiGCIyYU/76eig1UfMmkZ7vwgOrzKzlQbFSuQfgm7GYUPpA==}
    cpu: [ppc64]
    os: [linux]

  '@img/sharp-libvips-linux-riscv64@1.2.4':
    resolution: {integrity: sha512-oVDbcR4zUC0ce82teubSm+x6ETixtKZBh/qbREIOcI3cULzDyb18Sr/Wcyx7NRQeQzOiHTNbZFF1UwPS2scyGA==}
    cpu: [riscv64]
    os: [linux]

  '@img/sharp-libvips-linux-s390x@1.2.4':
    resolution: {integrity: sha512-qmp9VrzgPgMoGZyPvrQHqk02uyjA0/QrTO26Tqk6l4ZV0MPWIW6LTkqOIov+J1yEu7MbFQaDpwdwJKhbJvuRxQ==}
    cpu: [s390x]
    os: [linux]

  '@img/sharp-libvips-linux-x64@1.2.4':
    resolution: {integrity: sha512-tJxiiLsmHc9Ax1bz3oaOYBURTXGIRDODBqhveVHonrHJ9/+k89qbLl0bcJns+e4t4rvaNBxaEZsFtSfAdquPrw==}
    cpu: [x64]
    os: [linux]

  '@img/sharp-libvips-linuxmusl-arm64@1.2.4':
    resolution: {integrity: sha512-FVQHuwx1IIuNow9QAbYUzJ+En8KcVm9Lk5+uGUQJHaZmMECZmOlix9HnH7n1TRkXMS0pGxIJokIVB9SuqZGGXw==}
    cpu: [arm64]
    os: [linux]

  '@img/sharp-libvips-linuxmusl-x64@1.2.4':
    resolution: {integrity: sha512-+LpyBk7L44ZIXwz/VYfglaX/okxezESc6UxDSoyo2Ks6Jxc4Y7sGjpgU9s4PMgqgjj1gZCylTieNamqA1MF7Dg==}
    cpu: [x64]
    os: [linux]

  '@img/sharp-linux-arm64@0.34.5':
    resolution: {integrity: sha512-bKQzaJRY/bkPOXyKx5EVup7qkaojECG6NLYswgktOZjaXecSAeCWiZwwiFf3/Y+O1HrauiE3FVsGxFg8c24rZg==}
    engines: {node: ^18.17.0 || ^20.3.0 || >=21.0.0}
    cpu: [arm64]
    os: [linux]

  '@img/sharp-linux-arm@0.34.5':
    resolution: {integrity: sha512-9dLqsvwtg1uuXBGZKsxem9595+ujv0sJ6Vi8wcTANSFpwV/GONat5eCkzQo/1O6zRIkh0m/8+5BjrRr7jDUSZw==}
    engines: {node: ^18.17.0 || ^20.3.0 || >=21.0.0}
    cpu: [arm]
    os: [linux]

  '@img/sharp-linux-ppc64@0.34.5':
    resolution: {integrity: sha512-7zznwNaqW6YtsfrGGDA6BRkISKAAE1Jo0QdpNYXNMHu2+0dTrPflTLNkpc8l7MUP5M16ZJcUvysVWWrMefZquA==}
    engines: {node: ^18.17.0 || ^20.3.0 || >=21.0.0}
    cpu: [ppc64]
    os: [linux]

  '@img/sharp-linux-riscv64@0.34.5':
    resolution: {integrity: sha512-51gJuLPTKa7piYPaVs8GmByo7/U7/7TZOq+cnXJIHZKavIRHAP77e3N2HEl3dgiqdD/w0yUfiJnII77PuDDFdw==}
    engines: {node: ^18.17.0 || ^20.3.0 || >=21.0.0}
    cpu: [riscv64]
    os: [linux]

  '@img/sharp-linux-s390x@0.34.5':
    resolution: {integrity: sha512-nQtCk0PdKfho3eC5MrbQoigJ2gd1CgddUMkabUj+rBevs8tZ2cULOx46E7oyX+04WGfABgIwmMC0VqieTiR4jg==}
    engines: {node: ^18.17.0 || ^20.3.0 || >=21.0.0}
    cpu: [s390x]
    os: [linux]

  '@img/sharp-linux-x64@0.34.5':
    resolution: {integrity: sha512-MEzd8HPKxVxVenwAa+JRPwEC7QFjoPWuS5NZnBt6B3pu7EG2Ge0id1oLHZpPJdn3OQK+BQDiw9zStiHBTJQQQQ==}
    engines: {node: ^18.17.0 || ^20.3.0 || >=21.0.0}
    cpu: [x64]
    os: [linux]

  '@img/sharp-linuxmusl-arm64@0.34.5':
    resolution: {integrity: sha512-fprJR6GtRsMt6Kyfq44IsChVZeGN97gTD331weR1ex1c1rypDEABN6Tm2xa1wE6lYb5DdEnk03NZPqA7Id21yg==}
    engines: {node: ^18.17.0 || ^20.3.0 || >=21.0.0}
    cpu: [arm64]
    os: [linux]

  '@img/sharp-linuxmusl-x64@0.34.5':
    resolution: {integrity: sha512-Jg8wNT1MUzIvhBFxViqrEhWDGzqymo3sV7z7ZsaWbZNDLXRJZoRGrjulp60YYtV4wfY8VIKcWidjojlLcWrd8Q==}
    engines: {node: ^18.17.0 || ^20.3.0 || >=21.0.0}
    cpu: [x64]
    os: [linux]

  '@img/sharp-wasm32@0.34.5':
    resolution: {integrity: sha512-OdWTEiVkY2PHwqkbBI8frFxQQFekHaSSkUIJkwzclWZe64O1X4UlUjqqqLaPbUpMOQk6FBu/HtlGXNblIs0huw==}
    engines: {node: ^18.17.0 || ^20.3.0 || >=21.0.0}
    cpu: [wasm32]

  '@img/sharp-win32-arm64@0.34.5':
    resolution: {integrity: sha512-WQ3AgWCWYSb2yt+IG8mnC6Jdk9Whs7O0gxphblsLvdhSpSTtmu69ZG1Gkb6NuvxsNACwiPV6cNSZNzt0KPsw7g==}
    engines: {node: ^18.17.0 || ^20.3.0 || >=21.0.0}
    cpu: [arm64]
    os: [win32]

  '@img/sharp-win32-ia32@0.34.5':
    resolution: {integrity: sha512-FV9m/7NmeCmSHDD5j4+4pNI8Cp3aW+JvLoXcTUo0IqyjSfAZJ8dIUmijx1qaJsIiU+Hosw6xM5KijAWRJCSgNg==}
    engines: {node: ^18.17.0 || ^20.3.0 || >=21.0.0}
    cpu: [ia32]
    os: [win32]

  '@img/sharp-win32-x64@0.34.5':
    resolution: {integrity: sha512-+29YMsqY2/9eFEiW93eqWnuLcWcufowXewwSNIT6UwZdUUCrM3oFjMWH/Z6/TMmb4hlFenmfAVbpWeup2jryCw==}
    engines: {node: ^18.17.0 || ^20.3.0 || >=21.0.0}
    cpu: [x64]
    os: [win32]

  '@isaacs/cliui@8.0.2':
    resolution: {integrity: sha512-O8jcjabXaleOG9DQ0+ARXWZBTfnP4WNAqzuiJK7ll44AmxGKv/J2M4TPjxjY3znBCfvBXFzucm1twdyFybFqEA==}
    engines: {node: '>=12'}

  '@jest/schemas@29.6.3':
    resolution: {integrity: sha512-mo5j5X+jIZmJQveBKeS/clAueipV7KgiX1vMgCxam1RNYiqE1w62n0/tJJnHtjW8ZHcQco5gY85jA3mi0L+nSA==}
    engines: {node: ^14.15.0 || ^16.10.0 || >=18.0.0}

  '@jridgewell/gen-mapping@0.3.13':
    resolution: {integrity: sha512-2kkt/7niJ6MgEPxF0bYdQ6etZaA+fQvDcLKckhy1yIQOzaoKjBBjSj63/aLVjYE3qhRt5dvM+uUyfCg6UKCBbA==}

  '@jridgewell/gen-mapping@0.3.8':
    resolution: {integrity: sha512-imAbBGkb+ebQyxKgzv5Hu2nmROxoDOXHh80evxdoXNOrvAnVx7zimzc1Oo5h9RlfV4vPXaE2iM5pOFbvOCClWA==}
    engines: {node: '>=6.0.0'}

  '@jridgewell/resolve-uri@3.1.2':
    resolution: {integrity: sha512-bRISgCIjP20/tbWSPWMEi54QVPRZExkuD9lJL+UIxUKtwVJA8wW1Trb1jMs1RFXo1CBTNZ/5hpC9QvmKWdopKw==}
    engines: {node: '>=6.0.0'}

  '@jridgewell/set-array@1.2.1':
    resolution: {integrity: sha512-R8gLRTZeyp03ymzP/6Lil/28tGeGEzhx1q2k703KGWRAI1VdvPIXdG70VJc2pAMw3NA6JKL5hhFu1sJX0Mnn/A==}
    engines: {node: '>=6.0.0'}

  '@jridgewell/source-map@0.3.11':
    resolution: {integrity: sha512-ZMp1V8ZFcPG5dIWnQLr3NSI1MiCU7UETdS/A0G8V/XWHvJv3ZsFqutJn1Y5RPmAPX6F3BiE397OqveU/9NCuIA==}

  '@jridgewell/sourcemap-codec@1.5.0':
    resolution: {integrity: sha512-gv3ZRaISU3fjPAgNsriBRqGWQL6quFx04YMPW/zD8XMLsU32mhCCbfbO6KZFLjvYpCZ8zyDEgqsgf+PwPaM7GQ==}

  '@jridgewell/sourcemap-codec@1.5.5':
    resolution: {integrity: sha512-cYQ9310grqxueWbl+WuIUIaiUaDcj7WOq5fVhEljNVgRfOUhY9fy2zTvfoqWsnebh8Sl70VScFbICvJnLKB0Og==}

  '@jridgewell/trace-mapping@0.3.30':
    resolution: {integrity: sha512-GQ7Nw5G2lTu/BtHTKfXhKHok2WGetd4XYcVKGx00SjAk8GMwgJM3zr6zORiPGuOE+/vkc90KtTosSSvaCjKb2Q==}

  '@jridgewell/trace-mapping@0.3.31':
    resolution: {integrity: sha512-zzNR+SdQSDJzc8joaeP8QQoCQr8NuYx2dIIytl1QeBEZHJ9uW6hebsrYgbz8hJwUQao3TWCMtmfV8Nu1twOLAw==}

  '@jridgewell/trace-mapping@0.3.9':
    resolution: {integrity: sha512-3Belt6tdc8bPgAtbcmdtNJlirVoTmEb5e2gC94PnkwEW9jI6CAHUeoG85tjWP5WquqfavoMtMwiG4P926ZKKuQ==}

  '@lexical/clipboard@0.38.2':
    resolution: {integrity: sha512-dDShUplCu8/o6BB9ousr3uFZ9bltR+HtleF/Tl8FXFNPpZ4AXhbLKUoJuucRuIr+zqT7RxEv/3M6pk/HEoE6NQ==}

  '@lexical/code-shiki@0.38.2':
    resolution: {integrity: sha512-zt1RQabP6FmCR3ysjbCOct1ly5Lmqe5zZ5zE6HbLuxhGnIKaKM6M+P8P1ckZKwosWslhDOB5eQlPd1BRT+t86w==}

  '@lexical/code@0.38.2':
    resolution: {integrity: sha512-wpqgbmPsfi/+8SYP0zI2kml09fGPRhzO5litR9DIbbSGvcbawMbRNcKLO81DaTbsJRnBJiQvbBBBJAwZKRqgBw==}

  '@lexical/devtools-core@0.38.2':
    resolution: {integrity: sha512-hlN0q7taHNzG47xKynQLCAFEPOL8l6IP79C2M18/FE1+htqNP35q4rWhYhsptGlKo4me4PtiME7mskvr7T4yqA==}
    peerDependencies:
      react: '>=17.x'
      react-dom: '>=17.x'

  '@lexical/dragon@0.38.2':
    resolution: {integrity: sha512-riOhgo+l4oN50RnLGhcqeUokVlMZRc+NDrxRNs2lyKSUdC4vAhAmAVUHDqYPyb4K4ZSw4ebZ3j8hI2zO4O3BbA==}

  '@lexical/eslint-plugin@0.38.2':
    resolution: {integrity: sha512-T/en3lJBEU1ajLQve21L721hKzAtewEnGwFSmhq4fwGcqsey5UYvyHMIyn0wKcAh6fvWTRzQDLqxr7Ow4lwnrQ==}
    peerDependencies:
      eslint: '>=7.31.0 || ^8.0.0'

  '@lexical/extension@0.38.2':
    resolution: {integrity: sha512-qbUNxEVjAC0kxp7hEMTzktj0/51SyJoIJWK6Gm790b4yNBq82fEPkksfuLkRg9VQUteD0RT1Nkjy8pho8nNamw==}

  '@lexical/hashtag@0.38.2':
    resolution: {integrity: sha512-jNI4Pv+plth39bjOeeQegMypkjDmoMWBMZtV0lCynBpkkPFlfMnyL9uzW/IxkZnX8LXWSw5mbWk07nqOUNTCrA==}

  '@lexical/history@0.38.2':
    resolution: {integrity: sha512-QWPwoVDMe/oJ0+TFhy78TDi7TWU/8bcDRFUNk1nWgbq7+2m+5MMoj90LmOFwakQHnCVovgba2qj+atZrab1dsQ==}

  '@lexical/html@0.38.2':
    resolution: {integrity: sha512-pC5AV+07bmHistRwgG3NJzBMlIzSdxYO6rJU4eBNzyR4becdiLsI4iuv+aY7PhfSv+SCs7QJ9oc4i5caq48Pkg==}

  '@lexical/link@0.38.2':
    resolution: {integrity: sha512-UOKTyYqrdCR9+7GmH6ZVqJTmqYefKGMUHMGljyGks+OjOGZAQs78S1QgcPEqltDy+SSdPSYK7wAo6gjxZfEq9g==}

  '@lexical/list@0.38.2':
    resolution: {integrity: sha512-OQm9TzatlMrDZGxMxbozZEHzMJhKxAbH1TOnOGyFfzpfjbnFK2y8oLeVsfQZfZRmiqQS4Qc/rpFnRP2Ax5dsbA==}

  '@lexical/mark@0.38.2':
    resolution: {integrity: sha512-U+8KGwc3cP5DxSs15HfkP2YZJDs5wMbWQAwpGqep9bKphgxUgjPViKhdi+PxIt2QEzk7WcoZWUsK1d2ty/vSmg==}

  '@lexical/markdown@0.38.2':
    resolution: {integrity: sha512-ykQJ9KUpCs1+Ak6ZhQMP6Slai4/CxfLEGg/rSHNVGbcd7OaH/ICtZN5jOmIe9ExfXMWy1o8PyMu+oAM3+AWFgA==}

  '@lexical/offset@0.38.2':
    resolution: {integrity: sha512-uDky2palcY+gE6WTv6q2umm2ioTUnVqcaWlEcchP6A310rI08n6rbpmkaLSIh3mT2GJQN2QcN2x0ct5BQmKIpA==}

  '@lexical/overflow@0.38.2':
    resolution: {integrity: sha512-f6vkTf+YZF0EuKvUK3goh4jrnF+Z0koiNMO+7rhSMLooc5IlD/4XXix4ZLiIktUWq4BhO84b82qtrO+6oPUxtw==}

  '@lexical/plain-text@0.38.2':
    resolution: {integrity: sha512-xRYNHJJFCbaQgr0uErW8Im2Phv1nWHIT4VSoAlBYqLuVGZBD4p61dqheBwqXWlGGJFk+MY5C5URLiMicgpol7A==}

  '@lexical/react@0.38.2':
    resolution: {integrity: sha512-M3z3MkWyw3Msg4Hojr5TnO4TzL71NVPVNGoavESjdgJbTdv1ezcQqjE4feq+qs7H9jytZeuK8wsEOJfSPmNd8w==}
    peerDependencies:
      react: '>=17.x'
      react-dom: '>=17.x'

  '@lexical/rich-text@0.38.2':
    resolution: {integrity: sha512-eFjeOT7YnDZYpty7Zlwlct0UxUSaYu53uLYG+Prs3NoKzsfEK7e7nYsy/BbQFfk5HoM1pYuYxFR2iIX62+YHGw==}

  '@lexical/selection@0.38.2':
    resolution: {integrity: sha512-eMFiWlBH6bEX9U9sMJ6PXPxVXTrihQfFeiIlWLuTpEIDF2HRz7Uo1KFRC/yN6q0DQaj7d9NZYA6Mei5DoQuz5w==}

  '@lexical/table@0.38.2':
    resolution: {integrity: sha512-uu0i7yz0nbClmHOO5ZFsinRJE6vQnFz2YPblYHAlNigiBedhqMwSv5bedrzDq8nTTHwych3mC63tcyKIrM+I1g==}

  '@lexical/text@0.38.2':
    resolution: {integrity: sha512-+juZxUugtC4T37aE3P0l4I9tsWbogDUnTI/mgYk4Ht9g+gLJnhQkzSA8chIyfTxbj5i0A8yWrUUSw+/xA7lKUQ==}

  '@lexical/utils@0.38.2':
    resolution: {integrity: sha512-y+3rw15r4oAWIEXicUdNjfk8018dbKl7dWHqGHVEtqzAYefnEYdfD2FJ5KOTXfeoYfxi8yOW7FvzS4NZDi8Bfw==}

  '@lexical/yjs@0.38.2':
    resolution: {integrity: sha512-fg6ZHNrVQmy1AAxaTs8HrFbeNTJCaCoEDPi6pqypHQU3QVfqr4nq0L0EcHU/TRlR1CeduEPvZZIjUUxWTZ0u8g==}
    peerDependencies:
      yjs: '>=13.5.22'

  '@mantine/code-highlight@7.17.8':
    resolution: {integrity: sha512-KfdLi8MhpoeHiXkLMfuPQz1IDTUjvP2w3hbdx8Oz/hL0o+mbPYfgrU/w/D3ONjVQMoEbPpEL5vSA2eTYCmwVKg==}
    peerDependencies:
      '@mantine/core': 7.17.8
      '@mantine/hooks': 7.17.8
      react: ^18.x || ^19.x
      react-dom: ^18.x || ^19.x

  '@mantine/core@7.17.8':
    resolution: {integrity: sha512-42sfdLZSCpsCYmLCjSuntuPcDg3PLbakSmmYfz5Auea8gZYLr+8SS5k647doVu0BRAecqYOytkX2QC5/u/8VHw==}
    peerDependencies:
      '@mantine/hooks': 7.17.8
      react: ^18.x || ^19.x
      react-dom: ^18.x || ^19.x

  '@mantine/hooks@7.17.8':
    resolution: {integrity: sha512-96qygbkTjRhdkzd5HDU8fMziemN/h758/EwrFu7TlWrEP10Vw076u+Ap/sG6OT4RGPZYYoHrTlT+mkCZblWHuw==}
    peerDependencies:
      react: ^18.x || ^19.x

  '@monaco-editor/loader@1.5.0':
    resolution: {integrity: sha512-hKoGSM+7aAc7eRTRjpqAZucPmoNOC4UUbknb/VNoTkEIkCPhqV8LfbsgM1webRM7S/z21eHEx9Fkwx8Z/C/+Xw==}

  '@monaco-editor/react@4.7.0':
    resolution: {integrity: sha512-cyzXQCtO47ydzxpQtCGSQGOC8Gk3ZUeBXFAxD+CWXYFo5OqZyZUonFl0DwUlTyAfRHntBfw2p3w4s9R6oe1eCA==}
    peerDependencies:
      monaco-editor: '>= 0.25.0 < 1'
      react: ^16.8.0 || ^17.0.0 || ^18.0.0 || ^19.0.0
      react-dom: ^16.8.0 || ^17.0.0 || ^18.0.0 || ^19.0.0

  '@napi-rs/wasm-runtime@0.2.11':
    resolution: {integrity: sha512-9DPkXtvHydrcOsopiYpUgPHpmj0HWZKMUnL2dZqpvC42lsratuBG06V5ipyno0fUek5VlFsNQ+AcFATSrJXgMA==}

  '@next/bundle-analyzer@15.5.9':
    resolution: {integrity: sha512-lT1EBpFyGVN9u8M43f2jE78DsCu0A5KPA5OkF5PdIHrKDo4oTJ4lUQKciA9T2u9gccSXIPQcZb5TYkHF4f8iiw==}

  '@next/env@15.5.9':
    resolution: {integrity: sha512-4GlTZ+EJM7WaW2HEZcyU317tIQDjkQIyENDLxYJfSWlfqguN+dHkZgyQTV/7ykvobU7yEH5gKvreNrH4B6QgIg==}

  '@next/eslint-plugin-next@15.5.9':
    resolution: {integrity: sha512-kUzXx0iFiXw27cQAViE1yKWnz/nF8JzRmwgMRTMh8qMY90crNsdXJRh2e+R0vBpFR3kk1yvAR7wev7+fCCb79Q==}

  '@next/swc-darwin-arm64@15.5.7':
    resolution: {integrity: sha512-IZwtxCEpI91HVU/rAUOOobWSZv4P2DeTtNaCdHqLcTJU4wdNXgAySvKa/qJCgR5m6KI8UsKDXtO2B31jcaw1Yw==}
    engines: {node: '>= 10'}
    cpu: [arm64]
    os: [darwin]

  '@next/swc-darwin-x64@15.5.7':
    resolution: {integrity: sha512-UP6CaDBcqaCBuiq/gfCEJw7sPEoX1aIjZHnBWN9v9qYHQdMKvCKcAVs4OX1vIjeE+tC5EIuwDTVIoXpUes29lg==}
    engines: {node: '>= 10'}
    cpu: [x64]
    os: [darwin]

  '@next/swc-linux-arm64-gnu@15.5.7':
    resolution: {integrity: sha512-NCslw3GrNIw7OgmRBxHtdWFQYhexoUCq+0oS2ccjyYLtcn1SzGzeM54jpTFonIMUjNbHmpKpziXnpxhSWLcmBA==}
    engines: {node: '>= 10'}
    cpu: [arm64]
    os: [linux]

  '@next/swc-linux-arm64-musl@15.5.7':
    resolution: {integrity: sha512-nfymt+SE5cvtTrG9u1wdoxBr9bVB7mtKTcj0ltRn6gkP/2Nu1zM5ei8rwP9qKQP0Y//umK+TtkKgNtfboBxRrw==}
    engines: {node: '>= 10'}
    cpu: [arm64]
    os: [linux]

  '@next/swc-linux-x64-gnu@15.5.7':
    resolution: {integrity: sha512-hvXcZvCaaEbCZcVzcY7E1uXN9xWZfFvkNHwbe/n4OkRhFWrs1J1QV+4U1BN06tXLdaS4DazEGXwgqnu/VMcmqw==}
    engines: {node: '>= 10'}
    cpu: [x64]
    os: [linux]

  '@next/swc-linux-x64-musl@15.5.7':
    resolution: {integrity: sha512-4IUO539b8FmF0odY6/SqANJdgwn1xs1GkPO5doZugwZ3ETF6JUdckk7RGmsfSf7ws8Qb2YB5It33mvNL/0acqA==}
    engines: {node: '>= 10'}
    cpu: [x64]
    os: [linux]

  '@next/swc-win32-arm64-msvc@15.5.7':
    resolution: {integrity: sha512-CpJVTkYI3ZajQkC5vajM7/ApKJUOlm6uP4BknM3XKvJ7VXAvCqSjSLmM0LKdYzn6nBJVSjdclx8nYJSa3xlTgQ==}
    engines: {node: '>= 10'}
    cpu: [arm64]
    os: [win32]

  '@next/swc-win32-x64-msvc@15.5.7':
    resolution: {integrity: sha512-gMzgBX164I6DN+9/PGA+9dQiwmTkE4TloBNx8Kv9UiGARsr9Nba7IpcBRA1iTV9vwlYnrE3Uy6I7Aj6qLjQuqw==}
    engines: {node: '>= 10'}
    cpu: [x64]
    os: [win32]

  '@nodelib/fs.scandir@2.1.5':
    resolution: {integrity: sha512-vq24Bq3ym5HEQm2NKCr3yXDwjc7vTsEThRDnkp2DK9p1uqLR+DHurm/NOTo0KG7HYHU7eppKZj3MyqYuMBf62g==}
    engines: {node: '>= 8'}

  '@nodelib/fs.stat@2.0.5':
    resolution: {integrity: sha512-RkhPPp2zrqDAQA/2jNhnztcPAlv64XdhIp7a7454A5ovI7Bukxgt7MX7udwAu3zg1DcpPU0rz3VV1SeaqvY4+A==}
    engines: {node: '>= 8'}

  '@nodelib/fs.walk@1.2.8':
    resolution: {integrity: sha512-oGB+UxlgWcgQkgwo8GcEGwemoTFt3FIO9ababBmaGwXIoBKZ+GTy0pP185beGg7Llih/NSHSV2XAs1lnznocSg==}
    engines: {node: '>= 8'}

  '@nolyfill/is-core-module@1.0.39':
    resolution: {integrity: sha512-nn5ozdjYQpUCZlWGuxcJY/KpxkWQs4DcbMCmKojjyrYDEAGy4Ce19NN4v5MduafTwJlbKc99UA8YhSVqq9yPZA==}
    engines: {node: '>=12.4.0'}

  '@one-ini/wasm@0.1.1':
    resolution: {integrity: sha512-XuySG1E38YScSJoMlqovLru4KTUNSjgVTIjyh7qMX6aNN5HY5Ct5LhRJdxO79JtTzKfzV/bnWpz+zquYrISsvw==}

  '@phosphor-icons/react@2.1.10':
    resolution: {integrity: sha512-vt8Tvq8GLjheAZZYa+YG/pW7HDbov8El/MANW8pOAz4eGxrwhnbfrQZq0Cp4q8zBEu8NIhHdnr+r8thnfRSNYA==}
    engines: {node: '>=10'}
    peerDependencies:
      react: '>= 16.8'
      react-dom: '>= 16.8'

  '@pkgjs/parseargs@0.11.0':
    resolution: {integrity: sha512-+1VkjdD0QBLPodGrJUeqarH8VAIvQODIbwh9XpP5Syisf7YoQgsJKPNFoqqLQlu+VQ/tVSshMR6loPMn8U+dPg==}
    engines: {node: '>=14'}

  '@pkgr/core@0.2.7':
    resolution: {integrity: sha512-YLT9Zo3oNPJoBjBc4q8G2mjU4tqIbf5CEOORbUUr48dCD9q3umJ3IPlVqOqDakPfd2HuwccBaqlGhN4Gmr5OWg==}
    engines: {node: ^12.20.0 || ^14.18.0 || >=16.0.0}

  '@playwright/test@1.57.0':
    resolution: {integrity: sha512-6TyEnHgd6SArQO8UO2OMTxshln3QMWBtPGrOCgs3wVEmQmwyuNtB10IZMfmYDE0riwNR1cu4q+pPcxMVtaG3TA==}
    engines: {node: '>=18'}
    hasBin: true

  '@polka/url@1.0.0-next.29':
    resolution: {integrity: sha512-wwQAWhWSuHaag8c4q/KN/vCoeOJYshAIvMQwD4GpSb3OiZklFfvAgmj0VCBBImRpuF/aFgIRzllXlVX93Jevww==}

  '@preact/signals-core@1.12.1':
    resolution: {integrity: sha512-BwbTXpj+9QutoZLQvbttRg5x3l5468qaV2kufh+51yha1c53ep5dY4kTuZR35+3pAZxpfQerGJiQqg34ZNZ6uA==}

  '@prettier/sync@0.5.5':
    resolution: {integrity: sha512-6BMtNr7aQhyNcGzmumkL0tgr1YQGfm9d7ZdmRpWqWuqpc9vZBind4xMe5NMiRECOhjuSiWHfBWLBnXkpeE90bw==}
    peerDependencies:
      prettier: '*'

  '@rc-component/async-validator@5.0.4':
    resolution: {integrity: sha512-qgGdcVIF604M9EqjNF0hbUTz42bz/RDtxWdWuU5EQe3hi7M8ob54B6B35rOsvX5eSvIHIzT9iH1R3n+hk3CGfg==}
    engines: {node: '>=14.x'}

  '@rc-component/cascader@1.9.0':
    resolution: {integrity: sha512-2jbthe1QZrMBgtCvNKkJFjZYC3uKl4N/aYm5SsMvO3T+F+qRT1CGsSM9bXnh1rLj7jDk/GK0natShWF/jinhWQ==}
    peerDependencies:
      react: '>=18.0.0'
      react-dom: '>=18.0.0'

  '@rc-component/checkbox@1.0.1':
    resolution: {integrity: sha512-08yTH8m+bSm8TOqbybbJ9KiAuIATti6bDs2mVeSfu4QfEnyeF6X0enHVvD1NEAyuBWEAo56QtLe++MYs2D9XiQ==}
    peerDependencies:
      react: '>=16.9.0'
      react-dom: '>=16.9.0'

  '@rc-component/collapse@1.1.2':
    resolution: {integrity: sha512-ilBYk1dLLJHu5Q74dF28vwtKUYQ42ZXIIDmqTuVy4rD8JQVvkXOs+KixVNbweyuIEtJYJ7+t+9GVD9dPc6N02w==}
    peerDependencies:
      react: '>=18.0.0'
      react-dom: '>=18.0.0'

  '@rc-component/color-picker@3.0.3':
    resolution: {integrity: sha512-V7gFF9O7o5XwIWafdbOtqI4BUUkEUkgdBwp6favy3xajMX/2dDqytFaiXlcwrpq6aRyPLp5dKLAG5RFKLXMeGA==}
    peerDependencies:
      react: '>=16.9.0'
      react-dom: '>=16.9.0'

  '@rc-component/context@2.0.1':
    resolution: {integrity: sha512-HyZbYm47s/YqtP6pKXNMjPEMaukyg7P0qVfgMLzr7YiFNMHbK2fKTAGzms9ykfGHSfyf75nBbgWw+hHkp+VImw==}
    peerDependencies:
      react: '>=16.9.0'
      react-dom: '>=16.9.0'

  '@rc-component/dialog@1.5.1':
    resolution: {integrity: sha512-by4Sf/a3azcb89WayWuwG19/Y312xtu8N81HoVQQtnsBDylfs+dog98fTAvLinnpeoWG52m/M7QLRW6fXR3l1g==}
    peerDependencies:
      react: '>=18.0.0'
      react-dom: '>=18.0.0'

  '@rc-component/drawer@1.3.0':
    resolution: {integrity: sha512-rE+sdXEmv2W25VBQ9daGbnb4J4hBIEKmdbj0b3xpY+K7TUmLXDIlSnoXraIbFZdGyek9WxxGKK887uRnFgI+pQ==}
    peerDependencies:
      react: '>=18.0.0'
      react-dom: '>=18.0.0'

  '@rc-component/dropdown@1.0.2':
    resolution: {integrity: sha512-6PY2ecUSYhDPhkNHHb4wfeAya04WhpmUSKzdR60G+kMNVUCX2vjT/AgTS0Lz0I/K6xrPMJ3enQbwVpeN3sHCgg==}
    peerDependencies:
      react: '>=16.11.0'
      react-dom: '>=16.11.0'

  '@rc-component/form@1.4.0':
    resolution: {integrity: sha512-C8MN/2wIaW9hSrCCtJmcgCkWTQNIspN7ARXLFA4F8PGr8Qxk39U5pS3kRK51/bUJNhb/fEtdFnaViLlISGKI2A==}
    engines: {node: '>=8.x'}
    peerDependencies:
      react: '>=16.9.0'
      react-dom: '>=16.9.0'

  '@rc-component/image@1.5.3':
    resolution: {integrity: sha512-/NR7QW9uCN8Ugar+xsHZOPvzPySfEhcW2/vLcr7VPRM+THZMrllMRv7LAUgW7ikR+Z67Ab67cgPp5K5YftpJsQ==}
    peerDependencies:
      react: '>=16.9.0'
      react-dom: '>=16.9.0'

  '@rc-component/input-number@1.6.2':
    resolution: {integrity: sha512-Gjcq7meZlCOiWN1t1xCC+7/s85humHVokTBI7PJgTfoyw5OWF74y3e6P8PHX104g9+b54jsodFIzyaj6p8LI9w==}
    peerDependencies:
      react: '>=16.9.0'
      react-dom: '>=16.9.0'

  '@rc-component/input@1.1.2':
    resolution: {integrity: sha512-Q61IMR47piUBudgixJ30CciKIy9b1H95qe7GgEKOmSJVJXvFRWJllJfQry9tif+MX2cWFXWJf/RXz4kaCeq/Fg==}
    peerDependencies:
      react: '>=16.0.0'
      react-dom: '>=16.0.0'

  '@rc-component/mentions@1.6.0':
    resolution: {integrity: sha512-KIkQNP6habNuTsLhUv0UGEOwG67tlmE7KNIJoQZZNggEZl5lQJTytFDb69sl5CK3TDdISCTjKP3nGEBKgT61CQ==}
    peerDependencies:
      react: '>=16.9.0'
      react-dom: '>=16.9.0'

  '@rc-component/menu@1.2.0':
    resolution: {integrity: sha512-VWwDuhvYHSnTGj4n6bV3ISrLACcPAzdPOq3d0BzkeiM5cve8BEYfvkEhNoM0PLzv51jpcejeyrLXeMVIJ+QJlg==}
    peerDependencies:
      react: '>=16.9.0'
      react-dom: '>=16.9.0'

  '@rc-component/mini-decimal@1.1.0':
    resolution: {integrity: sha512-jS4E7T9Li2GuYwI6PyiVXmxTiM6b07rlD9Ge8uGZSCz3WlzcG5ZK7g5bbuKNeZ9pgUuPK/5guV781ujdVpm4HQ==}
    engines: {node: '>=8.x'}

  '@rc-component/motion@1.1.6':
    resolution: {integrity: sha512-aEQobs/YA0kqRvHIPjQvOytdtdRVyhf/uXAal4chBjxDu6odHckExJzjn2D+Ju1aKK6hx3pAs6BXdV9+86xkgQ==}
    peerDependencies:
      react: '>=16.9.0'
      react-dom: '>=16.9.0'

  '@rc-component/mutate-observer@2.0.1':
    resolution: {integrity: sha512-AyarjoLU5YlxuValRi+w8JRH2Z84TBbFO2RoGWz9d8bSu0FqT8DtugH3xC3BV7mUwlmROFauyWuXFuq4IFbH+w==}
    engines: {node: '>=8.x'}
    peerDependencies:
      react: '>=16.9.0'
      react-dom: '>=16.9.0'

  '@rc-component/notification@1.2.0':
    resolution: {integrity: sha512-OX3J+zVU7rvoJCikjrfW7qOUp7zlDeFBK2eA3SFbGSkDqo63Sl4Ss8A04kFP+fxHSxMDIS9jYVEZtU1FNCFuBA==}
    engines: {node: '>=8.x'}
    peerDependencies:
      react: '>=16.9.0'
      react-dom: '>=16.9.0'

  '@rc-component/overflow@1.0.0':
    resolution: {integrity: sha512-GSlBeoE0XTBi5cf3zl8Qh7Uqhn7v8RrlJ8ajeVpEkNe94HWy5l5BQ0Mwn2TVUq9gdgbfEMUmTX7tJFAg7mz0Rw==}
    peerDependencies:
      react: '>=16.9.0'
      react-dom: '>=16.9.0'

  '@rc-component/pagination@1.2.0':
    resolution: {integrity: sha512-YcpUFE8dMLfSo6OARJlK6DbHHvrxz7pMGPGmC/caZSJJz6HRKHC1RPP001PRHCvG9Z/veD039uOQmazVuLJzlw==}
    peerDependencies:
      react: '>=16.9.0'
      react-dom: '>=16.9.0'

  '@rc-component/picker@1.8.0':
    resolution: {integrity: sha512-ek4efrIy+peC8WFJg6Lg7c+WNkykr+wUGQGBNoKmlF0K752aIJuaPcBj6p8CceT9vSJ9gOeeclQCBQIFWVDk1A==}
    engines: {node: '>=12.x'}
    peerDependencies:
      date-fns: '>= 2.x'
      dayjs: '>= 1.x'
      luxon: '>= 3.x'
      moment: '>= 2.x'
      react: '>=16.9.0'
      react-dom: '>=16.9.0'
    peerDependenciesMeta:
      date-fns:
        optional: true
      dayjs:
        optional: true
      luxon:
        optional: true
      moment:
        optional: true

  '@rc-component/portal@2.0.1':
    resolution: {integrity: sha512-46KYuA7Udb1LAaLIdDrfmDz3wzyeEZxIURJCn+heoQVbhtW5PQkhBSQtRus+DUdsknmTFQulxSnqrbX3CI4yXw==}
    engines: {node: '>=12.x'}
    peerDependencies:
      react: '>=18.0.0'
      react-dom: '>=18.0.0'

  '@rc-component/progress@1.0.2':
    resolution: {integrity: sha512-WZUnH9eGxH1+xodZKqdrHke59uyGZSWgj5HBM5Kwk5BrTMuAORO7VJ2IP5Qbm9aH3n9x3IcesqHHR0NWPBC7fQ==}
    peerDependencies:
      react: '>=16.9.0'
      react-dom: '>=16.9.0'

  '@rc-component/qrcode@1.1.1':
    resolution: {integrity: sha512-LfLGNymzKdUPjXUbRP+xOhIWY4jQ+YMj5MmWAcgcAq1Ij8XP7tRmAXqyuv96XvLUBE/5cA8hLFl9eO1JQMujrA==}
    engines: {node: '>=8.x'}
    peerDependencies:
      react: '>=16.9.0'
      react-dom: '>=16.9.0'

  '@rc-component/rate@1.0.1':
    resolution: {integrity: sha512-bkXxeBqDpl5IOC7yL7GcSYjQx9G8H+6kLYQnNZWeBYq2OYIv1MONd6mqKTjnnJYpV0cQIU2z3atdW0j1kttpTw==}
    engines: {node: '>=8.x'}
    peerDependencies:
      react: '>=16.9.0'
      react-dom: '>=16.9.0'

  '@rc-component/resize-observer@1.0.1':
    resolution: {integrity: sha512-r+w+Mz1EiueGk1IgjB3ptNXLYSLZ5vnEfKHH+gfgj7JMupftyzvUUl3fRcMZe5uMM04x0n8+G2o/c6nlO2+Wag==}
    peerDependencies:
      react: '>=16.9.0'
      react-dom: '>=16.9.0'

  '@rc-component/segmented@1.2.3':
    resolution: {integrity: sha512-L7G4S6zUpqHclOXK0wKKN2/VyqHa9tfDNxkoFjWOTPtQ0ROFaBwZhbf1+9sdZfIFkxJkpcShAmDOMEIBaFFqkw==}
    peerDependencies:
      react: '>=16.0.0'
      react-dom: '>=16.0.0'

  '@rc-component/select@1.3.5':
    resolution: {integrity: sha512-A2QVOWDfRoLgHwPHrCGx1G42dYntOk+nsT6SX4ADCoagqu4bcxceJPbYvVKkfMYSIwgtfu+tDhPk3Z5gz8944g==}
    engines: {node: '>=8.x'}
    peerDependencies:
      react: '*'
      react-dom: '*'

  '@rc-component/slider@1.0.1':
    resolution: {integrity: sha512-uDhEPU1z3WDfCJhaL9jfd2ha/Eqpdfxsn0Zb0Xcq1NGQAman0TWaR37OWp2vVXEOdV2y0njSILTMpTfPV1454g==}
    engines: {node: '>=8.x'}
    peerDependencies:
      react: '>=16.9.0'
      react-dom: '>=16.9.0'

  '@rc-component/steps@1.2.2':
    resolution: {integrity: sha512-/yVIZ00gDYYPHSY0JP+M+s3ZvuXLu2f9rEjQqiUDs7EcYsUYrpJ/1bLj9aI9R7MBR3fu/NGh6RM9u2qGfqp+Nw==}
    engines: {node: '>=8.x'}
    peerDependencies:
      react: '>=16.9.0'
      react-dom: '>=16.9.0'

  '@rc-component/switch@1.0.3':
    resolution: {integrity: sha512-Jgi+EbOBquje/XNdofr7xbJQZPYJP+BlPfR0h+WN4zFkdtB2EWqEfvkXJWeipflwjWip0/17rNbxEAqs8hVHfw==}
    peerDependencies:
      react: '>=16.9.0'
      react-dom: '>=16.9.0'

  '@rc-component/table@1.9.0':
    resolution: {integrity: sha512-cq3P9FkD+F3eglkFYhBuNlHclg+r4jY8+ZIgK7zbEFo6IwpnA77YL/Gq4ensLw9oua3zFCTA6JDu6YgBei0TxA==}
    engines: {node: '>=8.x'}
    peerDependencies:
      react: '>=18.0.0'
      react-dom: '>=18.0.0'

  '@rc-component/tabs@1.7.0':
    resolution: {integrity: sha512-J48cs2iBi7Ho3nptBxxIqizEliUC+ExE23faspUQKGQ550vaBlv3aGF8Epv/UB1vFWeoJDTW/dNzgIU0Qj5i/w==}
    engines: {node: '>=8.x'}
    peerDependencies:
      react: '>=16.9.0'
      react-dom: '>=16.9.0'

  '@rc-component/textarea@1.1.2':
    resolution: {integrity: sha512-9rMUEODWZDMovfScIEHXWlVZuPljZ2pd1LKNjslJVitn4SldEzq5vO1CL3yy3Dnib6zZal2r2DPtjy84VVpF6A==}
    peerDependencies:
      react: '>=16.9.0'
      react-dom: '>=16.9.0'

  '@rc-component/tooltip@1.4.0':
    resolution: {integrity: sha512-8Rx5DCctIlLI4raR0I0xHjVTf1aF48+gKCNeAAo5bmF5VoR5YED+A/XEqzXv9KKqrJDRcd3Wndpxh2hyzrTtSg==}
    peerDependencies:
      react: '>=18.0.0'
      react-dom: '>=18.0.0'

  '@rc-component/tour@2.2.1':
    resolution: {integrity: sha512-BUCrVikGJsXli38qlJ+h2WyDD6dYxzDA9dV3o0ij6gYhAq6ooT08SUMWOikva9v4KZ2BEuluGl5bPcsjrSoBgQ==}
    engines: {node: '>=8.x'}
    peerDependencies:
      react: '>=16.9.0'
      react-dom: '>=16.9.0'

  '@rc-component/tree-select@1.4.0':
    resolution: {integrity: sha512-I3UAlO2hNqy9CSKc8EBaESgnmKk2QaRzuZ2XHZGFCgsSMkGl06mdF97sVfROM02YIb64ocgLKefsjE0Ch4ocwQ==}
    peerDependencies:
      react: '*'
      react-dom: '*'

  '@rc-component/tree@1.1.0':
    resolution: {integrity: sha512-HZs3aOlvFgQdgrmURRc/f4IujiNBf4DdEeXUlkS0lPoLlx9RoqsZcF0caXIAMVb+NaWqKtGQDnrH8hqLCN5zlA==}
    engines: {node: '>=10.x'}
    peerDependencies:
      react: '*'
      react-dom: '*'

  '@rc-component/trigger@3.7.1':
    resolution: {integrity: sha512-+YNP8FywxKJpdqzlAp6TN8UbSK6YsQtIs3kI13mHfm87qi3qUd5Q9AGW8Unfv76kXFUSu7U7D0FygRsGH+6MiA==}
    engines: {node: '>=8.x'}
    peerDependencies:
      react: '>=18.0.0'
      react-dom: '>=18.0.0'

  '@rc-component/upload@1.1.0':
    resolution: {integrity: sha512-LIBV90mAnUE6VK5N4QvForoxZc4XqEYZimcp7fk+lkE4XwHHyJWxpIXQQwMU8hJM+YwBbsoZkGksL1sISWHQxw==}
    peerDependencies:
      react: '>=16.9.0'
      react-dom: '>=16.9.0'

  '@rc-component/util@1.4.0':
    resolution: {integrity: sha512-LQlShcJKu0p3JUTAenKrWtqVW0+c4PJKedOqEaef9gTVL70O3cG4xZJ7VXfm0blGzORKFEkd3oQGalaUBNZ3Lg==}
    peerDependencies:
      react: '>=18.0.0'
      react-dom: '>=18.0.0'

  '@rc-component/util@1.6.0':
    resolution: {integrity: sha512-YbjuIVAm8InCnXVoA4n6G+uh31yESTxQ6fSY2frZ2/oMSvktoB+bumFUfNN7RKh7YeOkZgOvN2suGtEDhJSX0A==}
    peerDependencies:
      react: '>=18.0.0'
      react-dom: '>=18.0.0'

  '@rc-component/virtual-list@1.0.2':
    resolution: {integrity: sha512-uvTol/mH74FYsn5loDGJxo+7kjkO4i+y4j87Re1pxJBs0FaeuMuLRzQRGaXwnMcV1CxpZLi2Z56Rerj2M00fjQ==}
    engines: {node: '>=8.x'}
    peerDependencies:
      react: '>=16.9.0'
      react-dom: '>=16.9.0'

  '@react-aria/focus@3.20.0':
    resolution: {integrity: sha512-KXZCwWzwnmtUo6xhnyV26ptxlxmqd0Reez7axduqqqeDDgDZOVscoo/5gFg71fdPZmnDC8MyUK1vxSbMhOTrGg==}
    peerDependencies:
      react: ^16.8.0 || ^17.0.0-rc.1 || ^18.0.0 || ^19.0.0-rc.1
      react-dom: ^16.8.0 || ^17.0.0-rc.1 || ^18.0.0 || ^19.0.0-rc.1

  '@react-aria/interactions@3.24.0':
    resolution: {integrity: sha512-6Zdhp1pswyPgbwEWzvXARdKAWPjP7mACczoIUvlEQiMsX04fuizBiBLAA+W/5mPe17pbJYHA/rxZF5Y5m+M0Ng==}
    peerDependencies:
      react: ^16.8.0 || ^17.0.0-rc.1 || ^18.0.0 || ^19.0.0-rc.1
      react-dom: ^16.8.0 || ^17.0.0-rc.1 || ^18.0.0 || ^19.0.0-rc.1

  '@react-aria/ssr@3.9.7':
    resolution: {integrity: sha512-GQygZaGlmYjmYM+tiNBA5C6acmiDWF52Nqd40bBp0Znk4M4hP+LTmI0lpI1BuKMw45T8RIhrAsICIfKwZvi2Gg==}
    engines: {node: '>= 12'}
    peerDependencies:
      react: ^16.8.0 || ^17.0.0-rc.1 || ^18.0.0 || ^19.0.0-rc.1

  '@react-aria/utils@3.28.0':
    resolution: {integrity: sha512-FfpvpADk61OvEnFe37k6jF1zr5gtafIPN9ccJRnPCTqrzuExag01mGi+wX/hWyFK0zAe1OjWf1zFOX3FsFvikg==}
    peerDependencies:
      react: ^16.8.0 || ^17.0.0-rc.1 || ^18.0.0 || ^19.0.0-rc.1
      react-dom: ^16.8.0 || ^17.0.0-rc.1 || ^18.0.0 || ^19.0.0-rc.1

  '@react-stately/flags@3.1.0':
    resolution: {integrity: sha512-KSHOCxTFpBtxhIRcKwsD1YDTaNxFtCYuAUb0KEihc16QwqZViq4hasgPBs2gYm7fHRbw7WYzWKf6ZSo/+YsFlg==}

  '@react-stately/utils@3.10.5':
    resolution: {integrity: sha512-iMQSGcpaecghDIh3mZEpZfoFH3ExBwTtuBEcvZ2XnGzCgQjeYXcMdIUwAfVQLXFTdHUHGF6Gu6/dFrYsCzySBQ==}
    peerDependencies:
      react: ^16.8.0 || ^17.0.0-rc.1 || ^18.0.0 || ^19.0.0-rc.1

  '@react-types/shared@3.28.0':
    resolution: {integrity: sha512-9oMEYIDc3sk0G5rysnYvdNrkSg7B04yTKl50HHSZVbokeHpnU0yRmsDaWb9B/5RprcKj8XszEk5guBO8Sa/Q+Q==}
    peerDependencies:
      react: ^16.8.0 || ^17.0.0-rc.1 || ^18.0.0 || ^19.0.0-rc.1

  '@redux-devtools/extension@3.3.0':
    resolution: {integrity: sha512-X34S/rC8S/M1BIrkYD1mJ5f8vlH0BDqxXrs96cvxSBo4FhMdbhU+GUGsmNYov1xjSyLMHgo8NYrUG8bNX7525g==}
    peerDependencies:
      redux: ^3.1.0 || ^4.0.0 || ^5.0.0

  '@reduxjs/toolkit@2.8.2':
    resolution: {integrity: sha512-MYlOhQ0sLdw4ud48FoC5w0dH9VfWQjtCjreKwYTT3l+r427qYC5Y8PihNutepr8XrNaBUDQo9khWUwQxZaqt5A==}
    peerDependencies:
      react: ^16.9.0 || ^17.0.0 || ^18 || ^19
      react-redux: ^7.2.1 || ^8.1.3 || ^9.0.0
    peerDependenciesMeta:
      react:
        optional: true
      react-redux:
        optional: true

  '@rtsao/scc@1.1.0':
    resolution: {integrity: sha512-zt6OdqaDoOnJ1ZYsCYGt9YmWzDXl4vQdKTyJev62gFhRGKdx7mcT54V9KIjg+d2wi9EXsPvAPKe7i7WjfVWB8g==}

  '@rushstack/eslint-patch@1.11.0':
    resolution: {integrity: sha512-zxnHvoMQVqewTJr/W4pKjF0bMGiKJv1WX7bSrkl46Hg0QjESbzBROWK0Wg4RphzSOS5Jiy7eFimmM3UgMrMZbQ==}

  '@scalar/openapi-parser@0.9.0':
    resolution: {integrity: sha512-ylUDBtfCfqMWe3Wv3uJkDKjsT0NOqtkp7tGwQUfHlcVnMkzChRc/v/6x/pV+hlQ+buqr/5chcnQupjXEWzy09Q==}
    engines: {node: '>=18'}

  '@scalar/openapi-types@0.1.9':
    resolution: {integrity: sha512-HQQudOSQBU7ewzfnBW9LhDmBE2XOJgSfwrh5PlUB7zJup/kaRkBGNgV2wMjNz9Af/uztiU/xNrO179FysmUT+g==}
    engines: {node: '>=18'}

  '@shikijs/core@3.15.0':
    resolution: {integrity: sha512-8TOG6yG557q+fMsSVa8nkEDOZNTSxjbbR8l6lF2gyr6Np+jrPlslqDxQkN6rMXCECQ3isNPZAGszAfYoJOPGlg==}

  '@shikijs/core@3.19.0':
    resolution: {integrity: sha512-L7SrRibU7ZoYi1/TrZsJOFAnnHyLTE1SwHG1yNWjZIVCqjOEmCSuK2ZO9thnRbJG6TOkPp+Z963JmpCNw5nzvA==}

  '@shikijs/engine-javascript@3.15.0':
    resolution: {integrity: sha512-ZedbOFpopibdLmvTz2sJPJgns8Xvyabe2QbmqMTz07kt1pTzfEvKZc5IqPVO/XFiEbbNyaOpjPBkkr1vlwS+qg==}

  '@shikijs/engine-javascript@3.19.0':
    resolution: {integrity: sha512-ZfWJNm2VMhKkQIKT9qXbs76RRcT0SF/CAvEz0+RkpUDAoDaCx0uFdCGzSRiD9gSlhm6AHkjdieOBJMaO2eC1rQ==}

  '@shikijs/engine-oniguruma@3.19.0':
    resolution: {integrity: sha512-1hRxtYIJfJSZeM5ivbUXv9hcJP3PWRo5prG/V2sWwiubUKTa+7P62d2qxCW8jiVFX4pgRHhnHNp+qeR7Xl+6kg==}

  '@shikijs/langs@3.15.0':
    resolution: {integrity: sha512-WpRvEFvkVvO65uKYW4Rzxs+IG0gToyM8SARQMtGGsH4GDMNZrr60qdggXrFOsdfOVssG/QQGEl3FnJ3EZ+8w8A==}

  '@shikijs/langs@3.19.0':
    resolution: {integrity: sha512-dBMFzzg1QiXqCVQ5ONc0z2ebyoi5BKz+MtfByLm0o5/nbUu3Iz8uaTCa5uzGiscQKm7lVShfZHU1+OG3t5hgwg==}

  '@shikijs/themes@3.15.0':
    resolution: {integrity: sha512-8ow2zWb1IDvCKjYb0KiLNrK4offFdkfNVPXb1OZykpLCzRU6j+efkY+Y7VQjNlNFXonSw+4AOdGYtmqykDbRiQ==}

  '@shikijs/themes@3.19.0':
    resolution: {integrity: sha512-H36qw+oh91Y0s6OlFfdSuQ0Ld+5CgB/VE6gNPK+Hk4VRbVG/XQgkjnt4KzfnnoO6tZPtKJKHPjwebOCfjd6F8A==}

  '@shikijs/types@3.15.0':
    resolution: {integrity: sha512-BnP+y/EQnhihgHy4oIAN+6FFtmfTekwOLsQbRw9hOKwqgNy8Bdsjq8B05oAt/ZgvIWWFrshV71ytOrlPfYjIJw==}

  '@shikijs/types@3.19.0':
    resolution: {integrity: sha512-Z2hdeEQlzuntf/BZpFG8a+Fsw9UVXdML7w0o3TgSXV3yNESGon+bs9ITkQb3Ki7zxoXOOu5oJWqZ2uto06V9iQ==}

  '@shikijs/vscode-textmate@10.0.2':
    resolution: {integrity: sha512-83yeghZ2xxin3Nj8z1NMd/NCuca+gsYXswywDy5bHvwlWL8tpTQmzGeUuHd9FC3E/SBEMvzJRwWEOz5gGes9Qg==}

  '@simplewebauthn/browser@13.2.2':
    resolution: {integrity: sha512-FNW1oLQpTJyqG5kkDg5ZsotvWgmBaC6jCHR7Ej0qUNep36Wl9tj2eZu7J5rP+uhXgHaLk+QQ3lqcw2vS5MX1IA==}

  '@simplewebauthn/types@12.0.0':
    resolution: {integrity: sha512-q6y8MkoV8V8jB4zzp18Uyj2I7oFp2/ONL8c3j8uT06AOWu3cIChc1au71QYHrP2b+xDapkGTiv+9lX7xkTlAsA==}
    deprecated: Package no longer supported. Contact Support at https://www.npmjs.com/support for more info.

  '@sinclair/typebox@0.27.8':
    resolution: {integrity: sha512-+Fj43pSMwJs4KRrH/938Uf+uAELIgVBmQzg/q1YG10djyfA3TnrU8N8XzqCh/okZdszqBQTZf96idMfE5lnwTA==}

  '@standard-schema/spec@1.0.0':
    resolution: {integrity: sha512-m2bOd0f2RT9k8QJx1JN85cZYyH1RqFBdlwtkSlf4tBDYLCiiZnv1fIIwacK6cqwXavOydf0NPToMQgpKq+dVlA==}

  '@standard-schema/utils@0.3.0':
    resolution: {integrity: sha512-e7Mew686owMaPJVNNLs55PUvgz371nKgwsc4vxE49zsODpJEnxgxRo2y/OKrqueavXgZNMDVj3DdHFlaSAeU8g==}

  '@swc-jotai/debug-label@0.4.0':
    resolution: {integrity: sha512-vz/mTIQx2q8MrR5wfXXt1GT6uy08fbpfOo+odYko+hG4+/N+QQdHoDHrDxJTeQyg/JV4jAEpWHrgbhYLhqb78Q==}

  '@swc-jotai/react-refresh@0.4.0':
    resolution: {integrity: sha512-vTCfLXK6SBqbF2WVTFQOuOv0ekhG2bKICkwaEjdxyBZwkw8PWuoyoK7yGtqduMVrgvIxqWVVQRP5QARYQRSl/g==}

  '@swc/core-darwin-arm64@1.11.8':
    resolution: {integrity: sha512-rrSsunyJWpHN+5V1zumndwSSifmIeFQBK9i2RMQQp15PgbgUNxHK5qoET1n20pcUrmZeT6jmJaEWlQchkV//Og==}
    engines: {node: '>=10'}
    cpu: [arm64]
    os: [darwin]

  '@swc/core-darwin-x64@1.11.8':
    resolution: {integrity: sha512-44goLqQuuo0HgWnG8qC+ZFw/qnjCVVeqffhzFr9WAXXotogVaxM8ze6egE58VWrfEc8me8yCcxOYL9RbtjhS/Q==}
    engines: {node: '>=10'}
    cpu: [x64]
    os: [darwin]

  '@swc/core-linux-arm-gnueabihf@1.11.8':
    resolution: {integrity: sha512-Mzo8umKlhTWwF1v8SLuTM1z2A+P43UVhf4R8RZDhzIRBuB2NkeyE+c0gexIOJBuGSIATryuAF4O4luDu727D1w==}
    engines: {node: '>=10'}
    cpu: [arm]
    os: [linux]

  '@swc/core-linux-arm64-gnu@1.11.8':
    resolution: {integrity: sha512-EyhO6U+QdoGYC1MeHOR0pyaaSaKYyNuT4FQNZ1eZIbnuueXpuICC7iNmLIOfr3LE5bVWcZ7NKGVPlM2StJEcgA==}
    engines: {node: '>=10'}
    cpu: [arm64]
    os: [linux]

  '@swc/core-linux-arm64-musl@1.11.8':
    resolution: {integrity: sha512-QU6wOkZnS6/QuBN1MHD6G2BgFxB0AclvTVGbqYkRA7MsVkcC29PffESqzTXnypzB252/XkhQjoB2JIt9rPYf6A==}
    engines: {node: '>=10'}
    cpu: [arm64]
    os: [linux]

  '@swc/core-linux-x64-gnu@1.11.8':
    resolution: {integrity: sha512-r72onUEIU1iJi9EUws3R28pztQ/eM3EshNpsPRBfuLwKy+qn3et55vXOyDhIjGCUph5Eg2Yn8H3h6MTxDdLd+w==}
    engines: {node: '>=10'}
    cpu: [x64]
    os: [linux]

  '@swc/core-linux-x64-musl@1.11.8':
    resolution: {integrity: sha512-294k8cLpO103++f4ZUEDr3vnBeUfPitW6G0a3qeVZuoXFhFgaW7ANZIWknUc14WiLOMfMecphJAEiy9C8OeYSw==}
    engines: {node: '>=10'}
    cpu: [x64]
    os: [linux]

  '@swc/core-win32-arm64-msvc@1.11.8':
    resolution: {integrity: sha512-EbjOzQ+B85rumHyeesBYxZ+hq3ZQn+YAAT1ZNE9xW1/8SuLoBmHy/K9YniRGVDq/2NRmp5kI5+5h5TX0asIS9A==}
    engines: {node: '>=10'}
    cpu: [arm64]
    os: [win32]

  '@swc/core-win32-ia32-msvc@1.11.8':
    resolution: {integrity: sha512-Z+FF5kgLHfQWIZ1KPdeInToXLzbY0sMAashjd/igKeP1Lz0qKXVAK+rpn6ASJi85Fn8wTftCGCyQUkRVn0bTDg==}
    engines: {node: '>=10'}
    cpu: [ia32]
    os: [win32]

  '@swc/core-win32-x64-msvc@1.11.8':
    resolution: {integrity: sha512-j6B6N0hChCeAISS6xp/hh6zR5CSCr037BAjCxNLsT8TGe5D+gYZ57heswUWXRH8eMKiRDGiLCYpPB2pkTqxCSw==}
    engines: {node: '>=10'}
    cpu: [x64]
    os: [win32]

  '@swc/core@1.11.8':
    resolution: {integrity: sha512-UAL+EULxrc0J73flwYHfu29mO8CONpDJiQv1QPDXsyCvDUcEhqAqUROVTgC+wtJCFFqMQdyr4stAA5/s0KSOmA==}
    engines: {node: '>=10'}
    peerDependencies:
      '@swc/helpers': '*'
    peerDependenciesMeta:
      '@swc/helpers':
        optional: true

  '@swc/counter@0.1.3':
    resolution: {integrity: sha512-e2BR4lsJkkRlKZ/qCHPw9ZaSxc0MVUd7gtbtaB7aMvHeJVYe8sOB8DBZkP2DtISHGSku9sCK6T6cnY0CtXrOCQ==}

  '@swc/helpers@0.5.15':
    resolution: {integrity: sha512-JQ5TuMi45Owi4/BIMAJBoSQoOJu12oOk/gADqlcUL9JEdHB8vyjUSsxqeNXnmXHjYKMi2WcYtezGEEhqUI/E2g==}

  '@swc/helpers@0.5.17':
    resolution: {integrity: sha512-5IKx/Y13RsYd+sauPb2x+U/xZikHjolzfuDgTAl/Tdf3Q8rslRvC19NKDLgAJQ6wsqADk10ntlv08nPFw/gO/A==}

  '@swc/types@0.1.25':
    resolution: {integrity: sha512-iAoY/qRhNH8a/hBvm3zKj9qQ4oc2+3w1unPJa2XvTK3XjeLXtzcCingVPw/9e5mn1+0yPqxcBGp9Jf0pkfMb1g==}

  '@tailwindcss/container-queries@0.1.1':
    resolution: {integrity: sha512-p18dswChx6WnTSaJCSGx6lTmrGzNNvm2FtXmiO6AuA1V4U5REyoqwmT6kgAsIMdjo07QdAfYXHJ4hnMtfHzWgA==}
    peerDependencies:
      tailwindcss: '>=3.2.0'

  '@tailwindcss/forms@0.5.10':
    resolution: {integrity: sha512-utI1ONF6uf/pPNO68kmN1b8rEwNXv3czukalo8VtJH8ksIkZXr3Q3VYudZLkCsDd4Wku120uF02hYK25XGPorw==}
    peerDependencies:
      tailwindcss: '>=3.0.0 || >= 3.0.0-alpha.1 || >= 4.0.0-alpha.20 || >= 4.0.0-beta.1'

  '@tanstack/query-core@5.90.11':
    resolution: {integrity: sha512-f9z/nXhCgWDF4lHqgIE30jxLe4sYv15QodfdPDKYAk7nAEjNcndy4dHz3ezhdUaR23BpWa4I2EH4/DZ0//Uf8A==}

  '@tanstack/react-query@5.90.11':
    resolution: {integrity: sha512-3uyzz01D1fkTLXuxF3JfoJoHQMU2fxsfJwE+6N5hHy0dVNoZOvwKP8Z2k7k1KDeD54N20apcJnG75TBAStIrBA==}
    peerDependencies:
      react: ^18 || ^19

  '@tanstack/react-virtual@3.13.2':
    resolution: {integrity: sha512-LceSUgABBKF6HSsHK2ZqHzQ37IKV/jlaWbHm+NyTa3/WNb/JZVcThDuTainf+PixltOOcFCYXwxbLpOX9sCx+g==}
    peerDependencies:
      react: ^16.8.0 || ^17.0.0 || ^18.0.0 || ^19.0.0
      react-dom: ^16.8.0 || ^17.0.0 || ^18.0.0 || ^19.0.0

  '@tanstack/virtual-core@3.13.2':
    resolution: {integrity: sha512-Qzz4EgzMbO5gKrmqUondCjiHcuu4B1ftHb0pjCut661lXZdGoHeze9f/M8iwsK1t5LGR6aNuNGU7mxkowaW6RQ==}

  '@tremor/react@3.18.7':
    resolution: {integrity: sha512-nmqvf/1m0GB4LXc7v2ftdfSLoZhy5WLrhV6HNf0SOriE6/l8WkYeWuhQq8QsBjRi94mUIKLJ/VC3/Y/pj6VubQ==}
    peerDependencies:
      react: ^18.0.0
      react-dom: '>=16.6.0'

  '@tsconfig/node10@1.0.11':
    resolution: {integrity: sha512-DcRjDCujK/kCk/cUe8Xz8ZSpm8mS3mNNpta+jGCA6USEDfktlNvm1+IuZ9eTcDbNk41BHwpHHeW+N1lKCz4zOw==}

  '@tsconfig/node12@1.0.11':
    resolution: {integrity: sha512-cqefuRsh12pWyGsIoBKJA9luFu3mRxCA+ORZvA4ktLSzIuCUtWVxGIuXigEwO5/ywWFMZ2QEGKWvkZG1zDMTag==}

  '@tsconfig/node14@1.0.3':
    resolution: {integrity: sha512-ysT8mhdixWK6Hw3i1V2AeRqZ5WfXg1G43mqoYlM2nc6388Fq5jcXyr5mRsqViLx/GJYdoL0bfXD8nmF+Zn/Iow==}

  '@tsconfig/node16@1.0.4':
    resolution: {integrity: sha512-vxhUy4J8lyeyinH7Azl1pdd43GJhZH/tP2weN8TntQblOY+A0XbT8DJk1/oCPuOOyg/Ja757rG0CgHcWC8OfMA==}

  '@tybys/wasm-util@0.9.0':
    resolution: {integrity: sha512-6+7nlbMVX/PVDCwaIQ8nTOPveOcFLSt8GcXdx8hD0bt39uWxYT88uXzqTd4fTvqta7oeUJqudepapKNt2DYJFw==}

  '@types/base16@1.0.5':
    resolution: {integrity: sha512-OzOWrTluG9cwqidEzC/Q6FAmIPcnZfm8BFRlIx0+UIUqnuAmi5OS88O0RpT3Yz6qdmqObvUhasrbNsCofE4W9A==}

  '@types/d3-array@3.2.1':
    resolution: {integrity: sha512-Y2Jn2idRrLzUfAKV2LyRImR+y4oa2AntrgID95SHJxuMUrkNXmanDSed71sRNZysveJVt1hLLemQZIady0FpEg==}

  '@types/d3-color@3.1.3':
    resolution: {integrity: sha512-iO90scth9WAbmgv7ogoq57O9YpKmFBbmoEoCHDB2xMBY0+/KVrqAaCDyCE16dUspeOvIxFFRI+0sEtqDqy2b4A==}

  '@types/d3-ease@3.0.2':
    resolution: {integrity: sha512-NcV1JjO5oDzoK26oMzbILE6HW7uVXOHLQvHshBUW4UMdZGfiY6v5BeQwh9a9tCzv+CeefZQHJt5SRgK154RtiA==}

  '@types/d3-interpolate@3.0.4':
    resolution: {integrity: sha512-mgLPETlrpVV1YRJIglr4Ez47g7Yxjl1lj7YKsiMCb27VJH9W8NVM6Bb9d8kkpG/uAQS5AmbA48q2IAolKKo1MA==}

  '@types/d3-path@3.1.1':
    resolution: {integrity: sha512-VMZBYyQvbGmWyWVea0EHs/BwLgxc+MKi1zLDCONksozI4YJMcTt8ZEuIR4Sb1MMTE8MMW49v0IwI5+b7RmfWlg==}

  '@types/d3-scale@4.0.9':
    resolution: {integrity: sha512-dLmtwB8zkAeO/juAMfnV+sItKjlsw2lKdZVVy6LRr0cBmegxSABiLEpGVmSJJ8O08i4+sGR6qQtb6WtuwJdvVw==}

  '@types/d3-shape@3.1.7':
    resolution: {integrity: sha512-VLvUQ33C+3J+8p+Daf+nYSOsjB4GXp19/S/aGo60m9h1v6XaxjiT82lKVWJCfzhtuZ3yD7i/TPeC/fuKLLOSmg==}

  '@types/d3-time@3.0.4':
    resolution: {integrity: sha512-yuzZug1nkAAaBlBBikKZTgzCeA+k1uy4ZFwWANOfKw5z5LRhV0gNA7gNkKm7HoK+HRN0wX3EkxGk0fpbWhmB7g==}

  '@types/d3-timer@3.0.2':
    resolution: {integrity: sha512-Ps3T8E8dZDam6fUyNiMkekK3XUsaUEik+idO9/YjPtfj2qruF8tFBXS7XhtE4iIXBLxhmLjP3SXpLhVf21I9Lw==}

  '@types/diff@5.2.3':
    resolution: {integrity: sha512-K0Oqlrq3kQMaO2RhfrNQX5trmt+XLyom88zS0u84nnIcLvFnRUMRRHmrGny5GSM+kNO9IZLARsdQHDzkhAgmrQ==}

  '@types/eslint-scope@3.7.7':
    resolution: {integrity: sha512-MzMFlSLBqNF2gcHWO0G1vP/YQyfvrxZ0bF+u7mzUdZ1/xK4A4sru+nraZz5i3iEIk1l1uyicaDVTB4QbbEkAYg==}

  '@types/eslint@9.6.1':
    resolution: {integrity: sha512-FXx2pKgId/WyYo2jXw63kk7/+TY7u7AziEJxJAnSFzHlqTAS3Ync6SvgYAN/k4/PQpnnVuzoMuVnByKK2qp0ag==}

  '@types/estree@1.0.8':
    resolution: {integrity: sha512-dWHzHa2WqEXI/O1E9OjrocMTKJl2mSrEolh1Iomrv6U+JuNwaHXsXx9bLu5gG7BUWFIN0skIQJQ/L1rIex4X6w==}

  '@types/hast@2.3.10':
    resolution: {integrity: sha512-McWspRw8xx8J9HurkVBfYj0xKoE25tOFlHGdx4MJ5xORQrMGZNqJhVQWaIbm6Oyla5kYOXtDiopzKRJzEOkwJw==}

  '@types/hast@3.0.4':
    resolution: {integrity: sha512-WPs+bbQw5aCj+x6laNGWLH3wviHtoCv/P3+otBhbOhJgG8qtpdAMlTCxLtsTWA7LH1Oh/bFCHsBn0TPS5m30EQ==}

  '@types/js-beautify@1.14.3':
    resolution: {integrity: sha512-FMbQHz+qd9DoGvgLHxeqqVPaNRffpIu5ZjozwV8hf9JAGpIOzuAf4wGbRSo8LNITHqGjmmVjaMggTT5P4v4IHg==}

  '@types/js-yaml@4.0.9':
    resolution: {integrity: sha512-k4MGaQl5TGo/iipqb2UDG2UwjXziSWkh0uysQelTlJpX1qGlpUZYm8PnO4DxG1qBomtJUdYJ6qR6xdIah10JLg==}

  '@types/json-schema@7.0.15':
    resolution: {integrity: sha512-5+fP8P8MFNC+AyZCDxrB2pkZFPGzqQWUzpSeuuVLvm8VMcorNYavBqoFcxK8bQz4Qsbn4oUEEem4wDLfcysGHA==}

  '@types/json5@0.0.29':
    resolution: {integrity: sha512-dRLjCWHYg4oaA77cxO64oO+7JwCwnIzkZPdrrC71jQmQtlhM556pwKo5bUzqvZndkVbeFLIIi+9TC40JNF5hNQ==}

  '@types/lodash@4.17.18':
    resolution: {integrity: sha512-KJ65INaxqxmU6EoCiJmRPZC9H9RVWCRd349tXM2M3O5NA7cY6YL7c0bHAHQ93NOfTObEQ004kd2QVHs/r0+m4g==}

  '@types/mdast@4.0.4':
    resolution: {integrity: sha512-kGaNbPh1k7AFzgpud/gMdvIm5xuECykRR+JnWKQno9TAXVa6WIVCGTPvYGekIDL4uwCZQSYbUxNBSb1aUo79oA==}

  '@types/node@20.17.24':
    resolution: {integrity: sha512-d7fGCyB96w9BnWQrOsJtpyiSaBcAYYr75bnK6ZRjDbql2cGLj/3GsL5OYmLPNq76l7Gf2q4Rv9J2o6h5CrD9sA==}

  '@types/node@20.19.11':
    resolution: {integrity: sha512-uug3FEEGv0r+jrecvUUpbY8lLisvIjg6AAic6a2bSP5OEOLeJsDSnvhCDov7ipFFMXS3orMpzlmi0ZcuGkBbow==}

  '@types/node@20.19.26':
    resolution: {integrity: sha512-0l6cjgF0XnihUpndDhk+nyD3exio3iKaYROSgvh/qSevPXax3L8p5DBRFjbvalnwatGgHEQn2R88y2fA3g4irg==}

  '@types/node@20.19.26':
    resolution: {integrity: sha512-0l6cjgF0XnihUpndDhk+nyD3exio3iKaYROSgvh/qSevPXax3L8p5DBRFjbvalnwatGgHEQn2R88y2fA3g4irg==}

  '@types/papaparse@5.3.15':
    resolution: {integrity: sha512-JHe6vF6x/8Z85nCX4yFdDslN11d+1pr12E526X8WAfhadOeaOTx5AuIkvDKIBopfvlzpzkdMx4YyvSKCM9oqtw==}

  '@types/prismjs@1.26.5':
    resolution: {integrity: sha512-AUZTa7hQ2KY5L7AmtSiqxlhWxb4ina0yd8hNbl4TWuqnv/pFP0nDMb3YrfSBf4hJVGLh2YEIBfKaBW/9UEl6IQ==}

  '@types/promise-retry@1.1.6':
    resolution: {integrity: sha512-EC1+OMXV0PZb0pf+cmyxc43MEP2CDumZe4AfuxWboxxEixztIebknpJPZAX5XlodGF1OY+C1E/RAeNGzxf+bJA==}

  '@types/react-dom@19.0.4':
    resolution: {integrity: sha512-4fSQ8vWFkg+TGhePfUzVmat3eC14TXYSsiiDSLI0dVLsrm9gZFABjPy/Qu6TKgl1tq1Bu1yDsuQgY3A3DOjCcg==}
    peerDependencies:
      '@types/react': ^19.0.0

  '@types/react-resizable@3.0.8':
    resolution: {integrity: sha512-Pcvt2eGA7KNXldt1hkhVhAgZ8hK41m0mp89mFgQi7LAAEZiaLgm4fHJ5zbJZ/4m2LVaAyYrrRRv1LHDcrGQanA==}

  '@types/react-syntax-highlighter@15.5.13':
    resolution: {integrity: sha512-uLGJ87j6Sz8UaBAooU0T6lWJ0dBmjZgN1PZTrj05TNql2/XpC6+4HhMT5syIdFUUt+FASfCeLLv4kBygNU+8qA==}

  '@types/react-window@1.8.8':
    resolution: {integrity: sha512-8Ls660bHR1AUA2kuRvVG9D/4XpRC6wjAaPT9dil7Ckc76eP9TKWZwwmgfq8Q1LANX3QNDnoU4Zp48A3w+zK69Q==}

  '@types/react@19.0.10':
    resolution: {integrity: sha512-JuRQ9KXLEjaUNjTWpzuR231Z2WpIwczOkBEIvbHNCzQefFIT0L8IqE6NV6ULLyC1SI/i234JnDoMkfg+RjQj2g==}

  '@types/recharts@2.0.1':
    resolution: {integrity: sha512-/cFs7oiafzByUwBSWA1IzE6FW+ppPwQAWsDTadSgVOwzveY9MESpyLHyyHY0SfPPKLW4+4qVNYHPXd0rFiC8vg==}
    deprecated: This is a stub types definition. recharts provides its own type definitions, so you do not need this installed.

  '@types/retry@0.12.5':
    resolution: {integrity: sha512-3xSjTp3v03X/lSQLkczaN9UIEwJMoMCA1+Nb5HfbJEQWogdeQIyVtTvxPXDQjZ5zws8rFQfVfRdz03ARihPJgw==}

  '@types/semver@7.7.1':
    resolution: {integrity: sha512-FmgJfu+MOcQ370SD0ev7EI8TlCAfKYU+B4m5T3yXc1CiRN94g/SZPtsCkk506aUDtlMnFZvasDwHHUcZUEaYuA==}

  '@types/unist@2.0.11':
    resolution: {integrity: sha512-CmBKiL6NNo/OqgmMn95Fk9Whlp2mtvIv+KNpQKN2F4SjvrEesubTRWGYSg+BnWZOnlCaSTU1sMpsBOzgbYhnsA==}

  '@types/unist@3.0.3':
    resolution: {integrity: sha512-ko/gIFJRv177XgZsZcBwnqJN5x/Gien8qNOn0D5bQU/zAzVf9Zt3BlcUiLqhV9y4ARk0GbT3tnUiPNgnTXzc/Q==}

  '@types/use-sync-external-store@0.0.6':
    resolution: {integrity: sha512-zFDAD+tlpf2r4asuHEj0XH6pY6i0g5NeAHPn+15wk3BV6JA69eERFXC1gyGThDkVa1zCyKr5jox1+2LbV/AMLg==}

  '@types/uuid@10.0.0':
    resolution: {integrity: sha512-7gqG38EyHgyP1S+7+xomFtL+ZNHcKv6DwNaCZmJmo1vgMugyF3TCnXVg4t1uk89mLNwnLtnY3TpOpCOyp1/xHQ==}

  '@typescript-eslint/eslint-plugin@8.34.1':
    resolution: {integrity: sha512-STXcN6ebF6li4PxwNeFnqF8/2BNDvBupf2OPx2yWNzr6mKNGF7q49VM00Pz5FaomJyqvbXpY6PhO+T9w139YEQ==}
    engines: {node: ^18.18.0 || ^20.9.0 || >=21.1.0}
    peerDependencies:
      '@typescript-eslint/parser': ^8.34.1
      eslint: ^8.57.0 || ^9.0.0
      typescript: '>=4.8.4 <5.9.0'

  '@typescript-eslint/eslint-plugin@8.35.0':
    resolution: {integrity: sha512-ijItUYaiWuce0N1SoSMrEd0b6b6lYkYt99pqCPfybd+HKVXtEvYhICfLdwp42MhiI5mp0oq7PKEL+g1cNiz/Eg==}
    engines: {node: ^18.18.0 || ^20.9.0 || >=21.1.0}
    peerDependencies:
      '@typescript-eslint/parser': ^8.35.0
      eslint: ^8.57.0 || ^9.0.0
      typescript: '>=4.8.4 <5.9.0'

  '@typescript-eslint/parser@6.21.0':
    resolution: {integrity: sha512-tbsV1jPne5CkFQCgPBcDOt30ItF7aJoZL997JSF7MhGQqOeT3svWRYxiqlfA5RUdlHN6Fi+EI9bxqbdyAUZjYQ==}
    engines: {node: ^16.0.0 || >=18.0.0}
    peerDependencies:
      eslint: ^7.0.0 || ^8.0.0
      typescript: '*'
    peerDependenciesMeta:
      typescript:
        optional: true

  '@typescript-eslint/parser@8.34.1':
    resolution: {integrity: sha512-4O3idHxhyzjClSMJ0a29AcoK0+YwnEqzI6oz3vlRf3xw0zbzt15MzXwItOlnr5nIth6zlY2RENLsOPvhyrKAQA==}
    engines: {node: ^18.18.0 || ^20.9.0 || >=21.1.0}
    peerDependencies:
      eslint: ^8.57.0 || ^9.0.0
      typescript: '>=4.8.4 <5.9.0'

  '@typescript-eslint/parser@8.35.0':
    resolution: {integrity: sha512-6sMvZePQrnZH2/cJkwRpkT7DxoAWh+g6+GFRK6bV3YQo7ogi3SX5rgF6099r5Q53Ma5qeT7LGmOmuIutF4t3lA==}
    engines: {node: ^18.18.0 || ^20.9.0 || >=21.1.0}
    peerDependencies:
      eslint: ^8.57.0 || ^9.0.0
      typescript: '>=4.8.4 <5.9.0'

  '@typescript-eslint/project-service@8.34.1':
    resolution: {integrity: sha512-nuHlOmFZfuRwLJKDGQOVc0xnQrAmuq1Mj/ISou5044y1ajGNp2BNliIqp7F2LPQ5sForz8lempMFCovfeS1XoA==}
    engines: {node: ^18.18.0 || ^20.9.0 || >=21.1.0}
    peerDependencies:
      typescript: '>=4.8.4 <5.9.0'

  '@typescript-eslint/project-service@8.35.0':
    resolution: {integrity: sha512-41xatqRwWZuhUMF/aZm2fcUsOFKNcG28xqRSS6ZVr9BVJtGExosLAm5A1OxTjRMagx8nJqva+P5zNIGt8RIgbQ==}
    engines: {node: ^18.18.0 || ^20.9.0 || >=21.1.0}
    peerDependencies:
      typescript: '>=4.8.4 <5.9.0'

  '@typescript-eslint/scope-manager@6.21.0':
    resolution: {integrity: sha512-OwLUIWZJry80O99zvqXVEioyniJMa+d2GrqpUTqi5/v5D5rOrppJVBPa0yKCblcigC0/aYAzxxqQ1B+DS2RYsg==}
    engines: {node: ^16.0.0 || >=18.0.0}

  '@typescript-eslint/scope-manager@8.34.1':
    resolution: {integrity: sha512-beu6o6QY4hJAgL1E8RaXNC071G4Kso2MGmJskCFQhRhg8VOH/FDbC8soP8NHN7e/Hdphwp8G8cE6OBzC8o41ZA==}
    engines: {node: ^18.18.0 || ^20.9.0 || >=21.1.0}

  '@typescript-eslint/scope-manager@8.35.0':
    resolution: {integrity: sha512-+AgL5+mcoLxl1vGjwNfiWq5fLDZM1TmTPYs2UkyHfFhgERxBbqHlNjRzhThJqz+ktBqTChRYY6zwbMwy0591AA==}
    engines: {node: ^18.18.0 || ^20.9.0 || >=21.1.0}

  '@typescript-eslint/tsconfig-utils@8.34.1':
    resolution: {integrity: sha512-K4Sjdo4/xF9NEeA2khOb7Y5nY6NSXBnod87uniVYW9kHP+hNlDV8trUSFeynA2uxWam4gIWgWoygPrv9VMWrYg==}
    engines: {node: ^18.18.0 || ^20.9.0 || >=21.1.0}
    peerDependencies:
      typescript: '>=4.8.4 <5.9.0'

  '@typescript-eslint/tsconfig-utils@8.35.0':
    resolution: {integrity: sha512-04k/7247kZzFraweuEirmvUj+W3bJLI9fX6fbo1Qm2YykuBvEhRTPl8tcxlYO8kZZW+HIXfkZNoasVb8EV4jpA==}
    engines: {node: ^18.18.0 || ^20.9.0 || >=21.1.0}
    peerDependencies:
      typescript: '>=4.8.4 <5.9.0'

  '@typescript-eslint/type-utils@8.34.1':
    resolution: {integrity: sha512-Tv7tCCr6e5m8hP4+xFugcrwTOucB8lshffJ6zf1mF1TbU67R+ntCc6DzLNKM+s/uzDyv8gLq7tufaAhIBYeV8g==}
    engines: {node: ^18.18.0 || ^20.9.0 || >=21.1.0}
    peerDependencies:
      eslint: ^8.57.0 || ^9.0.0
      typescript: '>=4.8.4 <5.9.0'

  '@typescript-eslint/type-utils@8.35.0':
    resolution: {integrity: sha512-ceNNttjfmSEoM9PW87bWLDEIaLAyR+E6BoYJQ5PfaDau37UGca9Nyq3lBk8Bw2ad0AKvYabz6wxc7DMTO2jnNA==}
    engines: {node: ^18.18.0 || ^20.9.0 || >=21.1.0}
    peerDependencies:
      eslint: ^8.57.0 || ^9.0.0
      typescript: '>=4.8.4 <5.9.0'

  '@typescript-eslint/types@6.21.0':
    resolution: {integrity: sha512-1kFmZ1rOm5epu9NZEZm1kckCDGj5UJEf7P1kliH4LKu/RkwpsfqqGmY2OOcUs18lSlQBKLDYBOGxRVtrMN5lpg==}
    engines: {node: ^16.0.0 || >=18.0.0}

  '@typescript-eslint/types@8.34.1':
    resolution: {integrity: sha512-rjLVbmE7HR18kDsjNIZQHxmv9RZwlgzavryL5Lnj2ujIRTeXlKtILHgRNmQ3j4daw7zd+mQgy+uyt6Zo6I0IGA==}
    engines: {node: ^18.18.0 || ^20.9.0 || >=21.1.0}

  '@typescript-eslint/types@8.35.0':
    resolution: {integrity: sha512-0mYH3emanku0vHw2aRLNGqe7EXh9WHEhi7kZzscrMDf6IIRUQ5Jk4wp1QrledE/36KtdZrVfKnE32eZCf/vaVQ==}
    engines: {node: ^18.18.0 || ^20.9.0 || >=21.1.0}

  '@typescript-eslint/typescript-estree@6.21.0':
    resolution: {integrity: sha512-6npJTkZcO+y2/kr+z0hc4HwNfrrP4kNYh57ek7yCNlrBjWQ1Y0OS7jiZTkgumrvkX5HkEKXFZkkdFNkaW2wmUQ==}
    engines: {node: ^16.0.0 || >=18.0.0}
    peerDependencies:
      typescript: '*'
    peerDependenciesMeta:
      typescript:
        optional: true

  '@typescript-eslint/typescript-estree@8.34.1':
    resolution: {integrity: sha512-rjCNqqYPuMUF5ODD+hWBNmOitjBWghkGKJg6hiCHzUvXRy6rK22Jd3rwbP2Xi+R7oYVvIKhokHVhH41BxPV5mA==}
    engines: {node: ^18.18.0 || ^20.9.0 || >=21.1.0}
    peerDependencies:
      typescript: '>=4.8.4 <5.9.0'

  '@typescript-eslint/typescript-estree@8.35.0':
    resolution: {integrity: sha512-F+BhnaBemgu1Qf8oHrxyw14wq6vbL8xwWKKMwTMwYIRmFFY/1n/9T/jpbobZL8vp7QyEUcC6xGrnAO4ua8Kp7w==}
    engines: {node: ^18.18.0 || ^20.9.0 || >=21.1.0}
    peerDependencies:
      typescript: '>=4.8.4 <5.9.0'

  '@typescript-eslint/utils@8.34.1':
    resolution: {integrity: sha512-mqOwUdZ3KjtGk7xJJnLbHxTuWVn3GO2WZZuM+Slhkun4+qthLdXx32C8xIXbO1kfCECb3jIs3eoxK3eryk7aoQ==}
    engines: {node: ^18.18.0 || ^20.9.0 || >=21.1.0}
    peerDependencies:
      eslint: ^8.57.0 || ^9.0.0
      typescript: '>=4.8.4 <5.9.0'

  '@typescript-eslint/utils@8.35.0':
    resolution: {integrity: sha512-nqoMu7WWM7ki5tPgLVsmPM8CkqtoPUG6xXGeefM5t4x3XumOEKMoUZPdi+7F+/EotukN4R9OWdmDxN80fqoZeg==}
    engines: {node: ^18.18.0 || ^20.9.0 || >=21.1.0}
    peerDependencies:
      eslint: ^8.57.0 || ^9.0.0
      typescript: '>=4.8.4 <5.9.0'

  '@typescript-eslint/visitor-keys@6.21.0':
    resolution: {integrity: sha512-JJtkDduxLi9bivAB+cYOVMtbkqdPOhZ+ZI5LC47MIRrDV4Yn2o+ZnW10Nkmr28xRpSpdJ6Sm42Hjf2+REYXm0A==}
    engines: {node: ^16.0.0 || >=18.0.0}

  '@typescript-eslint/visitor-keys@8.34.1':
    resolution: {integrity: sha512-xoh5rJ+tgsRKoXnkBPFRLZ7rjKM0AfVbC68UZ/ECXoDbfggb9RbEySN359acY1vS3qZ0jVTVWzbtfapwm5ztxw==}
    engines: {node: ^18.18.0 || ^20.9.0 || >=21.1.0}

  '@typescript-eslint/visitor-keys@8.35.0':
    resolution: {integrity: sha512-zTh2+1Y8ZpmeQaQVIc/ZZxsx8UzgKJyNg1PTvjzC7WMhPSVS8bfDX34k1SrwOf016qd5RU3az2UxUNue3IfQ5g==}
    engines: {node: ^18.18.0 || ^20.9.0 || >=21.1.0}

  '@ungap/structured-clone@1.3.0':
    resolution: {integrity: sha512-WmoN8qaIAo7WTYWbAZuG8PYEhn5fkz7dZrqTBZ7dtt//lL2Gwms1IcnQ5yHqjDfX8Ft5j4YzDM23f87zBfDe9g==}

  '@unrs/resolver-binding-android-arm-eabi@1.9.1':
    resolution: {integrity: sha512-dd7yIp1hfJFX9ZlVLQRrh/Re9WMUHHmF9hrKD1yIvxcyNr2BhQ3xc1upAVhy8NijadnCswAxWQu8MkkSMC1qXQ==}
    cpu: [arm]
    os: [android]

  '@unrs/resolver-binding-android-arm64@1.9.1':
    resolution: {integrity: sha512-EzUPcMFtDVlo5yrbzMqUsGq3HnLXw+3ZOhSd7CUaDmbTtnrzM+RO2ntw2dm2wjbbc5djWj3yX0wzbbg8pLhx8g==}
    cpu: [arm64]
    os: [android]

  '@unrs/resolver-binding-darwin-arm64@1.9.1':
    resolution: {integrity: sha512-nB+dna3q4kOleKFcSZJ/wDXIsAd1kpMO9XrVAt8tG3RDWJ6vi+Ic6bpz4cmg5tWNeCfHEY4KuqJCB+pKejPEmQ==}
    cpu: [arm64]
    os: [darwin]

  '@unrs/resolver-binding-darwin-x64@1.9.1':
    resolution: {integrity: sha512-aKWHCrOGaCGwZcekf3TnczQoBxk5w//W3RZ4EQyhux6rKDwBPgDU9Y2yGigCV1Z+8DWqZgVGQi+hdpnlSy3a1w==}
    cpu: [x64]
    os: [darwin]

  '@unrs/resolver-binding-freebsd-x64@1.9.1':
    resolution: {integrity: sha512-4dIEMXrXt0UqDVgrsUd1I+NoIzVQWXy/CNhgpfS75rOOMK/4Abn0Mx2M2gWH4Mk9+ds/ASAiCmqoUFynmMY5hA==}
    cpu: [x64]
    os: [freebsd]

  '@unrs/resolver-binding-linux-arm-gnueabihf@1.9.1':
    resolution: {integrity: sha512-vtvS13IXPs1eE8DuS/soiosqMBeyh50YLRZ+p7EaIKAPPeevRnA9G/wu/KbVt01ZD5qiGjxS+CGIdVC7I6gTOw==}
    cpu: [arm]
    os: [linux]

  '@unrs/resolver-binding-linux-arm-musleabihf@1.9.1':
    resolution: {integrity: sha512-BfdnN6aZ7NcX8djW8SR6GOJc+K+sFhWRF4vJueVE0vbUu5N1bLnBpxJg1TGlhSyo+ImC4SR0jcNiKN0jdoxt+A==}
    cpu: [arm]
    os: [linux]

  '@unrs/resolver-binding-linux-arm64-gnu@1.9.1':
    resolution: {integrity: sha512-Jhge7lFtH0QqfRz2PyJjJXWENqywPteITd+nOS0L6AhbZli+UmEyGBd2Sstt1c+l9C+j/YvKTl9wJo9PPmsFNg==}
    cpu: [arm64]
    os: [linux]

  '@unrs/resolver-binding-linux-arm64-musl@1.9.1':
    resolution: {integrity: sha512-ofdK/ow+ZSbSU0pRoB7uBaiRHeaAOYQFU5Spp87LdcPL/P1RhbCTMSIYVb61XWzsVEmYKjHFtoIE0wxP6AFvrA==}
    cpu: [arm64]
    os: [linux]

  '@unrs/resolver-binding-linux-ppc64-gnu@1.9.1':
    resolution: {integrity: sha512-eC8SXVn8de67HacqU7PoGdHA+9tGbqfEdD05AEFRAB81ejeQtNi5Fx7lPcxpLH79DW0BnMAHau3hi4RVkHfSCw==}
    cpu: [ppc64]
    os: [linux]

  '@unrs/resolver-binding-linux-riscv64-gnu@1.9.1':
    resolution: {integrity: sha512-fIkwvAAQ41kfoGWfzeJ33iLGShl0JEDZHrMnwTHMErUcPkaaZRJYjQjsFhMl315NEQ4mmTlC+2nfK/J2IszDOw==}
    cpu: [riscv64]
    os: [linux]

  '@unrs/resolver-binding-linux-riscv64-musl@1.9.1':
    resolution: {integrity: sha512-RAAszxImSOFLk44aLwnSqpcOdce8sBcxASledSzuFAd8Q5ZhhVck472SisspnzHdc7THCvGXiUeZ2hOC7NUoBQ==}
    cpu: [riscv64]
    os: [linux]

  '@unrs/resolver-binding-linux-s390x-gnu@1.9.1':
    resolution: {integrity: sha512-QoP9vkY+THuQdZi05bA6s6XwFd6HIz3qlx82v9bTOgxeqin/3C12Ye7f7EOD00RQ36OtOPWnhEMMm84sv7d1XQ==}
    cpu: [s390x]
    os: [linux]

  '@unrs/resolver-binding-linux-x64-gnu@1.9.1':
    resolution: {integrity: sha512-/p77cGN/h9zbsfCseAP5gY7tK+7+DdM8fkPfr9d1ye1fsF6bmtGbtZN6e/8j4jCZ9NEIBBkT0GhdgixSelTK9g==}
    cpu: [x64]
    os: [linux]

  '@unrs/resolver-binding-linux-x64-musl@1.9.1':
    resolution: {integrity: sha512-wInTqT3Bu9u50mDStEig1v8uxEL2Ht+K8pir/YhyyrM5ordJtxoqzsL1vR/CQzOJuDunUTrDkMM0apjW/d7/PA==}
    cpu: [x64]
    os: [linux]

  '@unrs/resolver-binding-wasm32-wasi@1.9.1':
    resolution: {integrity: sha512-eNwqO5kUa+1k7yFIircwwiniKWA0UFHo2Cfm8LYgkh9km7uMad+0x7X7oXbQonJXlqfitBTSjhA0un+DsHIrhw==}
    engines: {node: '>=14.0.0'}
    cpu: [wasm32]

  '@unrs/resolver-binding-win32-arm64-msvc@1.9.1':
    resolution: {integrity: sha512-Eaz1xMUnoa2mFqh20mPqSdbYl6crnk8HnIXDu6nsla9zpgZJZO8w3c1gvNN/4Eb0RXRq3K9OG6mu8vw14gIqiA==}
    cpu: [arm64]
    os: [win32]

  '@unrs/resolver-binding-win32-ia32-msvc@1.9.1':
    resolution: {integrity: sha512-H/+d+5BGlnEQif0gnwWmYbYv7HJj563PUKJfn8PlmzF8UmF+8KxdvXdwCsoOqh4HHnENnoLrav9NYBrv76x1wQ==}
    cpu: [ia32]
    os: [win32]

  '@unrs/resolver-binding-win32-x64-msvc@1.9.1':
    resolution: {integrity: sha512-rS86wI4R6cknYM3is3grCb/laE8XBEbpWAMSIPjYfmYp75KL5dT87jXF2orDa4tQYg5aajP5G8Fgh34dRyR+Rw==}
    cpu: [x64]
    os: [win32]

  '@webassemblyjs/ast@1.14.1':
    resolution: {integrity: sha512-nuBEDgQfm1ccRp/8bCQrx1frohyufl4JlbMMZ4P1wpeOfDhF6FQkxZJ1b/e+PLwr6X1Nhw6OLme5usuBWYBvuQ==}

  '@webassemblyjs/floating-point-hex-parser@1.13.2':
    resolution: {integrity: sha512-6oXyTOzbKxGH4steLbLNOu71Oj+C8Lg34n6CqRvqfS2O71BxY6ByfMDRhBytzknj9yGUPVJ1qIKhRlAwO1AovA==}

  '@webassemblyjs/helper-api-error@1.13.2':
    resolution: {integrity: sha512-U56GMYxy4ZQCbDZd6JuvvNV/WFildOjsaWD3Tzzvmw/mas3cXzRJPMjP83JqEsgSbyrmaGjBfDtV7KDXV9UzFQ==}

  '@webassemblyjs/helper-buffer@1.14.1':
    resolution: {integrity: sha512-jyH7wtcHiKssDtFPRB+iQdxlDf96m0E39yb0k5uJVhFGleZFoNw1c4aeIcVUPPbXUVJ94wwnMOAqUHyzoEPVMA==}

  '@webassemblyjs/helper-numbers@1.13.2':
    resolution: {integrity: sha512-FE8aCmS5Q6eQYcV3gI35O4J789wlQA+7JrqTTpJqn5emA4U2hvwJmvFRC0HODS+3Ye6WioDklgd6scJ3+PLnEA==}

  '@webassemblyjs/helper-wasm-bytecode@1.13.2':
    resolution: {integrity: sha512-3QbLKy93F0EAIXLh0ogEVR6rOubA9AoZ+WRYhNbFyuB70j3dRdwH9g+qXhLAO0kiYGlg3TxDV+I4rQTr/YNXkA==}

  '@webassemblyjs/helper-wasm-section@1.14.1':
    resolution: {integrity: sha512-ds5mXEqTJ6oxRoqjhWDU83OgzAYjwsCV8Lo/N+oRsNDmx/ZDpqalmrtgOMkHwxsG0iI//3BwWAErYRHtgn0dZw==}

  '@webassemblyjs/ieee754@1.13.2':
    resolution: {integrity: sha512-4LtOzh58S/5lX4ITKxnAK2USuNEvpdVV9AlgGQb8rJDHaLeHciwG4zlGr0j/SNWlr7x3vO1lDEsuePvtcDNCkw==}

  '@webassemblyjs/leb128@1.13.2':
    resolution: {integrity: sha512-Lde1oNoIdzVzdkNEAWZ1dZ5orIbff80YPdHx20mrHwHrVNNTjNr8E3xz9BdpcGqRQbAEa+fkrCb+fRFTl/6sQw==}

  '@webassemblyjs/utf8@1.13.2':
    resolution: {integrity: sha512-3NQWGjKTASY1xV5m7Hr0iPeXD9+RDobLll3T9d2AO+g3my8xy5peVyjSag4I50mR1bBSN/Ct12lo+R9tJk0NZQ==}

  '@webassemblyjs/wasm-edit@1.14.1':
    resolution: {integrity: sha512-RNJUIQH/J8iA/1NzlE4N7KtyZNHi3w7at7hDjvRNm5rcUXa00z1vRz3glZoULfJ5mpvYhLybmVcwcjGrC1pRrQ==}

  '@webassemblyjs/wasm-gen@1.14.1':
    resolution: {integrity: sha512-AmomSIjP8ZbfGQhumkNvgC33AY7qtMCXnN6bL2u2Js4gVCg8fp735aEiMSBbDR7UQIj90n4wKAFUSEd0QN2Ukg==}

  '@webassemblyjs/wasm-opt@1.14.1':
    resolution: {integrity: sha512-PTcKLUNvBqnY2U6E5bdOQcSM+oVP/PmrDY9NzowJjislEjwP/C4an2303MCVS2Mg9d3AJpIGdUFIQQWbPds0Sw==}

  '@webassemblyjs/wasm-parser@1.14.1':
    resolution: {integrity: sha512-JLBl+KZ0R5qB7mCnud/yyX08jWFw5MsoalJ1pQ4EdFlgj9VdXKGuENGsiCIjegI1W7p91rUlcB/LB5yRJKNTcQ==}

  '@webassemblyjs/wast-printer@1.14.1':
    resolution: {integrity: sha512-kPSSXE6De1XOR820C90RIo2ogvZG+c3KiHzqUoO/F34Y2shGzesfqv7o57xrxovZJH/MetF5UjroJ/R/3isoiw==}

  '@xtuc/ieee754@1.2.0':
    resolution: {integrity: sha512-DX8nKgqcGwsc0eJSqYt5lwP4DH5FlHnmuWWBRy7X0NcaGR0ZtuyeESgMwTYVEtxmsNGY+qit4QYT/MIYTOTPeA==}

  '@xtuc/long@4.2.2':
    resolution: {integrity: sha512-NuHqBY1PB/D8xU6s/thBgOAiAP7HOYDQ32+BFZILJ8ivkUkAHQnWfn6WhL79Owj1qmUnoN/YPhktdIoucipkAQ==}

  abbrev@2.0.0:
    resolution: {integrity: sha512-6/mh1E2u2YgEsCHdY0Yx5oW+61gZU+1vXaoiHHrpKeuRNNgFvS+/jrwHiQhB5apAf5oB7UB7E19ol2R2LKH8hQ==}
    engines: {node: ^14.17.0 || ^16.13.0 || >=18.0.0}

  accepts@1.3.8:
    resolution: {integrity: sha512-PYAthTa2m2VKxuvSD3DPC/Gy+U+sOA1LAuT8mkmRuvw+NACSaeXEQ+NHcVF7rONl6qcaxV3Uuemwawk+7+SJLw==}
    engines: {node: '>= 0.6'}

  acorn-jsx@5.3.2:
    resolution: {integrity: sha512-rq9s+JNhf0IChjtDXxllJ7g41oZk5SlXtp0LHwyA5cejwn7vKmKp4pPri6YEePv2PU65sAsegbXtIinmDFDXgQ==}
    peerDependencies:
      acorn: ^6.0.0 || ^7.0.0 || ^8.0.0

  acorn-walk@8.3.4:
    resolution: {integrity: sha512-ueEepnujpqee2o5aIYnvHU6C0A42MNdsIDeqy5BydrkuC5R1ZuUFnm27EeFJGoEHJQgn3uleRvmTXaJgfXbt4g==}
    engines: {node: '>=0.4.0'}

  acorn@8.15.0:
    resolution: {integrity: sha512-NZyJarBfL7nWwIq+FDL6Zp/yHEhePMNnnJ0y3qfieCrmNvYct8uvtiV41UvlSe6apAfk0fY1FbWx+NwfmpvtTg==}
    engines: {node: '>=0.4.0'}
    hasBin: true

  ag-charts-types@10.3.4:
    resolution: {integrity: sha512-MU+3gvKn1jEyLlMHS0Vu0nHmIQxiVJAnA6ftUatLZvV0c7hOWap4VWghqZ0cVZUJsCdMI59Iuq1u3xquKv4LOQ==}

  agent-base@6.0.2:
    resolution: {integrity: sha512-RZNwNclF7+MS/8bDg70amg32dyeZGZxiDuQmZxKLAlQjr3jGyLx+4Kkk58UO7D2QdgFIQCovuSuZESne6RG6XQ==}
    engines: {node: '>= 6.0.0'}

  ajv-draft-04@1.0.0:
    resolution: {integrity: sha512-mv00Te6nmYbRp5DCwclxtt7yV/joXJPGS7nM+97GdxvuttCOfgI3K4U25zboyeX0O+myI8ERluxQe5wljMmVIw==}
    peerDependencies:
      ajv: ^8.5.0
    peerDependenciesMeta:
      ajv:
        optional: true

  ajv-formats@2.1.1:
    resolution: {integrity: sha512-Wx0Kx52hxE7C18hkMEggYlEifqWZtYaRgouJor+WMdPnQyEK13vgEWyVNup7SoeeoLMsr4kf5h6dOW11I15MUA==}
    peerDependencies:
      ajv: ^8.0.0
    peerDependenciesMeta:
      ajv:
        optional: true

  ajv-formats@3.0.1:
    resolution: {integrity: sha512-8iUql50EUR+uUcdRQ3HDqa6EVyo3docL8g5WJ3FNcWmu62IbkGUue/pEyLBW8VGKKucTPgqeks4fIU1DA4yowQ==}
    peerDependencies:
      ajv: ^8.0.0
    peerDependenciesMeta:
      ajv:
        optional: true

  ajv-keywords@5.1.0:
    resolution: {integrity: sha512-YCS/JNFAUyr5vAuhk1DWm1CBxRHW9LbJ2ozWeemrIqpbsqKjHVxYPyi5GC0rjZIT5JxJ3virVTS8wk4i/Z+krw==}
    peerDependencies:
      ajv: ^8.8.2

  ajv@6.12.6:
    resolution: {integrity: sha512-j3fVLgvTo527anyYyJOGTYJbG+vnnQYvE0m5mmkc1TK+nxAppkCLMIL0aZ4dblVCNoGShhm+kzE4ZUykBoMg4g==}

  ajv@8.17.1:
    resolution: {integrity: sha512-B/gBuNg5SiMTrPkC+A2+cW0RszwxYmn6VYxB/inlBStS5nx6xHIt/ehKRhIMhqusl7a8LjQoZnjCs5vhwxOQ1g==}

  ansi-regex@2.1.1:
    resolution: {integrity: sha512-TIGnTpdo+E3+pCyAluZvtED5p5wCqLdezCyhPZzKPcxvFplEt4i+W7OONCKgeZFT3+y5NZZfOOS/Bdcanm1MYA==}
    engines: {node: '>=0.10.0'}

  ansi-regex@5.0.1:
    resolution: {integrity: sha512-quJQXlTSUGL2LH9SUXo8VwsY4soanhgo6LNSm84E1LBcE8s3O0wpdiRzyR9z/ZZJMlMWv37qOOb9pdJlMUEKFQ==}
    engines: {node: '>=8'}

  ansi-regex@6.1.0:
    resolution: {integrity: sha512-7HSX4QQb4CspciLpVFwyRe79O3xsIZDDLER21kERQ71oaPodF8jL725AgJMFAYbooIqolJoRLuM81SpeUkpkvA==}
    engines: {node: '>=12'}

  ansi-styles@2.2.1:
    resolution: {integrity: sha512-kmCevFghRiWM7HB5zTPULl4r9bVFSWjz62MhqizDGUrq2NWuNMQyuv4tHHoKJHs69M/MF64lEcHdYIocrdWQYA==}
    engines: {node: '>=0.10.0'}

  ansi-styles@4.3.0:
    resolution: {integrity: sha512-zbB9rCJAT1rbjiVDb2hqKFHNYLxgtk8NURxZ3IZwD3F6NtxbXZQCnnSi1Lkx+IDohdPlFp222wVALIheZJQSEg==}
    engines: {node: '>=8'}

  ansi-styles@5.2.0:
    resolution: {integrity: sha512-Cxwpt2SfTzTtXcfOlzGEee8O+c+MmUgGrNiBcXnuWxuFJHe6a5Hz7qwhwe5OgaSYI0IJvkLqWX1ASG+cJOkEiA==}
    engines: {node: '>=10'}

  ansi-styles@6.2.1:
    resolution: {integrity: sha512-bN798gFfQX+viw3R7yrGWRqnrN2oRkEkUjjl4JNn4E8GxxbjtG3FbrEIIY3l8/hrwUwIeCZvi4QuOTP4MErVug==}
    engines: {node: '>=12'}

  antd@6.1.0:
    resolution: {integrity: sha512-RIe4W5saaL9SWgvqCcvz6LZta/KwT50B0YF7xYiWVZh0Gqfw2rJAsOMcp202Hxgm+YiyoSp4QqqvexKhuGGarw==}
    peerDependencies:
      react: '>=18.0.0'
      react-dom: '>=18.0.0'

  any-promise@1.3.0:
    resolution: {integrity: sha512-7UvmKalWRt1wgjL1RrGxoSJW/0QZFIegpeGvZG9kjp8vrRu55XTHbwnqq2GpXm9uLbcuhxm3IqX9OB4MZR1b2A==}

  anymatch@3.1.3:
    resolution: {integrity: sha512-KMReFUr0B4t+D+OBkjR3KYqvocp2XaSzO55UcB6mgQMd3KbcE+mWTyvVV7D/zsdEbNnV6acZUutkiHQXvTr1Rw==}
    engines: {node: '>= 8'}

  arg@4.1.3:
    resolution: {integrity: sha512-58S9QDqG0Xx27YwPSt9fJxivjYl432YCwfDMfZ+71RAqUrZef7LrKQZ3LHLOwCS4FLNBplP533Zx895SeOCHvA==}

  arg@5.0.2:
    resolution: {integrity: sha512-PYjyFOLKQ9y57JvQ6QLo8dAgNqswh8M1RMJYdQduT6xbWSgK36P/Z/v+p888pM69jMMfS8Xd8F6I1kQ/I9HUGg==}

  argparse@2.0.1:
    resolution: {integrity: sha512-8+9WqebbFzpX9OR+Wa6O29asIogeRMzcGtAINdpMHHyAg10f05aSFVBbcEqGf/PXw1EjAZ+q2/bEBg3DvurK3Q==}

  aria-hidden@1.2.4:
    resolution: {integrity: sha512-y+CcFFwelSXpLZk/7fMB2mUbGtX9lKycf1MWJ7CaTIERyitVlyQx6C+sxcROU2BAJ24OiZyK+8wj2i8AlBoS3A==}
    engines: {node: '>=10'}

  aria-query@5.3.2:
    resolution: {integrity: sha512-COROpnaoap1E2F000S62r6A60uHZnmlvomhfyT2DlTcrY1OrBKn2UhH7qn5wTC9zMvD0AY7csdPSNwKP+7WiQw==}
    engines: {node: '>= 0.4'}

  array-buffer-byte-length@1.0.2:
    resolution: {integrity: sha512-LHE+8BuR7RYGDKvnrmcuSq3tDcKv9OFEXQt/HpbZhY7V6h0zlUXutnAD82GiFx9rdieCMjkvtcsPqBwgUl1Iiw==}
    engines: {node: '>= 0.4'}

  array-includes@3.1.9:
    resolution: {integrity: sha512-FmeCCAenzH0KH381SPT5FZmiA/TmpndpcaShhfgEN9eCVjnFBqq3l1xrI42y8+PPLI6hypzou4GXw00WHmPBLQ==}
    engines: {node: '>= 0.4'}

  array-union@2.1.0:
    resolution: {integrity: sha512-HGyxoOTYUyCM6stUe6EJgnd4EoewAI7zMdfqO+kGjnlZmBDz/cR5pf8r/cR4Wq60sL/p0IkcjUEEPwS3GFrIyw==}
    engines: {node: '>=8'}

  array.prototype.findlast@1.2.5:
    resolution: {integrity: sha512-CVvd6FHg1Z3POpBLxO6E6zr+rSKEQ9L6rZHAaY7lLfhKsWYUBBOuMs0e9o24oopj6H+geRCX0YJ+TJLBK2eHyQ==}
    engines: {node: '>= 0.4'}

  array.prototype.findlastindex@1.2.6:
    resolution: {integrity: sha512-F/TKATkzseUExPlfvmwQKGITM3DGTK+vkAsCZoDc5daVygbJBnjEUCbgkAvVFsgfXfX4YIqZ/27G3k3tdXrTxQ==}
    engines: {node: '>= 0.4'}

  array.prototype.flat@1.3.3:
    resolution: {integrity: sha512-rwG/ja1neyLqCuGZ5YYrznA62D4mZXg0i1cIskIUKSiqF3Cje9/wXAls9B9s1Wa2fomMsIv8czB8jZcPmxCXFg==}
    engines: {node: '>= 0.4'}

  array.prototype.flatmap@1.3.3:
    resolution: {integrity: sha512-Y7Wt51eKJSyi80hFrJCePGGNo5ktJCslFuboqJsbf57CCPcm5zztluPlc4/aD8sWsKvlwatezpV4U1efk8kpjg==}
    engines: {node: '>= 0.4'}

  array.prototype.tosorted@1.1.4:
    resolution: {integrity: sha512-p6Fx8B7b7ZhL/gmUsAy0D15WhvDccw3mnGNbZpi3pmeJdxtWsj2jEaI4Y6oo3XiHfzuSgPwKc04MYt6KgvC/wA==}
    engines: {node: '>= 0.4'}

  arraybuffer.prototype.slice@1.0.4:
    resolution: {integrity: sha512-BNoCY6SXXPQ7gF2opIP4GBE+Xw7U+pHMYKuzjgCN3GwiaIR09UUeKfheyIry77QtrCBlC0KK0q5/TER/tYh3PQ==}
    engines: {node: '>= 0.4'}

  ast-types-flow@0.0.8:
    resolution: {integrity: sha512-OH/2E5Fg20h2aPrbe+QL8JZQFko0YZaF+j4mnQ7BGhfavO7OpSLa8a0y9sBwomHdSbkhTS8TQNayBfnW5DwbvQ==}

  async-function@1.0.0:
    resolution: {integrity: sha512-hsU18Ae8CDTR6Kgu9DYf0EbCr/a5iGL0rytQDobUcdpYOKokk8LEjVphnXkDkgpi0wYVsqrXuP0bZxJaTqdgoA==}
    engines: {node: '>= 0.4'}

  asynckit@0.4.0:
    resolution: {integrity: sha512-Oei9OH4tRh0YqU3GxhX79dM/mwVgvbZJaSNaRk+bshkj0S5cfHcgYakreBjrHwatXKbz+IoIdYLxrKim2MjW0Q==}

  autoprefixer@10.4.20:
    resolution: {integrity: sha512-XY25y5xSv/wEoqzDyXXME4AFfkZI0P23z6Fs3YgymDnKJkCGOnkL0iTxCa85UTqaSgfcqyf3UA6+c7wUvx/16g==}
    engines: {node: ^10 || ^12 || >=14}
    hasBin: true
    peerDependencies:
      postcss: ^8.1.0

  available-typed-arrays@1.0.7:
    resolution: {integrity: sha512-wvUjBtSGN7+7SjNpq/9M2Tg350UZD3q62IFZLbRAR1bSMlCo1ZaeW+BJ+D090e4hIIZLBcTDWe4Mh4jvUDajzQ==}
    engines: {node: '>= 0.4'}

  axe-core@4.10.3:
    resolution: {integrity: sha512-Xm7bpRXnDSX2YE2YFfBk2FnF0ep6tmG7xPh8iHee8MIcrgq762Nkce856dYtJYLkuIoYZvGfTs/PbZhideTcEg==}
    engines: {node: '>=4'}

  axios@1.12.2:
    resolution: {integrity: sha512-vMJzPewAlRyOgxV2dU0Cuz2O8zzzx9VYtbJOaBgXFeLc4IV/Eg50n4LowmehOOR61S8ZMpc2K5Sa7g6A4jfkUw==}

  axobject-query@4.1.0:
    resolution: {integrity: sha512-qIj0G9wZbMGNLjLmg1PT6v2mE9AH2zlnADJD/2tC6E00hgmhUOfEB6greHPAfLRSufHqROIUTkw6E+M3lH0PTQ==}
    engines: {node: '>= 0.4'}

  balanced-match@1.0.2:
    resolution: {integrity: sha512-3oSeUO0TMV67hN1AmbXsK4yaqU7tjiHlbxRDZOpH0KW9+CeX4bRAaX0Anxt0tx2MrpRpWwQaPwIlISEJhYU5Pw==}

  base16@1.0.0:
    resolution: {integrity: sha512-pNdYkNPiJUnEhnfXV56+sQy8+AaPcG3POZAUnwr4EeqCUZFz4u2PePbo3e5Gj4ziYPCWGUZT9RHisvJKnwFuBQ==}

  base64-js@1.5.1:
    resolution: {integrity: sha512-AKpaYlHn8t4SVbOHCy+b5+KKgvR4vrsD8vbvrbiQJps7fKDTkjkDry6ji0rUJjC0kzbNePLwzxq8iypo41qeWA==}

  baseline-browser-mapping@2.9.6:
    resolution: {integrity: sha512-v9BVVpOTLB59C9E7aSnmIF8h7qRsFpx+A2nugVMTszEOMcfjlZMsXRm4LF23I3Z9AJxc8ANpIvzbzONoX9VJlg==}
    hasBin: true

  binary-extensions@2.3.0:
    resolution: {integrity: sha512-Ceh+7ox5qe7LJuLHoY0feh3pHuUDHAcRUeyL2VYghZwfpkNIy/+8Ocg0a3UuSoYzavmylwuLWQOf3hl0jjMMIw==}
    engines: {node: '>=8'}

  blakejs@1.2.1:
    resolution: {integrity: sha512-QXUSXI3QVc/gJME0dBpXrag1kbzOqCjCX8/b54ntNyW6sjtoqxqRk3LTmXzaJoh71zMsDCjM+47jS7XiwN/+fQ==}

  brace-expansion@1.1.12:
    resolution: {integrity: sha512-9T9UjW3r0UW5c1Q7GTwllptXwhvYmEzFhzMfZ9H7FQWt+uZePjZPjBP/W1ZEyZ1twGWom5/56TF4lPcqjnDHcg==}

  brace-expansion@2.0.2:
    resolution: {integrity: sha512-Jt0vHyM+jmUBqojB7E1NIYadt0vI0Qxjxd2TErW94wDz+E2LAm5vKMXXwg6ZZBTHPuUlDgQHKXvjGBdfcF1ZDQ==}

  braces@3.0.3:
    resolution: {integrity: sha512-yQbXgO/OSZVD2IsiLlro+7Hf6Q18EJrKSEsdoMzKePKXct3gvD8oLcOQdIzGupr5Fj+EDe8gO/lxc1BzfMpxvA==}
    engines: {node: '>=8'}

  browser-tabs-lock@1.3.0:
    resolution: {integrity: sha512-g6nHaobTiT0eMZ7jh16YpD2kcjAp+PInbiVq3M1x6KKaEIVhT4v9oURNIpZLOZ3LQbQ3XYfNhMAb/9hzNLIWrw==}

  browserslist@4.24.4:
    resolution: {integrity: sha512-KDi1Ny1gSePi1vm0q4oxSF8b4DR44GF4BbmS2YdhPLOEqd8pDviZOGH/GsmRwoWJ2+5Lr085X7naowMwKHDG1A==}
    engines: {node: ^6 || ^7 || ^8 || ^9 || ^10 || ^11 || ^12 || >=13.7}
    hasBin: true

  browserslist@4.28.1:
    resolution: {integrity: sha512-ZC5Bd0LgJXgwGqUknZY/vkUQ04r8NXnJZ3yYi4vDmSiZmC/pdSN0NbNRPxZpbtO4uAfDUAFffO8IZoM3Gj8IkA==}
    engines: {node: ^6 || ^7 || ^8 || ^9 || ^10 || ^11 || ^12 || >=13.7}
    hasBin: true

  buffer-equal-constant-time@1.0.1:
    resolution: {integrity: sha512-zRpUiDwd/xk6ADqPMATG8vc9VPrkck7T07OIx0gnjmJAnHnTVXNQG3vfvWNuiZIkwu9KrKdA1iJKfsfTVxE6NA==}

  buffer-from@1.1.2:
    resolution: {integrity: sha512-E+XQCRwSbaaiChtv6k6Dwgc+bx+Bs6vuKJHHl5kox/BaKbhiXzqQOwK4cO22yElGp2OCmjwVhT3HmxgyPGnJfQ==}

  buffer@6.0.3:
    resolution: {integrity: sha512-FTiCpNxtwiZZHEZbcbTIcZjERVICn9yq/pDFkTl95/AxzD1naBctN7YO68riM/gLSDY7sdrMby8hofADYuuqOA==}

  call-bind-apply-helpers@1.0.2:
    resolution: {integrity: sha512-Sp1ablJ0ivDkSzjcaJdxEunN5/XvksFJ2sMBFfq6x0ryhQV/2b/KwFe21cMpmHtPOSij8K99/wSfoEuTObmuMQ==}
    engines: {node: '>= 0.4'}

  call-bind@1.0.8:
    resolution: {integrity: sha512-oKlSFMcMwpUg2ednkhQ454wfWiU/ul3CkJe/PEHcTKuiX6RpbehUiFMXu13HalGZxfUwCQzZG747YXBn1im9ww==}
    engines: {node: '>= 0.4'}

  call-bound@1.0.4:
    resolution: {integrity: sha512-+ys997U96po4Kx/ABpBCqhA9EuxJaQWDQg7295H4hBphv3IZg0boBKuwYpt4YXp6MZ5AmZQnU/tyMTlRpaSejg==}
    engines: {node: '>= 0.4'}

  callsites@3.1.0:
    resolution: {integrity: sha512-P8BjAsXvZS+VIDUI11hHCQEv74YT67YUi5JJFNWIqL235sBmjX4+qx9Muvls5ivyNENctx46xQLQ3aTuE7ssaQ==}
    engines: {node: '>=6'}

  camelcase-css@2.0.1:
    resolution: {integrity: sha512-QOSvevhslijgYwRx6Rv7zKdMF8lbRmx+uQGx2+vDc+KI/eBnsy9kit5aj23AgGu3pa4t9AgwbnXWqS+iOY+2aA==}
    engines: {node: '>= 6'}

  caniuse-lite@1.0.30001703:
    resolution: {integrity: sha512-kRlAGTRWgPsOj7oARC9m1okJEXdL/8fekFVcxA8Hl7GH4r/sN4OJn/i6Flde373T50KS7Y37oFbMwlE8+F42kQ==}

  caniuse-lite@1.0.30001760:
    resolution: {integrity: sha512-7AAMPcueWELt1p3mi13HR/LHH0TJLT11cnwDJEs3xA4+CK/PLKeO9Kl1oru24htkyUKtkGCvAx4ohB0Ttry8Dw==}

  caniuse-lite@1.0.30001760:
    resolution: {integrity: sha512-7AAMPcueWELt1p3mi13HR/LHH0TJLT11cnwDJEs3xA4+CK/PLKeO9Kl1oru24htkyUKtkGCvAx4ohB0Ttry8Dw==}

  ccount@2.0.1:
    resolution: {integrity: sha512-eyrF0jiFpY+3drT6383f1qhkbGsLSifNAjA61IUjZjmLCWjItY6LB9ft9YhoDgwfmclB2zhu51Lc7+95b8NRAg==}

  chalk@1.1.3:
    resolution: {integrity: sha512-U3lRVLMSlsCfjqYPbLyVv11M9CPW4I728d6TCKMAOJueEeB9/8o+eSsMnxPJD+Q+K909sdESg7C+tIkoH6on1A==}
    engines: {node: '>=0.10.0'}

  chalk@3.0.0:
    resolution: {integrity: sha512-4D3B6Wf41KOYRFdszmDqMCGq5VV/uMAB273JILmO+3jAlh8X4qDtdtgCR3fxtbLEMzSx22QdhnDcJvu2u1fVwg==}
    engines: {node: '>=8'}

  chalk@4.1.2:
    resolution: {integrity: sha512-oKnbhFyRIXpUuez8iBMmyEa4nbj4IOQyuhc/wy9kY7/WVPcwIO9VA668Pu8RkO7+0G76SLROeyw9CpQ061i4mA==}
    engines: {node: '>=10'}

  character-entities-html4@2.1.0:
    resolution: {integrity: sha512-1v7fgQRj6hnSwFpq1Eu0ynr/CDEw0rXo2B61qXrLNdHZmPKgb7fqS1a2JwF0rISo9q77jDI8VMEHoApn8qDoZA==}

  character-entities-legacy@1.1.4:
    resolution: {integrity: sha512-3Xnr+7ZFS1uxeiUDvV02wQ+QDbc55o97tIV5zHScSPJpcLm/r0DFPcoY3tYRp+VZukxuMeKgXYmsXQHO05zQeA==}

  character-entities-legacy@3.0.0:
    resolution: {integrity: sha512-RpPp0asT/6ufRm//AJVwpViZbGM/MkjQFxJccQRHmISF/22NBtsHqAWmL+/pmkPWoIUJdWyeVleTl1wydHATVQ==}

  character-entities@1.2.4:
    resolution: {integrity: sha512-iBMyeEHxfVnIakwOuDXpVkc54HijNgCyQB2w0VfGQThle6NXn50zU6V/u+LDhxHcDUPojn6Kpga3PTAD8W1bQw==}

  character-reference-invalid@1.1.4:
    resolution: {integrity: sha512-mKKUkUbhPpQlCOfIuZkvSEgktjPFIsZKRRbC6KWVEMvlzblj3i3asQv5ODsrwt0N3pHAEvjP8KTQPHkp0+6jOg==}

  chokidar@3.6.0:
    resolution: {integrity: sha512-7VT13fmjotKpGipCW9JEQAusEPE+Ei8nl6/g4FBAmIm0GOOLMua9NDDo/DWp0ZAxCr3cPq5ZpBqmPAQgDda2Pw==}
    engines: {node: '>= 8.10.0'}

  chrome-trace-event@1.0.4:
    resolution: {integrity: sha512-rNjApaLzuwaOTjCiT8lSDdGN1APCiqkChLMJxJPWLunPAt5fy8xgU9/jNOchV84wfIxrA0lRQB7oCT8jrn/wrQ==}
    engines: {node: '>=6.0'}

  classnames@2.5.1:
    resolution: {integrity: sha512-saHYOzhIQs6wy2sVxTM6bUDsQO4F50V9RQ22qBpEdCW+I+/Wmke2HOl6lS6dTpdxVhb88/I6+Hs+438c3lfUow==}

  client-only@0.0.1:
    resolution: {integrity: sha512-IV3Ou0jSMzZrd3pZ48nLkT9DA7Ag1pnPzaiQhpW7c3RbcqqzvzzVu+L8gfqMp/8IM2MQtSiqaCxrrcfu8I8rMA==}

  clsx@1.2.1:
    resolution: {integrity: sha512-EcR6r5a8bj6pu3ycsa/E/cKVGuTgZJZdsyUYHOksG/UHIiKfjxzRxYJpyVBwYaQeOvghal9fcc4PidlgzugAQg==}
    engines: {node: '>=6'}

  clsx@2.1.1:
    resolution: {integrity: sha512-eYm0QWBtUrBWZWG0d386OGAw16Z995PiOVo2B7bjWSbHedGl5e0ZWaq65kOGgUSNesEIDkB9ISbTg/JK9dhCZA==}
    engines: {node: '>=6'}

  color-convert@1.9.3:
    resolution: {integrity: sha512-QfAUtd+vFdAtFQcC8CCyYt1fYWxSqAiK2cSD6zDB8N3cpsEBAvRxp9zOGg6G/SHHJYAT88/az/IuDGALsNVbGg==}

  color-convert@2.0.1:
    resolution: {integrity: sha512-RRECPsj7iu/xb5oKYcsFHSppFNnsj/52OVTRKb4zP5onXwVF3zVmmToNcOfGC+CRDpfK/U584fMg38ZHCaElKQ==}
    engines: {node: '>=7.0.0'}

  color-name@1.1.3:
    resolution: {integrity: sha512-72fSenhMw2HZMTVHeCA9KCmpEIbzWiQsjN+BHcBbS9vr1mtt+vJjPdksIBNUmKAW8TFUDPJK5SUU3QhE9NEXDw==}

  color-name@1.1.4:
    resolution: {integrity: sha512-dOy+3AuW3a2wNbZHIuMZpTcgjGuLU/uBL/ubcZF9OXbDo8ff4O8yVp5Bf0efS8uEoYo5q4Fx7dY9OgQGXgAsQA==}

  color-string@1.9.1:
    resolution: {integrity: sha512-shrVawQFojnZv6xM40anx4CkoDP+fZsw/ZerEMsW/pyzsRbElpsL/DBVW7q3ExxwusdNXI3lXpuhEZkzs8p5Eg==}

  color@3.2.1:
    resolution: {integrity: sha512-aBl7dZI9ENN6fUGC7mWpMTPNHmWUSNan9tuWN6ahh5ZLNk9baLJOnSMlrQkHcrfFgz2/RigjUVAjdx36VcemKA==}

  combined-stream@1.0.8:
    resolution: {integrity: sha512-FQN4MRfuJeHf7cBbBMJFXhKSDq+2kAArBlmRBvcvFE5BB1HZKXtSFASDhdlz9zOYwxh8lDdnvmMOe/+5cdoEdg==}
    engines: {node: '>= 0.8'}

  comma-separated-tokens@1.0.8:
    resolution: {integrity: sha512-GHuDRO12Sypu2cV70d1dkA2EUmXHgntrzbpvOB+Qy+49ypNfGgFQIC2fhhXbnyrJRynDCAARsT7Ou0M6hirpfw==}

  comma-separated-tokens@2.0.3:
    resolution: {integrity: sha512-Fu4hJdvzeylCfQPp9SGWidpzrMs7tTrlu6Vb8XGaRGck8QSNZJJp538Wrb60Lax4fPwR64ViY468OIUTbRlGZg==}

  commander@10.0.1:
    resolution: {integrity: sha512-y4Mg2tXshplEbSGzx7amzPwKKOCGuoSRP/CjEdwwk0FOGlUbq6lKuoyDZTNZkmxHdJtp54hdfY/JUrdL7Xfdug==}
    engines: {node: '>=14'}

  commander@2.20.3:
    resolution: {integrity: sha512-GpVkmM8vF2vQUkj2LvZmD35JxeJOLCwJ9cUkugyk2nuhbv3+mJvpLYYt+0+USMxE+oj+ey/lJEnhZw75x/OMcQ==}

  commander@4.1.1:
    resolution: {integrity: sha512-NOKm8xhkzAjzFx8B2v5OAHT+u5pRQc2UCa2Vq9jYL/31o2wi9mxBA7LIFs3sV5VSC49z6pEhfbMULvShKj26WA==}
    engines: {node: '>= 6'}

  commander@7.2.0:
    resolution: {integrity: sha512-QrWXB+ZQSVPmIWIhtEO9H+gwHaMGYiF5ChvoJ+K9ZGHG/sVsa6yiesAD1GC/x46sET00Xlwo1u49RVVVzvcSkw==}
    engines: {node: '>= 10'}

  common-tags@1.8.2:
    resolution: {integrity: sha512-gk/Z852D2Wtb//0I+kRFNKKE9dIIVirjoqPoA1wJU+XePVXZfGeBpk45+A1rKO4Q43prqWBNY/MiIeRLbPWUaA==}
    engines: {node: '>=4.0.0'}

  compute-scroll-into-view@3.1.1:
    resolution: {integrity: sha512-VRhuHOLoKYOy4UbilLbUzbYg93XLjv2PncJC50EuTWPA3gaja1UjBsUP/D/9/juV3vQFr6XBEzn9KCAHdUvOHw==}

  concat-map@0.0.1:
    resolution: {integrity: sha512-/Srv4dswyQNBfohGpz9o6Yb3Gz3SrUDqBH5rTuhGR7ahtlbYKnVxw2bCFMRljaA7EXHaXZ8wsHdodFvbkhKmqg==}

  config-chain@1.1.13:
    resolution: {integrity: sha512-qj+f8APARXHrM0hraqXYb2/bOVSV4PvJQlNZ/DVj0QrmNM2q2euizkeuVckQ57J+W0mRH6Hvi+k50M4Jul2VRQ==}

  content-disposition@0.5.4:
    resolution: {integrity: sha512-FveZTNuGw04cxlAiWbzi6zTAL/lhehaWbTtgluJh4/E95DqMwTmha3KZN1aAWA8cFIhHzMZUvLevkw5Rqk+tSQ==}
    engines: {node: '>= 0.6'}

  content-type@1.0.5:
    resolution: {integrity: sha512-nTjqfcBFEipKdXCv4YDQWCfmcLZKm81ldF0pAopTvyrFGVbcR6P/VAAd5G7N+0tTr8QqiU0tFadD6FK4NtJwOA==}
    engines: {node: '>= 0.6'}

  cookie@0.7.2:
    resolution: {integrity: sha512-yki5XnKuf750l50uGTllt6kKILY4nQ1eNIQatoXEByZ5dWgnKqbnqmTrBE5B4N7lrMJKQ2ytWMiTO2o0v6Ew/w==}
    engines: {node: '>= 0.6'}

  copy-anything@3.0.5:
    resolution: {integrity: sha512-yCEafptTtb4bk7GLEQoM8KVJpxAfdBJYaXyzQEgQQQgYrZiDp8SJmGKlYza6CYjEDNstAdNdKA3UuoULlEbS6w==}
    engines: {node: '>=12.13'}

  core-js@3.41.0:
    resolution: {integrity: sha512-SJ4/EHwS36QMJd6h/Rg+GyR4A5xE0FSI3eZ+iBVpfqf1x0eTSg1smWLHrA+2jQThZSh97fmSgFSU8B61nxosxA==}

  create-require@1.1.1:
    resolution: {integrity: sha512-dcKFX3jn0MpIaXjisoRvexIJVEKzaq7z2rZKxf+MSr9TkdmHmsU4m2lcLojrj/FHl8mk5VxMmYA+ftRkP/3oKQ==}

  crisp-sdk-web@1.0.26:
    resolution: {integrity: sha512-MBK/+tCNJmt/l9ZYHb0cUUaaF02rCKeqLw1cruY/HU48tPOOnhUM0JdvuPaeq1d5VB2DCILY4rGYE4NeJbXvzg==}

  cross-fetch@3.2.0:
    resolution: {integrity: sha512-Q+xVJLoGOeIMXZmbUK4HYk+69cQH6LudR0Vu/pRm2YlU/hDV9CiS0gKUMaWY5f2NeUH9C1nV3bsTlCo0FsTV1Q==}

  cross-spawn@7.0.6:
    resolution: {integrity: sha512-uV2QOWP2nWzsy2aMp8aRibhi9dlzF5Hgh5SHaB9OiTGEyDTiJJyx0uy51QXdyWbtAHNua4XJzUKca3OzKUd3vA==}
    engines: {node: '>= 8'}

  crypto-js@4.2.0:
    resolution: {integrity: sha512-KALDyEYgpY+Rlob/iriUtjV6d5Eq+Y191A5g4UqLAi8CyGP9N1+FdVbkc1SxKc2r4YAYqG8JzO2KGL+AizD70Q==}

  css-jss@10.10.0:
    resolution: {integrity: sha512-YyMIS/LsSKEGXEaVJdjonWe18p4vXLo8CMA4FrW/kcaEyqdIGKCFXao31gbJddXEdIxSXFFURWrenBJPlKTgAA==}

  css-vendor@2.0.8:
    resolution: {integrity: sha512-x9Aq0XTInxrkuFeHKbYC7zWY8ai7qJ04Kxd9MnvbC1uO5DagxoHQjm4JvG+vCdXOoFtCjbL2XSZfxmoYa9uQVQ==}

  cssesc@3.0.0:
    resolution: {integrity: sha512-/Tb/JcjK111nNScGob5MNtsntNM1aCNUDipB/TkwZFhyDrrE47SOx/18wF2bbjgc3ZzCSKW1T5nt5EbFoAz/Vg==}
    engines: {node: '>=4'}
    hasBin: true

  csstype@3.1.3:
    resolution: {integrity: sha512-M1uQkMl8rQK/szD0LNhtqxIPLpimGm8sOBwU7lLnCpSbTyY3yeU1Vc7l4KT5zT4s/yOxHH5O7tIuuLOCnLADRw==}

  csstype@3.2.3:
    resolution: {integrity: sha512-z1HGKcYy2xA8AGQfwrn0PAy+PB7X/GSj3UVJW9qKyn43xWa+gl5nXmU4qqLMRzWVLFC8KusUX8T/0kCiOYpAIQ==}

  d3-array@3.2.4:
    resolution: {integrity: sha512-tdQAmyA18i4J7wprpYq8ClcxZy3SC31QMeByyCFyRt7BVHdREQZ5lpzoe5mFEYZUWe+oq8HBvk9JjpibyEV4Jg==}
    engines: {node: '>=12'}

  d3-color@3.1.0:
    resolution: {integrity: sha512-zg/chbXyeBtMQ1LbD/WSoW2DpC3I0mpmPdW+ynRTj/x2DAWYrIY7qeZIHidozwV24m4iavr15lNwIwLxRmOxhA==}
    engines: {node: '>=12'}

  d3-ease@3.0.1:
    resolution: {integrity: sha512-wR/XK3D3XcLIZwpbvQwQ5fK+8Ykds1ip7A2Txe0yxncXSdq1L9skcG7blcedkOX+ZcgxGAmLX1FrRGbADwzi0w==}
    engines: {node: '>=12'}

  d3-format@3.1.0:
    resolution: {integrity: sha512-YyUI6AEuY/Wpt8KWLgZHsIU86atmikuoOmCfommt0LYHiQSPjvX2AcFc38PX0CBpr2RCyZhjex+NS/LPOv6YqA==}
    engines: {node: '>=12'}

  d3-interpolate@3.0.1:
    resolution: {integrity: sha512-3bYs1rOD33uo8aqJfKP3JWPAibgw8Zm2+L9vBKEHJ2Rg+viTR7o5Mmv5mZcieN+FRYaAOWX5SJATX6k1PWz72g==}
    engines: {node: '>=12'}

  d3-path@3.1.0:
    resolution: {integrity: sha512-p3KP5HCf/bvjBSSKuXid6Zqijx7wIfNW+J/maPs+iwR35at5JCbLUT0LzF1cnjbCHWhqzQTIN2Jpe8pRebIEFQ==}
    engines: {node: '>=12'}

  d3-scale@4.0.2:
    resolution: {integrity: sha512-GZW464g1SH7ag3Y7hXjf8RoUuAFIqklOAq3MRl4OaWabTFJY9PN/E1YklhXLh+OQ3fM9yS2nOkCoS+WLZ6kvxQ==}
    engines: {node: '>=12'}

  d3-shape@3.2.0:
    resolution: {integrity: sha512-SaLBuwGm3MOViRq2ABk3eLoxwZELpH6zhl3FbAoJ7Vm1gofKx6El1Ib5z23NUEhF9AsGl7y+dzLe5Cw2AArGTA==}
    engines: {node: '>=12'}

  d3-time-format@4.1.0:
    resolution: {integrity: sha512-dJxPBlzC7NugB2PDLwo9Q8JiTR3M3e4/XANkreKSUxF8vvXKqm1Yfq4Q5dl8budlunRVlUUaDUgFt7eA8D6NLg==}
    engines: {node: '>=12'}

  d3-time@3.1.0:
    resolution: {integrity: sha512-VqKjzBLejbSMT4IgbmVgDjpkYrNWUYJnbCGo874u7MMKIWsILRX+OpX/gTk8MqjpT1A/c6HY2dCA77ZN0lkQ2Q==}
    engines: {node: '>=12'}

  d3-timer@3.0.1:
    resolution: {integrity: sha512-ndfJ/JxxMd3nw31uyKoY2naivF+r29V+Lc0svZxe1JvvIRmi8hUsrMvdOwgS1o6uBHmiz91geQ0ylPP0aj1VUA==}
    engines: {node: '>=12'}

  damerau-levenshtein@1.0.8:
    resolution: {integrity: sha512-sdQSFB7+llfUcQHUQO3+B8ERRj0Oa4w9POWMI/puGtuf7gFywGmkaLCElnudfTiKZV+NvHqL0ifzdrI8Ro7ESA==}

  data-uri-to-buffer@4.0.1:
    resolution: {integrity: sha512-0R9ikRb668HB7QDxT1vkpuUBtqc53YyAwMwGeUFKRojY/NWKvdZ+9UYtRfGmhqNbRkTSVpMbmyhXipFFv2cb/A==}
    engines: {node: '>= 12'}

  data-view-buffer@1.0.2:
    resolution: {integrity: sha512-EmKO5V3OLXh1rtK2wgXRansaK1/mtVdTUEiEI0W8RkvgT05kfxaH29PliLnpLP73yYO6142Q72QNa8Wx/A5CqQ==}
    engines: {node: '>= 0.4'}

  data-view-byte-length@1.0.2:
    resolution: {integrity: sha512-tuhGbE6CfTM9+5ANGf+oQb72Ky/0+s3xKUpHvShfiz2RxMFgFPjsXuRLBVMtvMs15awe45SRb83D6wH4ew6wlQ==}
    engines: {node: '>= 0.4'}

  data-view-byte-offset@1.0.1:
    resolution: {integrity: sha512-BS8PfmtDGnrgYdOonGZQdLZslWIeCGFP9tpan0hi1Co2Zr2NKADsvGYA8XxuG/4UWgJ6Cjtv+YJnB6MM69QGlQ==}
    engines: {node: '>= 0.4'}

  date-fns@3.6.0:
    resolution: {integrity: sha512-fRHTG8g/Gif+kSh50gaGEdToemgfj74aRX3swtiouboip5JDLAyDE9F11nHMIcvOaXeOC6D7SpNhi7uFyB7Uww==}

  dayjs@1.11.13:
    resolution: {integrity: sha512-oaMBel6gjolK862uaPQOVTA7q3TZhuSvuMQAAglQDOWYO9A91IrAOUJEyKVlqJlHE0vq5p5UXxzdPfMH/x6xNg==}

  debounce@1.2.1:
    resolution: {integrity: sha512-XRRe6Glud4rd/ZGQfiV1ruXSfbvfJedlV9Y6zOlP+2K04vBYiJEte6stfFkCP03aMnY5tsipamumUjL14fofug==}

  debug@3.2.7:
    resolution: {integrity: sha512-CFjzYYAi4ThfiQvizrFQevTTXHtnCqWfe7x1AhgEscTz6ZbLbfoLRLPugTQyBth6f8ZERVUSyWHFD/7Wu4t1XQ==}
    peerDependencies:
      supports-color: '*'
    peerDependenciesMeta:
      supports-color:
        optional: true

  debug@4.4.1:
    resolution: {integrity: sha512-KcKCqiftBJcZr++7ykoDIEwSa3XWowTfNPo92BYxjXiyYEVrUQh2aLyhxBCwww+heortUFxEJYcRzosstTEBYQ==}
    engines: {node: '>=6.0'}
    peerDependencies:
      supports-color: '*'
    peerDependenciesMeta:
      supports-color:
        optional: true

  debug@4.4.3:
    resolution: {integrity: sha512-RGwwWnwQvkVfavKVt22FGLw+xYSdzARwm0ru6DhTVA3umU5hZc28V3kO4stgYryrTlLpuvgI9GiijltAjNbcqA==}
    engines: {node: '>=6.0'}
    peerDependencies:
      supports-color: '*'
    peerDependenciesMeta:
      supports-color:
        optional: true

  decimal.js-light@2.5.1:
    resolution: {integrity: sha512-qIMFpTMZmny+MMIitAB6D7iVPEorVw6YQRWkvarTkT4tBeSLLiHzcwj6q0MmYSFCiVpiqPJTJEYIrpcPzVEIvg==}

  deep-is@0.1.4:
    resolution: {integrity: sha512-oIPzksmTg4/MriiaYGO+okXDT7ztn/w3Eptv/+gSIdMdKsJo0u4CfYNFJPy+4SKMuCqGw2wxnA+URMg3t8a/bQ==}

  define-data-property@1.1.4:
    resolution: {integrity: sha512-rBMvIzlpA8v6E+SJZoo++HAYqsLrkg7MSfIinMPFhmkorw7X+dOXVJQs+QT69zGkzMyfDnIMN2Wid1+NbL3T+A==}
    engines: {node: '>= 0.4'}

  define-properties@1.2.1:
    resolution: {integrity: sha512-8QmQKqEASLd5nx0U1B1okLElbUuuttJ/AnYmRXbbbGDWh6uS208EjD4Xqq/I9wK7u0v6O08XhTWnt5XtEbR6Dg==}
    engines: {node: '>= 0.4'}

  delayed-stream@1.0.0:
    resolution: {integrity: sha512-ZySD7Nf91aLB0RxL4KGrKHBXl7Eds1DAmEdcoVawXnLD7SDhpNgtuII2aAkg7a7QS41jxPSZ17p4VdGnMHk3MQ==}
    engines: {node: '>=0.4.0'}

  depd@1.1.2:
    resolution: {integrity: sha512-7emPTl6Dpo6JRXOXjLRxck+FlLRX5847cLKEn00PLAgc3g2hTZZgr+e4c2v6QpSmLeFP3n5yUo7ft6avBK/5jQ==}
    engines: {node: '>= 0.6'}

  dequal@2.0.3:
    resolution: {integrity: sha512-0je+qPKHEMohvfRTCEo3CrPG6cAzAYgmzKyxRiYSSDkS6eGJdyVJm7WaYA5ECaAD9wLB2T4EEeymA5aFVcYXCA==}
    engines: {node: '>=6'}

  detect-libc@2.1.2:
    resolution: {integrity: sha512-Btj2BOOO83o3WyH59e8MgXsxEQVcarkUOpEYrubB0urwnN10yQ364rsiByU11nZlqWYZm05i/of7io4mzihBtQ==}
    engines: {node: '>=8'}

  detect-node-es@1.1.0:
    resolution: {integrity: sha512-ypdmJU/TbBby2Dxibuv7ZLW3Bs1QEmM7nHjEANfohJLvE0XVujisn1qPJcZxg+qDucsr+bP6fLD1rPS3AhJ7EQ==}

  devlop@1.1.0:
    resolution: {integrity: sha512-RWmIqhcFf1lRYBvNmr7qTNuyCt/7/ns2jbpp1+PalgE/rDQcBT0fioSMUpJ93irlUhC5hrg4cYqe6U+0ImW0rA==}

  didyoumean@1.2.2:
    resolution: {integrity: sha512-gxtyfqMg7GKyhQmb056K7M3xszy/myH8w+B4RT+QXBQsvAOdc3XymqDDPHx1BgPgsdAA5SIifona89YtRATDzw==}

  diff-match-patch@1.0.5:
    resolution: {integrity: sha512-IayShXAgj/QMXgB0IWmKx+rOPuGMhqm5w6jvFxmVenXKIzRqTAAsbBPT3kWQeGANj3jGgvcvv4yK6SxqYmikgw==}

  diff@4.0.2:
    resolution: {integrity: sha512-58lmxKSA4BNyLz+HHMUzlOEpg09FV+ev6ZMe3vJihgdxzgcwZ8VoEEPmALCZG9LmqfVoNMMKpttIYTVG6uDY7A==}
    engines: {node: '>=0.3.1'}

  diff@5.2.0:
    resolution: {integrity: sha512-uIFDxqpRZGZ6ThOk84hEfqWoHx2devRFvpTZcTHur85vImfaxUbTW9Ryh4CpCuDnToOP1CEtXKIgytHBPVff5A==}
    engines: {node: '>=0.3.1'}

  dir-glob@3.0.1:
    resolution: {integrity: sha512-WkrWp9GR4KXfKGYzOLmTuGVi1UWFfws377n9cc55/tb6DuqyF6pcQ5AbiHEshaDpY9v6oaSr2XCDidGmMwdzIA==}
    engines: {node: '>=8'}

  dlv@1.1.3:
    resolution: {integrity: sha512-+HlytyjlPKnIG8XuRG8WvmBP8xs8P71y+SKKS6ZXWoEgLuePxtDoUEiH7WkdePWrQ5JBpE6aoVqfZfJUQkjXwA==}

  doctrine@2.1.0:
    resolution: {integrity: sha512-35mSku4ZXK0vfCuHEDAwt55dg2jNajHZ1odvF+8SSr82EsZY4QmXfuWso8oEd8zRhVObSN18aM0CjSdoBX7zIw==}
    engines: {node: '>=0.10.0'}

  doctrine@3.0.0:
    resolution: {integrity: sha512-yS+Q5i3hBf7GBkd4KG8a7eBNNWNGLTaEwwYWUijIYM7zrlYDM0BFXHjjPWlWZ1Rg7UaddZeIDmi9jF3HmqiQ2w==}
    engines: {node: '>=6.0.0'}

  dom-helpers@5.2.1:
    resolution: {integrity: sha512-nRCa7CK3VTrM2NmGkIy4cbK7IZlgBE/PYMn55rrXefr5xXDP0LdtfPnblFDoVdcAfslJ7or6iqAUnx0CCGIWQA==}

  dotenv@16.5.0:
    resolution: {integrity: sha512-m/C+AwOAr9/W1UOIZUo232ejMNnJAJtYQjUbHoNTBNTJSvqzzDh7vnrei3o3r3m9blf6ZoDkvcw0VmozNRFJxg==}
    engines: {node: '>=12'}

  dunder-proto@1.0.1:
    resolution: {integrity: sha512-KIN/nDJBQRcXw0MLVhZE9iQHmG68qAVIBg9CqmUYjmQIhgij9U5MFvrqkUL5FbtyyzZuOeOt0zdeRe4UY7ct+A==}
    engines: {node: '>= 0.4'}

  duplexer@0.1.2:
    resolution: {integrity: sha512-jtD6YG370ZCIi/9GTaJKQxWTZD045+4R4hTk/x1UyoqadyJ9x9CgSi1RlVDQF8U2sxLLSnFkCaMihqljHIWgMg==}

  eastasianwidth@0.2.0:
    resolution: {integrity: sha512-I88TYZWc9XiYHRQ4/3c5rjjfgkjhLyW2luGIheGERbNQ6OY7yTybanSpDXZa8y7VUP9YmDcYa+eyq4ca7iLqWA==}

  ecdsa-sig-formatter@1.0.11:
    resolution: {integrity: sha512-nagl3RYrbNv6kQkeJIpt6NJZy8twLB/2vtz6yN9Z4vRKHN4/QZJIEbqohALSgwKdnksuY3k5Addp5lg8sVoVcQ==}

  editorconfig@1.0.4:
    resolution: {integrity: sha512-L9Qe08KWTlqYMVvMcTIvMAdl1cDUubzRNYL+WfA4bLDMHe4nemKkpmYzkznE1FwLKu0EEmy6obgQKzMJrg4x9Q==}
    engines: {node: '>=14'}
    hasBin: true

  electron-to-chromium@1.5.113:
    resolution: {integrity: sha512-wjT2O4hX+wdWPJ76gWSkMhcHAV2PTMX+QetUCPYEdCIe+cxmgzzSSiGRCKW8nuh4mwKZlpv0xvoW7OF2X+wmHg==}

  electron-to-chromium@1.5.267:
    resolution: {integrity: sha512-0Drusm6MVRXSOJpGbaSVgcQsuB4hEkMpHXaVstcPmhu5LIedxs1xNK/nIxmQIU/RPC0+1/o0AVZfBTkTNJOdUw==}

  emoji-regex@8.0.0:
    resolution: {integrity: sha512-MSjYzcWNOA0ewAHpz0MxpYFvwg6yjy1NG3xteoqz644VCo/RPgnr1/GGt+ic3iJTzQ8Eu3TdM14SawnVUmGE6A==}

  emoji-regex@9.2.2:
    resolution: {integrity: sha512-L18DaJsXSUk2+42pv8mLs5jJT2hqFkFE4j21wOmgbUqsZ2hL72NsUU785g9RXgo3s0ZNgVl42TiHp3ZtOv/Vyg==}

  enhanced-resolve@5.18.4:
    resolution: {integrity: sha512-LgQMM4WXU3QI+SYgEc2liRgznaD5ojbmY3sb8LxyguVkIg5FxdpTkvk72te2R38/TGKxH634oLxXRGY6d7AP+Q==}
    engines: {node: '>=10.13.0'}

  err-code@2.0.3:
    resolution: {integrity: sha512-2bmlRpNKBxT/CRmPOlyISQpNj+qSeYvcym/uT0Jx2bMOlKLtSy1ZmLuVxSEKKyor/N5yhvp/ZiG1oE3DEYMSFA==}

  es-abstract@1.24.0:
    resolution: {integrity: sha512-WSzPgsdLtTcQwm4CROfS5ju2Wa1QQcVeT37jFjYzdFz1r9ahadC8B8/a4qxJxM+09F18iumCdRmlr96ZYkQvEg==}
    engines: {node: '>= 0.4'}

  es-define-property@1.0.1:
    resolution: {integrity: sha512-e3nRfgfUZ4rNGL232gUgX06QNyyez04KdjFrF+LTRoOXmrOgFKDg4BCdsjW8EnT69eqdYGmRpJwiPVYNrCaW3g==}
    engines: {node: '>= 0.4'}

  es-errors@1.3.0:
    resolution: {integrity: sha512-Zf5H2Kxt2xjTvbJvP2ZWLEICxA6j+hAmMzIlypy4xcBg1vKVnx89Wy0GbS+kf5cwCVFFzdCFh2XSCFNULS6csw==}
    engines: {node: '>= 0.4'}

  es-iterator-helpers@1.2.1:
    resolution: {integrity: sha512-uDn+FE1yrDzyC0pCo961B2IHbdM8y/ACZsKD4dG6WqrjV53BADjwa7D+1aom2rsNVfLyDgU/eigvlJGJ08OQ4w==}
    engines: {node: '>= 0.4'}

  es-module-lexer@1.7.0:
    resolution: {integrity: sha512-jEQoCwk8hyb2AZziIOLhDqpm5+2ww5uIE6lkO/6jcOCusfk6LhMHpXXfBLXTZ7Ydyt0j4VoUQv6uGNYbdW+kBA==}

  es-object-atoms@1.1.1:
    resolution: {integrity: sha512-FGgH2h8zKNim9ljj7dankFPcICIK9Cp5bm+c2gQSYePhpaG5+esrLODihIorn+Pe6FGJzWhXQotPv73jTaldXA==}
    engines: {node: '>= 0.4'}

  es-set-tostringtag@2.1.0:
    resolution: {integrity: sha512-j6vWzfrGVfyXxge+O0x5sh6cvxAog0a/4Rdd2K36zCMV5eJ+/+tOAngRO8cODMNWbVRdVlmGZQL2YS3yR8bIUA==}
    engines: {node: '>= 0.4'}

  es-shim-unscopables@1.1.0:
    resolution: {integrity: sha512-d9T8ucsEhh8Bi1woXCf+TIKDIROLG5WCkxg8geBCbvk22kzwC5G2OnXVMO6FUsvQlgUUXQ2itephWDLqDzbeCw==}
    engines: {node: '>= 0.4'}

  es-to-primitive@1.3.0:
    resolution: {integrity: sha512-w+5mJ3GuFL+NjVtJlvydShqE1eN3h3PbI7/5LAsYJP/2qtuMXjfL2LpHSRqo4b4eSF5K/DH1JXKUAHSB2UW50g==}
    engines: {node: '>= 0.4'}

  es-toolkit@1.39.7:
    resolution: {integrity: sha512-ek/wWryKouBrZIjkwW2BFf91CWOIMvoy2AE5YYgUrfWsJQM2Su1LoLtrw8uusEpN9RfqLlV/0FVNjT0WMv8Bxw==}

  esbuild@0.25.5:
    resolution: {integrity: sha512-P8OtKZRv/5J5hhz0cUAdu/cLuPIKXpQl1R9pZtvmHWQvrAUVd0UNIPT4IB4W3rNOqVO0rlqHmCIbSwxh/c9yUQ==}
    engines: {node: '>=18'}
    hasBin: true

  escalade@3.2.0:
    resolution: {integrity: sha512-WUj2qlxaQtO4g6Pq5c29GTcWGDyd8itL8zTlipgECz3JesAiiOKotd8JU6otB3PACgG6xkJUyVhboMS+bje/jA==}
    engines: {node: '>=6'}

  escape-string-regexp@1.0.5:
    resolution: {integrity: sha512-vbRorB5FUQWvla16U8R/qgaFIya2qGzwDrNmCZuYKrbdSUMG6I1ZCGQRefkRVhuOkIGVne7BQ35DSfo1qvJqFg==}
    engines: {node: '>=0.8.0'}

  escape-string-regexp@4.0.0:
    resolution: {integrity: sha512-TtpcNJ3XAzx3Gq8sWRzJaVajRs0uVxA2YAkdb1jm2YkPz4G6egUFAyA3n5vtEIZefPk5Wa4UXbKuS5fKkJWdgA==}
    engines: {node: '>=10'}

  eslint-config-next@15.5.9:
    resolution: {integrity: sha512-852JYI3NkFNzW8CqsMhI0K2CDRxTObdZ2jQJj5CtpEaOkYHn13107tHpNuD/h0WRpU4FAbCdUaxQsrfBtNK9Kw==}
    peerDependencies:
      eslint: ^7.23.0 || ^8.0.0 || ^9.0.0
      typescript: '>=3.3.1'
    peerDependenciesMeta:
      typescript:
        optional: true

  eslint-config-prettier@10.1.5:
    resolution: {integrity: sha512-zc1UmCpNltmVY34vuLRV61r1K27sWuX39E+uyUnY8xS2Bex88VV9cugG+UZbRSRGtGyFboj+D8JODyme1plMpw==}
    hasBin: true
    peerDependencies:
      eslint: '>=7.0.0'

  eslint-import-resolver-node@0.3.9:
    resolution: {integrity: sha512-WFj2isz22JahUv+B788TlO3N6zL3nNJGU8CcZbPZvVEkBPaJdCV4vy5wyghty5ROFbCRnm132v8BScu5/1BQ8g==}

  eslint-import-resolver-typescript@3.10.1:
    resolution: {integrity: sha512-A1rHYb06zjMGAxdLSkN2fXPBwuSaQ0iO5M/hdyS0Ajj1VBaRp0sPD3dn1FhME3c/JluGFbwSxyCfqdSbtQLAHQ==}
    engines: {node: ^14.18.0 || >=16.0.0}
    peerDependencies:
      eslint: '*'
      eslint-plugin-import: '*'
      eslint-plugin-import-x: '*'
    peerDependenciesMeta:
      eslint-plugin-import:
        optional: true
      eslint-plugin-import-x:
        optional: true

  eslint-module-utils@2.12.1:
    resolution: {integrity: sha512-L8jSWTze7K2mTg0vos/RuLRS5soomksDPoJLXIslC7c8Wmut3bx7CPpJijDcBZtxQ5lrbUdM+s0OlNbz0DCDNw==}
    engines: {node: '>=4'}
    peerDependencies:
      '@typescript-eslint/parser': '*'
      eslint: '*'
      eslint-import-resolver-node: '*'
      eslint-import-resolver-typescript: '*'
      eslint-import-resolver-webpack: '*'
    peerDependenciesMeta:
      '@typescript-eslint/parser':
        optional: true
      eslint:
        optional: true
      eslint-import-resolver-node:
        optional: true
      eslint-import-resolver-typescript:
        optional: true
      eslint-import-resolver-webpack:
        optional: true

  eslint-plugin-import@2.32.0:
    resolution: {integrity: sha512-whOE1HFo/qJDyX4SnXzP4N6zOWn79WhnCUY/iDR0mPfQZO8wcYE4JClzI2oZrhBnnMUCBCHZhO6VQyoBU95mZA==}
    engines: {node: '>=4'}
    peerDependencies:
      '@typescript-eslint/parser': '*'
      eslint: ^2 || ^3 || ^4 || ^5 || ^6 || ^7.2.0 || ^8 || ^9
    peerDependenciesMeta:
      '@typescript-eslint/parser':
        optional: true

  eslint-plugin-jsx-a11y@6.10.2:
    resolution: {integrity: sha512-scB3nz4WmG75pV8+3eRUQOHZlNSUhFNq37xnpgRkCCELU3XMvXAxLk1eqWWyE22Ki4Q01Fnsw9BA3cJHDPgn2Q==}
    engines: {node: '>=4.0'}
    peerDependencies:
      eslint: ^3 || ^4 || ^5 || ^6 || ^7 || ^8 || ^9

  eslint-plugin-prettier@5.5.0:
    resolution: {integrity: sha512-8qsOYwkkGrahrgoUv76NZi23koqXOGiiEzXMrT8Q7VcYaUISR+5MorIUxfWqYXN0fN/31WbSrxCxFkVQ43wwrA==}
    engines: {node: ^14.18.0 || >=16.0.0}
    peerDependencies:
      '@types/eslint': '>=8.0.0'
      eslint: '>=8.0.0'
      eslint-config-prettier: '>= 7.0.0 <10.0.0 || >=10.1.0'
      prettier: '>=3.0.0'
    peerDependenciesMeta:
      '@types/eslint':
        optional: true
      eslint-config-prettier:
        optional: true

  eslint-plugin-react-hooks@5.2.0:
    resolution: {integrity: sha512-+f15FfK64YQwZdJNELETdn5ibXEUQmW1DZL6KXhNnc2heoy/sg9VJJeT7n8TlMWouzWqSWavFkIhHyIbIAEapg==}
    engines: {node: '>=10'}
    peerDependencies:
      eslint: ^3.0.0 || ^4.0.0 || ^5.0.0 || ^6.0.0 || ^7.0.0 || ^8.0.0-0 || ^9.0.0

  eslint-plugin-react@7.37.5:
    resolution: {integrity: sha512-Qteup0SqU15kdocexFNAJMvCJEfa2xUKNV4CC1xsVMrIIqEy3SQ/rqyxCWNzfrd3/ldy6HMlD2e0JDVpDg2qIA==}
    engines: {node: '>=4'}
    peerDependencies:
      eslint: ^3 || ^4 || ^5 || ^6 || ^7 || ^8 || ^9.7

  eslint-scope@5.1.1:
    resolution: {integrity: sha512-2NxwbF/hZ0KpepYN0cNbo+FN6XoK7GaHlQhgx/hIZl6Va0bF45RQOOwhLIy8lQDbuCiadSLCBnH2CFYquit5bw==}
    engines: {node: '>=8.0.0'}

  eslint-scope@7.2.2:
    resolution: {integrity: sha512-dOt21O7lTMhDM+X9mB4GX+DZrZtCUJPL/wlcTqxyrx5IvO0IYtILdtrQGQp+8n5S0gwSVmOf9NQrjMOgfQZlIg==}
    engines: {node: ^12.22.0 || ^14.17.0 || >=16.0.0}

  eslint-scope@8.4.0:
    resolution: {integrity: sha512-sNXOfKCn74rt8RICKMvJS7XKV/Xk9kA7DyJr8mJik3S7Cwgy3qlkkmyS2uQB3jiJg6VNdZd/pDBJu0nvG2NlTg==}
    engines: {node: ^18.18.0 || ^20.9.0 || >=21.1.0}

  eslint-visitor-keys@3.4.3:
    resolution: {integrity: sha512-wpc+LXeiyiisxPlEkUzU6svyS1frIO3Mgxj1fdy7Pm8Ygzguax2N3Fa/D/ag1WqbOprdI+uY6wMUl8/a2G+iag==}
    engines: {node: ^12.22.0 || ^14.17.0 || >=16.0.0}

  eslint-visitor-keys@4.2.1:
    resolution: {integrity: sha512-Uhdk5sfqcee/9H/rCOJikYz67o0a2Tw2hGRPOG2Y1R2dg7brRe1uG0yaNQDHu+TO/uQPF/5eCapvYSmHUjt7JQ==}
    engines: {node: ^18.18.0 || ^20.9.0 || >=21.1.0}

  eslint@8.57.1:
    resolution: {integrity: sha512-ypowyDxpVSYpkXr9WPv2PAZCtNip1Mv5KTW0SCurXv/9iOpcrH9PaqUElksqEB6pChqHGDRCFTyrZlGhnLNGiA==}
    engines: {node: ^12.22.0 || ^14.17.0 || >=16.0.0}
    deprecated: This version is no longer supported. Please see https://eslint.org/version-support for other options.
    hasBin: true

  eslint@9.32.0:
    resolution: {integrity: sha512-LSehfdpgMeWcTZkWZVIJl+tkZ2nuSkyyB9C27MZqFWXuph7DvaowgcTvKqxvpLW1JZIk8PN7hFY3Rj9LQ7m7lg==}
    engines: {node: ^18.18.0 || ^20.9.0 || >=21.1.0}
    hasBin: true
    peerDependencies:
      jiti: '*'
    peerDependenciesMeta:
      jiti:
        optional: true

  espree@10.4.0:
    resolution: {integrity: sha512-j6PAQ2uUr79PZhBjP5C5fhl8e39FmRnOjsD5lGnWrFU8i2G776tBK7+nP8KuQUTTyAZUwfQqXAgrVH5MbH9CYQ==}
    engines: {node: ^18.18.0 || ^20.9.0 || >=21.1.0}

  espree@9.6.1:
    resolution: {integrity: sha512-oruZaFkjorTpF32kDSI5/75ViwGeZginGGy2NoOSg3Q9bnwlnmDm4HLnkl0RE3n+njDXR037aY1+x58Z/zFdwQ==}
    engines: {node: ^12.22.0 || ^14.17.0 || >=16.0.0}

  esquery@1.6.0:
    resolution: {integrity: sha512-ca9pw9fomFcKPvFLXhBKUK90ZvGibiGOvRJNbjljY7s7uq/5YO4BOzcYtJqExdx99rF6aAcnRxHmcUHcz6sQsg==}
    engines: {node: '>=0.10'}

  esrecurse@4.3.0:
    resolution: {integrity: sha512-KmfKL3b6G+RXvP8N1vr3Tq1kL/oCFgn2NYXEtqP8/L3pKapUA4G8cFVaoF3SU323CD4XypR/ffioHmkti6/Tag==}
    engines: {node: '>=4.0'}

  estraverse@4.3.0:
    resolution: {integrity: sha512-39nnKffWz8xN1BU/2c79n9nB9HDzo0niYUqx6xyqUnyoAnQyyWpOTdZEeiCch8BBu515t4wp9ZmgVfVhn9EBpw==}
    engines: {node: '>=4.0'}

  estraverse@5.3.0:
    resolution: {integrity: sha512-MMdARuVEQziNTeJD8DgMqmhwR11BRQ/cBP+pLtYdSTnf3MIO8fFeiINEbX36ZdNlfU/7A9f3gUw49B3oQsvwBA==}
    engines: {node: '>=4.0'}

  esutils@2.0.3:
    resolution: {integrity: sha512-kVscqXk4OCp68SZ0dkgEKVi6/8ij300KBWTJq32P/dYeWTSwK41WyTxalN1eRmA5Z9UU/LX9D7FWSmV9SAYx6g==}
    engines: {node: '>=0.10.0'}

  eventemitter3@4.0.7:
    resolution: {integrity: sha512-8guHBZCwKnFhYdHr2ysuRWErTwhoN2X8XELRlrRwpmfeY2jjuUN4taQMsULKUVo1K4DvZl+0pgfyoysHxvmvEw==}

  eventemitter3@5.0.1:
    resolution: {integrity: sha512-GWkBvjiSZK87ELrYOSESUYeVIc9mvLLf/nXalMOS5dYrgZq9o5OVkbZAVM06CVxYsCwH9BDZFPlQTlPA1j4ahA==}

  events@3.3.0:
    resolution: {integrity: sha512-mQw+2fkQbALzQ7V0MY0IqdnXNOeTtP4r0lN9z7AAawCXgqea7bDii20AYrIBrFd/Hx0M2Ocz6S111CaFkUcb0Q==}
    engines: {node: '>=0.8.x'}

  fast-deep-equal@3.1.3:
    resolution: {integrity: sha512-f3qQ9oQy9j2AhBe/H9VC91wLmKBCCU/gDOnKNAYG5hswO7BLKj09Hc5HYNz9cGI++xlpDCIgDaitVs03ATR84Q==}

  fast-diff@1.3.0:
    resolution: {integrity: sha512-VxPP4NqbUjj6MaAOafWeUn2cXWLcCtljklUtZf0Ind4XQ+QPtmA0b18zZy0jIQx+ExRVCR/ZQpBmik5lXshNsw==}

  fast-equals@5.2.2:
    resolution: {integrity: sha512-V7/RktU11J3I36Nwq2JnZEM7tNm17eBJz+u25qdxBZeCKiX6BkVSZQjwWIr+IobgnZy+ag73tTZgZi7tr0LrBw==}
    engines: {node: '>=6.0.0'}

  fast-glob@3.3.1:
    resolution: {integrity: sha512-kNFPyjhh5cKjrUltxs+wFx+ZkbRaxxmZ+X0ZU31SOsxCEtP9VPgtq2teZw1DebupL5GmDaNQ6yKMMVcM41iqDg==}
    engines: {node: '>=8.6.0'}

  fast-glob@3.3.3:
    resolution: {integrity: sha512-7MptL8U0cqcFdzIzwOTHoilX9x5BrNqye7Z/LuC7kCMRio1EMSyqRK3BEAUD7sXRq4iT4AzTVuZdhgQ2TCvYLg==}
    engines: {node: '>=8.6.0'}

  fast-json-stable-stringify@2.1.0:
    resolution: {integrity: sha512-lhd/wF+Lk98HZoTCtlVraHtfh5XYijIjalXck7saUtuanSDyLMxnHhSXEDJqHxD7msR8D0uCmqlkwjCV8xvwHw==}

  fast-levenshtein@2.0.6:
    resolution: {integrity: sha512-DCXu6Ifhqcks7TZKY3Hxp3y6qphY5SJZmrWMDrKcERSOXWQdMhU9Ig/PYrzyw/ul9jOIyh0N4M0tbC5hodg8dw==}

  fast-uri@3.0.6:
    resolution: {integrity: sha512-Atfo14OibSv5wAp4VWNsFYE1AchQRTv9cBGWET4pZWHzYshFSS9NQI6I57rdKn9croWVMbYFbLhJ+yJvmZIIHw==}

  fastq@1.19.1:
    resolution: {integrity: sha512-GwLTyxkCXjXbxqIhTsMI2Nui8huMPtnxg7krajPJAjnEG/iiOS7i+zCtWGZR9G0NBKbXKh6X9m9UIsYX/N6vvQ==}

  fault@1.0.4:
    resolution: {integrity: sha512-CJ0HCB5tL5fYTEA7ToAq5+kTwd++Borf1/bifxd9iT70QcXr4MRrO3Llf8Ifs70q+SJcGHFtnIE/Nw6giCtECA==}

  fdir@6.4.6:
    resolution: {integrity: sha512-hiFoqpyZcfNm1yc4u8oWCf9A2c4D3QjCrks3zmoVKVxpQRzmPNar1hUJcBG2RQHvEVGDN+Jm81ZheVLAQMK6+w==}
    peerDependencies:
      picomatch: ^3 || ^4
    peerDependenciesMeta:
      picomatch:
        optional: true

  fetch-blob@3.2.0:
    resolution: {integrity: sha512-7yAQpD2UMJzLi1Dqv7qFYnPbaPx7ZfFK6PiIxQ4PfkGPyNyl2Ugx+a/umUonmKqjhM4DnfbMvdX6otXq83soQQ==}
    engines: {node: ^12.20 || >= 14.13}

  fflate@0.4.8:
    resolution: {integrity: sha512-FJqqoDBR00Mdj9ppamLa/Y7vxm+PRmNWA67N846RvsoYVMKB4q3y/de5PA7gUmRMYK/8CMz2GDZQmCRN1wBcWA==}

  file-entry-cache@6.0.1:
    resolution: {integrity: sha512-7Gps/XWymbLk2QLYK4NzpMOrYjMhdIxXuIvy2QBsLE6ljuodKvdkWs/cpyJJ3CVIVpH0Oi1Hvg1ovbMzLdFBBg==}
    engines: {node: ^10.12.0 || >=12.0.0}

  file-entry-cache@8.0.0:
    resolution: {integrity: sha512-XXTUwCvisa5oacNGRP9SfNtYBNAMi+RPwBFmblZEF7N7swHYQS6/Zfk7SRwx4D5j3CH211YNRco1DEMNVfZCnQ==}
    engines: {node: '>=16.0.0'}

  fill-range@7.1.1:
    resolution: {integrity: sha512-YsGpe3WHLK8ZYi4tWDg2Jy3ebRz2rXowDxnld4bkQB00cc/1Zw9AWnC0i9ztDJitivtQvaI9KaLyKrc+hBW0yg==}
    engines: {node: '>=8'}

  find-up@5.0.0:
    resolution: {integrity: sha512-78/PXT1wlLLDgTzDs7sjq9hzz0vXD+zn+7wypEe4fXQxCmdmqfGsEPQxmiCSQI3ajFV91bVSsvNtrJRiW6nGng==}
    engines: {node: '>=10'}

  flat-cache@3.2.0:
    resolution: {integrity: sha512-CYcENa+FtcUKLmhhqyctpclsq7QF38pKjZHsGNiSQF5r4FtoKDWabFDl3hzaEQMvT1LHEysw5twgLvpYYb4vbw==}
    engines: {node: ^10.12.0 || >=12.0.0}

  flat-cache@4.0.1:
    resolution: {integrity: sha512-f7ccFPK3SXFHpx15UIGyRJ/FJQctuKZ0zVuN3frBo4HnK3cay9VEW0R6yPYFHC0AgqhukPzKjq22t5DmAyqGyw==}
    engines: {node: '>=16'}

  flatted@3.3.3:
    resolution: {integrity: sha512-GX+ysw4PBCz0PzosHDepZGANEuFCMLrnRTiEy9McGjmkCQYwRq4A/X786G/fjM/+OjsWSU1ZrY5qyARZmO/uwg==}

  follow-redirects@1.15.11:
    resolution: {integrity: sha512-deG2P0JfjrTxl50XGCDyfI97ZGVCxIpfKYmfyrQ54n5FO/0gfIES8C/Psl6kWVDolizcaaxZJnTS0QSMxvnsBQ==}
    engines: {node: '>=4.0'}
    peerDependencies:
      debug: '*'
    peerDependenciesMeta:
      debug:
        optional: true

  for-each@0.3.5:
    resolution: {integrity: sha512-dKx12eRCVIzqCxFGplyFKJMPvLEWgmNtUrpTiJIR5u97zEhRG8ySrtboPHZXx7daLxQVrl643cTzbab2tkQjxg==}
    engines: {node: '>= 0.4'}

  foreground-child@3.3.1:
    resolution: {integrity: sha512-gIXjKqtFuWEgzFRJA9WCQeSJLZDjgJUOMCMzxtvFq/37KojM1BFGufqsCy0r4qSQmYLsZYMeyRqzIWOMup03sw==}
    engines: {node: '>=14'}

  form-data@4.0.4:
    resolution: {integrity: sha512-KrGhL9Q4zjj0kiUt5OO4Mr/A/jlI2jDYs5eHBpYHPcBEVSiipAvn2Ko2HnPe20rmcuuvMHNdZFp+4IlGTMF0Ow==}
    engines: {node: '>= 6'}

  format@0.2.2:
    resolution: {integrity: sha512-wzsgA6WOq+09wrU1tsJ09udeR/YZRaeArL9e1wPbFg3GG2yDnC2ldKpxs4xunpFF9DgqCqOIra3bc1HWrJ37Ww==}
    engines: {node: '>=0.4.x'}

  formdata-polyfill@4.0.10:
    resolution: {integrity: sha512-buewHzMvYL29jdeQTVILecSaZKnt/RJWjoZCF5OW60Z67/GmSLBkOFM7qh1PI3zFNtJbaZL5eQu1vLfazOwj4g==}
    engines: {node: '>=12.20.0'}

  fraction.js@4.3.7:
    resolution: {integrity: sha512-ZsDfxO51wGAXREY55a7la9LScWpwv9RxIrYABrlvOFBlH/ShPnrtsXeuUIfXKKOVicNxQ+o8JTbJvjS4M89yew==}

  fresh@0.5.2:
    resolution: {integrity: sha512-zJ2mQYM18rEFOudeV4GShTGIQ7RbzA7ozbU9I/XBpm7kqgMywgmylMwXHxZJmkVoYkna9d2pVXVXPdYTP9ej8Q==}
    engines: {node: '>= 0.6'}

  fs.realpath@1.0.0:
    resolution: {integrity: sha512-OO0pH2lK6a0hZnAdau5ItzHPI6pUlvI7jMVnxUQRtw4owF2wk8lOSabtGDCTP4Ggrg2MbGnWO9X8K1t4+fGMDw==}

  fsevents@2.3.2:
    resolution: {integrity: sha512-xiqMQR4xAeHTuB9uWm+fFRcIOgKBMiOBP+eXiyT7jsgVCq1bkVygt00oASowB7EdtpOHaaPgKt812P9ab+DDKA==}
    engines: {node: ^8.16.0 || ^10.6.0 || >=11.0.0}
    os: [darwin]

  fsevents@2.3.3:
    resolution: {integrity: sha512-5xoDfX+fL7faATnagmWPpbFtwh/R77WmMMqqHGS65C3vvB0YHrgF+B1YmZ3441tMj5n63k0212XNoJwzlhffQw==}
    engines: {node: ^8.16.0 || ^10.6.0 || >=11.0.0}
    os: [darwin]

  function-bind@1.1.2:
    resolution: {integrity: sha512-7XHNxH7qX9xG5mIwxkhumTox/MIRNcOgDrxWsMt2pAr23WHp6MrRlN7FBSFpCpr+oVO0F744iUgR82nJMfG2SA==}

  function.prototype.name@1.1.8:
    resolution: {integrity: sha512-e5iwyodOHhbMr/yNrc7fDYG4qlbIvI5gajyzPnb5TCwyhjApznQh1BMFou9b30SevY43gCJKXycoCBjMbsuW0Q==}
    engines: {node: '>= 0.4'}

  functions-have-names@1.2.3:
    resolution: {integrity: sha512-xckBUXyTIqT97tq2x2AMb+g163b5JFysYk0x4qxNFwbfQkmNZoiRHb6sPzI9/QV33WeuvVYBUIiD4NzNIyqaRQ==}

  get-intrinsic@1.3.0:
    resolution: {integrity: sha512-9fSjSaos/fRIVIp+xSJlE6lfwhES7LNtKaCBIamHsjr2na1BiABJPo0mOjjz8GJDURarmCPGqaiVg5mfjb98CQ==}
    engines: {node: '>= 0.4'}

  get-nonce@1.0.1:
    resolution: {integrity: sha512-FJhYRoDaiatfEkUK8HKlicmu/3SGFD51q3itKDGoSTysQJBnfOcxU5GxnhE1E6soB76MbT0MBtnKJuXyAx+96Q==}
    engines: {node: '>=6'}

  get-proto@1.0.1:
    resolution: {integrity: sha512-sTSfBjoXBp89JvIKIefqw7U2CCebsc74kiY6awiGogKtoSGbgjYE/G/+l9sF3MWFPNc9IcoOC4ODfKHfxFmp0g==}
    engines: {node: '>= 0.4'}

  get-symbol-description@1.1.0:
    resolution: {integrity: sha512-w9UMqWwJxHNOvoNzSJ2oPF5wvYcvP7jUvYzhp67yEhTi17ZDBBC1z9pTdGuzjD+EFIqLSYRweZjqfiPzQ06Ebg==}
    engines: {node: '>= 0.4'}

  get-tsconfig@4.10.1:
    resolution: {integrity: sha512-auHyJ4AgMz7vgS8Hp3N6HXSmlMdUyhSUrfBF16w153rxtLIEOE+HGqaBppczZvnHLqQJfiHotCYpNhl0lUROFQ==}

  glob-parent@5.1.2:
    resolution: {integrity: sha512-AOIgSQCepiJYwP3ARnGx+5VnTu2HBYdzbGP45eLw1vr3zB3vZLeyed1sC9hnbcOc9/SrMyM5RPQrkGz4aS9Zow==}
    engines: {node: '>= 6'}

  glob-parent@6.0.2:
    resolution: {integrity: sha512-XxwI8EOhVQgWp6iDL+3b0r86f4d6AX6zSU55HfB4ydCEuXLXc5FcYeOu+nnGftS4TEju/11rt4KJPTMgbfmv4A==}
    engines: {node: '>=10.13.0'}

  glob-to-regexp@0.4.1:
    resolution: {integrity: sha512-lkX1HJXwyMcprw/5YUZc2s7DrpAiHB21/V+E1rHUrVNokkvB6bqMzT0VfV6/86ZNabt1k14YOIaT7nDvOX3Iiw==}

  glob@10.4.5:
    resolution: {integrity: sha512-7Bv8RF0k6xjo7d4A/PxYLbUCfb6c+Vpd2/mB2yRDlew7Jb5hEXiCD9ibfO7wpk8i4sevK6DFny9h7EYbM3/sHg==}
    hasBin: true

  glob@7.2.3:
    resolution: {integrity: sha512-nFR0zLpU2YCaRxwoCJvL6UvCH2JFyFVIvwTLsIf21AuHlMskA1hhTdk+LlYJtOlYt9v6dvszD2BGRqBL+iQK9Q==}
    deprecated: Glob versions prior to v9 are no longer supported

  globals@13.24.0:
    resolution: {integrity: sha512-AhO5QUcj8llrbG09iWhPU2B204J1xnPeL8kQmVorSsy+Sjj1sk8gIyh6cUocGmH4L0UuhAJy+hJMRA4mgA4mFQ==}
    engines: {node: '>=8'}

  globals@14.0.0:
    resolution: {integrity: sha512-oahGvuMGQlPw/ivIYBjVSrWAfWLBeku5tpPE2fOPLi+WHffIWbuh2tCjhyQhTBPMf5E9jDEH4FOmTYgYwbKwtQ==}
    engines: {node: '>=18'}

  globalthis@1.0.4:
    resolution: {integrity: sha512-DpLKbNU4WylpxJykQujfCcwYWiV/Jhm50Goo0wrVILAv5jOr9d+H+UR3PhSCD2rCCEIg0uc+G+muBTwD54JhDQ==}
    engines: {node: '>= 0.4'}

  globby@11.1.0:
    resolution: {integrity: sha512-jhIXaOzy1sb8IyocaruWSn1TjmnBVs8Ayhcy83rmxNJ8q2uWKCAj3CnJY+KpGSXCueAPc0i05kVvVKtP1t9S3g==}
    engines: {node: '>=10'}

  gopd@1.2.0:
    resolution: {integrity: sha512-ZUKRh6/kUFoAiTAtTYPZJ3hw9wNxx+BIBOijnlG9PnrJsCcSjs1wyyD6vJpaYtgnzDrKYRSqf3OO6Rfa93xsRg==}
    engines: {node: '>= 0.4'}

  graceful-fs@4.2.11:
    resolution: {integrity: sha512-RbJ5/jmFcNNCcDV5o9eTnBLJ/HszWV0P73bc+Ff4nS/rJj+YaS6IGyiOL0VoBYX+l1Wrl3k63h/KrH+nhJ0XvQ==}

  graphemer@1.4.0:
    resolution: {integrity: sha512-EtKwoO6kxCL9WO5xipiHTZlSzBm7WLT627TqC/uVRd0HKmq8NXyebnNYxDoBi7wt8eTWrUrKXCOVaFq9x1kgag==}

  gzip-size@6.0.0:
    resolution: {integrity: sha512-ax7ZYomf6jqPTQ4+XCpUGyXKHk5WweS+e05MBO4/y3WJ5RkmPXNKvX+bx1behVILVwr6JSQvZAku021CHPXG3Q==}
    engines: {node: '>=10'}

  has-ansi@2.0.0:
    resolution: {integrity: sha512-C8vBJ8DwUCx19vhm7urhTuUsr4/IyP6l4VzNQDv+ryHQObW3TTTp9yB68WpYgRe2bbaGuZ/se74IqFeVnMnLZg==}
    engines: {node: '>=0.10.0'}

  has-bigints@1.1.0:
    resolution: {integrity: sha512-R3pbpkcIqv2Pm3dUwgjclDRVmWpTJW2DcMzcIhEXEx1oh/CEMObMm3KLmRJOdvhM7o4uQBnwr8pzRK2sJWIqfg==}
    engines: {node: '>= 0.4'}

  has-flag@4.0.0:
    resolution: {integrity: sha512-EykJT/Q1KjTWctppgIAgfSO0tKVuZUjhgMr17kqTumMl6Afv3EISleU7qZUzoXDFTAHTDC4NOoG/ZxU3EvlMPQ==}
    engines: {node: '>=8'}

  has-property-descriptors@1.0.2:
    resolution: {integrity: sha512-55JNKuIW+vq4Ke1BjOTjM2YctQIvCT7GFzHwmfZPGo5wnrgkid0YQtnAleFSqumZm4az3n2BS+erby5ipJdgrg==}

  has-proto@1.2.0:
    resolution: {integrity: sha512-KIL7eQPfHQRC8+XluaIw7BHUwwqL19bQn4hzNgdr+1wXoU0KKj6rufu47lhY7KbJR2C6T6+PfyN0Ea7wkSS+qQ==}
    engines: {node: '>= 0.4'}

  has-symbols@1.1.0:
    resolution: {integrity: sha512-1cDNdwJ2Jaohmb3sg4OmKaMBwuC48sYni5HUw2DvsC8LjGTLK9h+eb1X6RyuOHe4hT0ULCW68iomhjUoKUqlPQ==}
    engines: {node: '>= 0.4'}

  has-tostringtag@1.0.2:
    resolution: {integrity: sha512-NqADB8VjPFLM2V0VvHUewwwsw0ZWBaIdgo+ieHtK3hasLz4qeCRjYcqfB6AQrBggRKppKF8L52/VqdVsO47Dlw==}
    engines: {node: '>= 0.4'}

  hasown@2.0.2:
    resolution: {integrity: sha512-0hJU9SCPvmMzIBdZFqNPXWa6dqh7WdH0cII9y+CyS8rG3nL48Bclra9HmKhVVUHyPWNH5Y7xDwAB7bfgSjkUMQ==}
    engines: {node: '>= 0.4'}

  hast-util-parse-selector@2.2.5:
    resolution: {integrity: sha512-7j6mrk/qqkSehsM92wQjdIgWM2/BW61u/53G6xmC8i1OmEdKLHbk419QKQUjz6LglWsfqoiHmyMRkP1BGjecNQ==}

  hast-util-to-html@9.0.5:
    resolution: {integrity: sha512-OguPdidb+fbHQSU4Q4ZiLKnzWo8Wwsf5bZfbvu7//a9oTYoqD/fWpe96NuHkoS9h0ccGOTe0C4NGXdtS0iObOw==}

  hast-util-whitespace@3.0.0:
    resolution: {integrity: sha512-88JUN06ipLwsnv+dVn+OIYOvAuvBMy/Qoi6O7mQHxdPXpjy+Cd6xRkWwux7DKO+4sYILtLBRIKgsdpS2gQc7qw==}

  hastscript@6.0.0:
    resolution: {integrity: sha512-nDM6bvd7lIqDUiYEiu5Sl/+6ReP0BMk/2f4U/Rooccxkj0P5nm+acM5PrGJ/t5I8qPGiqZSE6hVAwZEdZIvP4w==}

  highlight.js@10.7.3:
    resolution: {integrity: sha512-tzcUFauisWKNHaRkN4Wjl/ZA07gENAjFl3J/c480dprkGTg5EQstgaNFqBfUqCq54kZRIEcreTsAgF/m2quD7A==}

  highlight.js@11.11.1:
    resolution: {integrity: sha512-Xwwo44whKBVCYoliBQwaPvtd/2tYFkRQtXDWj1nackaV2JPXx3L0+Jvd8/qCJ2p+ML0/XVkJ2q+Mr+UVdpJK5w==}
    engines: {node: '>=12.0.0'}

  highlightjs-vue@1.0.0:
    resolution: {integrity: sha512-PDEfEF102G23vHmPhLyPboFCD+BkMGu+GuJe2d9/eH4FsCwvgBpnc9n0pGE+ffKdph38s6foEZiEjdgHdzp+IA==}

  hoist-non-react-statics@3.3.2:
    resolution: {integrity: sha512-/gGivxi8JPKWNm/W0jSmzcMPpfpPLc3dY/6GxhX2hQ9iGj3aDfklV4ET7NjKpSinLpJ5vafa9iiGIEZg10SfBw==}

  html-escaper@2.0.2:
    resolution: {integrity: sha512-H2iMtd0I4Mt5eYiapRdIDjp+XzelXQ0tFE4JS7YFwFevXXMmOp9myNrUvCg0D6ws8iqkRPBfKHgbwig1SmlLfg==}

  html-void-elements@3.0.0:
    resolution: {integrity: sha512-bEqo66MRXsUGxWHV5IP0PUiAWwoEjba4VCzg0LjFJBpchPaTfyfCKTG6bc5F8ucKec3q5y6qOdGyYTSBEvhCrg==}

  https-proxy-agent@5.0.1:
    resolution: {integrity: sha512-dFcAjpTQFgoLMzC2VwU+C/CbS7uRL0lWmxDITmqm7C+7F0Odmj6s9l6alZc6AELXhrnggM2CeWSXHGOdX2YtwA==}
    engines: {node: '>= 6'}

  husky@9.1.7:
    resolution: {integrity: sha512-5gs5ytaNjBrh5Ow3zrvdUUY+0VxIuWVL4i9irt6friV+BqdCfmV11CQTWMiBYWHbXhco+J1kHfTOUkePhCDvMA==}
    engines: {node: '>=18'}
    hasBin: true

  hyphenate-style-name@1.1.0:
    resolution: {integrity: sha512-WDC/ui2VVRrz3jOVi+XtjqkDjiVjTtFaAGiW37k6b+ohyQ5wYDOGkvCZa8+H0nx3gyvv0+BST9xuOgIyGQ00gw==}

  ieee754@1.2.1:
    resolution: {integrity: sha512-dcyqhDvX1C46lXZcVqCpK+FtMRQVdIMN6/Df5js2zouUsqG7I6sFxitIC+7KYK29KdXOLHdu9zL4sFnoVQnqaA==}

  ignore@5.3.2:
    resolution: {integrity: sha512-hsBTNUqQTDwkWtcdYI2i06Y/nUBEsNEDJKjWdigLvegy8kDuJAS8uRlpkkcQpyEXL0Z/pjDy5HBmMjRCJ2gq+g==}
    engines: {node: '>= 4'}

  ignore@7.0.5:
    resolution: {integrity: sha512-Hs59xBNfUIunMFgWAbGX5cq6893IbWg4KnrjbYwX3tx0ztorVgTDA6B2sxf8ejHJ4wz8BqGUMYlnzNBer5NvGg==}
    engines: {node: '>= 4'}

  immer@10.1.3:
    resolution: {integrity: sha512-tmjF/k8QDKydUlm3mZU+tjM6zeq9/fFpPqH9SzWmBnVVKsPBg/V66qsMwb3/Bo90cgUN+ghdVBess+hPsxUyRw==}

  immutable@4.3.7:
    resolution: {integrity: sha512-1hqclzwYwjRDFLjcFxOM5AYkkG0rpFPpr1RLPMEuGczoS7YA8gLhy8SWXYRAA/XwfEHpfo3cw5JGioS32fnMRw==}

  import-fresh@3.3.1:
    resolution: {integrity: sha512-TR3KfrTZTYLPB6jUjfx6MF9WcWrHL9su5TObK4ZkYgBdWKPOFoSoQIdEuTuR82pmtxH2spWG9h6etwfr1pLBqQ==}
    engines: {node: '>=6'}

  imurmurhash@0.1.4:
    resolution: {integrity: sha512-JmXMZ6wuvDmLiHEml9ykzqO6lwFbof0GG4IkcGaENdCRDDmMVnny7s5HsIgHCbaq0w2MyPhDqkhTUgS2LU2PHA==}
    engines: {node: '>=0.8.19'}

  indent-string@4.0.0:
    resolution: {integrity: sha512-EdDDZu4A2OyIK7Lr/2zG+w5jmbuk1DVBnEwREQvBzspBJkCEbRa8GxU1lghYcaGJCnRWibjDXlq779X1/y5xwg==}
    engines: {node: '>=8'}

  inflight@1.0.6:
    resolution: {integrity: sha512-k92I/b08q4wvFscXCLvqfsHCrjrF7yiXsQuIVvVE7N82W3+aqpzuUdBbfhWcy/FZR3/4IgflMgKLOsvPDrGCJA==}
    deprecated: This module is not supported, and leaks memory. Do not use it. Check out lru-cache if you want a good and tested way to coalesce async requests by a key value, which is much more comprehensive and powerful.

  inherits@2.0.4:
    resolution: {integrity: sha512-k/vGaX4/Yla3WzyMCvTQOXYeIHvqOKtnqBduzTHpzpQZzAskKMhZ2K+EnBiSM9zGSoIFeMpXKxa4dYeZIQqewQ==}

  ini@1.3.8:
    resolution: {integrity: sha512-JV/yugV2uzW5iMRSiZAyDtQd+nxtUnjeLt0acNdw98kKLrvuRVyB80tsREOE7yvGVgalhZ6RNXCmEHkUKBKxew==}

  internal-slot@1.1.0:
    resolution: {integrity: sha512-4gd7VpWNQNB4UKKCFFVcp1AVv+FMOgs9NKzjHKusc8jTMhd5eL1NqQqOpE0KzMds804/yHlglp3uxgluOqAPLw==}
    engines: {node: '>= 0.4'}

  internmap@2.0.3:
    resolution: {integrity: sha512-5Hh7Y1wQbvY5ooGgPbDaL5iYLAPzMTUrjMulskHLH6wnv/A+1q5rgEaiuqEjB+oxGXIVZs1FF+R/KPN3ZSQYYg==}
    engines: {node: '>=12'}

  intl-tel-input@17.0.21:
    resolution: {integrity: sha512-TfyPxLe41QZPOf6RqBxRE2dpQ0FThB/PBD/gRbxVhGW7IuYg30QD90x/vjmEo4vkZw7j8etxpVcjIZVRcG+Otw==}

  is-alphabetical@1.0.4:
    resolution: {integrity: sha512-DwzsA04LQ10FHTZuL0/grVDk4rFoVH1pjAToYwBrHSxcrBIGQuXrQMtD5U1b0U2XVgKZCTLLP8u2Qxqhy3l2Vg==}

  is-alphanumerical@1.0.4:
    resolution: {integrity: sha512-UzoZUr+XfVz3t3v4KyGEniVL9BDRoQtY7tOyrRybkVNjDFWyo1yhXNGrrBTQxp3ib9BLAWs7k2YKBQsFRkZG9A==}

  is-array-buffer@3.0.5:
    resolution: {integrity: sha512-DDfANUiiG2wC1qawP66qlTugJeL5HyzMpfr8lLK+jMQirGzNod0B12cFB/9q838Ru27sBwfw78/rdoU7RERz6A==}
    engines: {node: '>= 0.4'}

  is-arrayish@0.3.4:
    resolution: {integrity: sha512-m6UrgzFVUYawGBh1dUsWR5M2Clqic9RVXC/9f8ceNlv2IcO9j9J/z8UoCLPqtsPBFNzEpfR3xftohbfqDx8EQA==}

  is-async-function@2.1.1:
    resolution: {integrity: sha512-9dgM/cZBnNvjzaMYHVoxxfPj2QXt22Ev7SuuPrs+xav0ukGB0S6d4ydZdEiM48kLx5kDV+QBPrpVnFyefL8kkQ==}
    engines: {node: '>= 0.4'}

  is-bigint@1.1.0:
    resolution: {integrity: sha512-n4ZT37wG78iz03xPRKJrHTdZbe3IicyucEtdRsV5yglwc3GyUfbAfpSeD0FJ41NbUNSt5wbhqfp1fS+BgnvDFQ==}
    engines: {node: '>= 0.4'}

  is-binary-path@2.1.0:
    resolution: {integrity: sha512-ZMERYes6pDydyuGidse7OsHxtbI7WVeUEozgR/g7rd0xUimYNlvZRE/K2MgZTjWy725IfelLeVcEM97mmtRGXw==}
    engines: {node: '>=8'}

  is-boolean-object@1.2.2:
    resolution: {integrity: sha512-wa56o2/ElJMYqjCjGkXri7it5FbebW5usLw/nPmCMs5DeZ7eziSYZhSmPRn0txqeW4LnAmQQU7FgqLpsEFKM4A==}
    engines: {node: '>= 0.4'}

  is-bun-module@2.0.0:
    resolution: {integrity: sha512-gNCGbnnnnFAUGKeZ9PdbyeGYJqewpmc2aKHUEMO5nQPWU9lOmv7jcmQIv+qHD8fXW6W7qfuCwX4rY9LNRjXrkQ==}

  is-callable@1.2.7:
    resolution: {integrity: sha512-1BC0BVFhS/p0qtw6enp8e+8OD0UrK0oFLztSjNzhcKA3WDuJxxAPXzPuPtKkjEY9UUoEWlX/8fgKeu2S8i9JTA==}
    engines: {node: '>= 0.4'}

  is-core-module@2.16.1:
    resolution: {integrity: sha512-UfoeMA6fIJ8wTYFEUjelnaGI67v6+N7qXJEvQuIGa99l4xsCruSYOVSQ0uPANn4dAzm8lkYPaKLrrijLq7x23w==}
    engines: {node: '>= 0.4'}

  is-data-view@1.0.2:
    resolution: {integrity: sha512-RKtWF8pGmS87i2D6gqQu/l7EYRlVdfzemCJN/P3UOs//x1QE7mfhvzHIApBTRf7axvT6DMGwSwBXYCT0nfB9xw==}
    engines: {node: '>= 0.4'}

  is-date-object@1.1.0:
    resolution: {integrity: sha512-PwwhEakHVKTdRNVOw+/Gyh0+MzlCl4R6qKvkhuvLtPMggI1WAHt9sOwZxQLSGpUaDnrdyDsomoRgNnCfKNSXXg==}
    engines: {node: '>= 0.4'}

  is-decimal@1.0.4:
    resolution: {integrity: sha512-RGdriMmQQvZ2aqaQq3awNA6dCGtKpiDFcOzrTWrDAT2MiWrKQVPmxLGHl7Y2nNu6led0kEyoX0enY0qXYsv9zw==}

  is-extglob@2.1.1:
    resolution: {integrity: sha512-SbKbANkN603Vi4jEZv49LeVJMn4yGwsbzZworEoyEiutsN3nJYdbO36zfhGJ6QEDpOZIFkDtnq5JRxmvl3jsoQ==}
    engines: {node: '>=0.10.0'}

  is-finalizationregistry@1.1.1:
    resolution: {integrity: sha512-1pC6N8qWJbWoPtEjgcL2xyhQOP491EQjeUo3qTKcmV8YSDDJrOepfG8pcC7h/QgnQHYSv0mJ3Z/ZWxmatVrysg==}
    engines: {node: '>= 0.4'}

  is-fullwidth-code-point@3.0.0:
    resolution: {integrity: sha512-zymm5+u+sCsSWyD9qNaejV3DFvhCKclKdizYaJUuHA83RLjb7nSuGnddCHGv0hk+KY7BMAlsWeK4Ueg6EV6XQg==}
    engines: {node: '>=8'}

  is-generator-function@1.1.0:
    resolution: {integrity: sha512-nPUB5km40q9e8UfN/Zc24eLlzdSf9OfKByBw9CIdw4H1giPMeA0OIJvbchsCu4npfI2QcMVBsGEBHKZ7wLTWmQ==}
    engines: {node: '>= 0.4'}

  is-glob@4.0.3:
    resolution: {integrity: sha512-xelSayHH36ZgE7ZWhli7pW34hNbNl8Ojv5KVmkJD4hBdD3th8Tfk9vYasLM+mXWOZhFkgZfxhLSnrwRr4elSSg==}
    engines: {node: '>=0.10.0'}

  is-hexadecimal@1.0.4:
    resolution: {integrity: sha512-gyPJuv83bHMpocVYoqof5VDiZveEoGoFL8m3BXNb2VW8Xs+rz9kqO8LOQ5DH6EsuvilT1ApazU0pyl+ytbPtlw==}

  is-in-browser@1.1.3:
    resolution: {integrity: sha512-FeXIBgG/CPGd/WUxuEyvgGTEfwiG9Z4EKGxjNMRqviiIIfsmgrpnHLffEDdwUHqNva1VEW91o3xBT/m8Elgl9g==}

  is-map@2.0.3:
    resolution: {integrity: sha512-1Qed0/Hr2m+YqxnM09CjA2d/i6YZNfF6R2oRAOj36eUdS6qIV/huPJNSEpKbupewFs+ZsJlxsjjPbc0/afW6Lw==}
    engines: {node: '>= 0.4'}

  is-mobile@5.0.0:
    resolution: {integrity: sha512-Tz/yndySvLAEXh+Uk8liFCxOwVH6YutuR74utvOcu7I9Di+DwM0mtdPVZNaVvvBUM2OXxne/NhOs1zAO7riusQ==}

  is-negative-zero@2.0.3:
    resolution: {integrity: sha512-5KoIu2Ngpyek75jXodFvnafB6DJgr3u8uuK0LEZJjrU19DrMD3EVERaR8sjz8CCGgpZvxPl9SuE1GMVPFHx1mw==}
    engines: {node: '>= 0.4'}

  is-number-object@1.1.1:
    resolution: {integrity: sha512-lZhclumE1G6VYD8VHe35wFaIif+CTy5SJIi5+3y4psDgWu4wPDoBhF8NxUOinEc7pHgiTsT6MaBb92rKhhD+Xw==}
    engines: {node: '>= 0.4'}

  is-number@7.0.0:
    resolution: {integrity: sha512-41Cifkg6e8TylSpdtTpeLVMqvSBEVzTttHvERD741+pnZ8ANv0004MRL43QKPDlK9cGvNp6NZWZUBlbGXYxxng==}
    engines: {node: '>=0.12.0'}

  is-path-inside@3.0.3:
    resolution: {integrity: sha512-Fd4gABb+ycGAmKou8eMftCupSir5lRxqf4aD/vd0cD2qc4HL07OjCeuHMr8Ro4CoMaeCKDB0/ECBOVWjTwUvPQ==}
    engines: {node: '>=8'}

  is-plain-object@5.0.0:
    resolution: {integrity: sha512-VRSzKkbMm5jMDoKLbltAkFQ5Qr7VDiTFGXxYFXXowVj387GeGNOCsOH6Msy00SGZ3Fp84b1Naa1psqgcCIEP5Q==}
    engines: {node: '>=0.10.0'}

  is-regex@1.2.1:
    resolution: {integrity: sha512-MjYsKHO5O7mCsmRGxWcLWheFqN9DJ/2TmngvjKXihe6efViPqc274+Fx/4fYj/r03+ESvBdTXK0V6tA3rgez1g==}
    engines: {node: '>= 0.4'}

  is-set@2.0.3:
    resolution: {integrity: sha512-iPAjerrse27/ygGLxw+EBR9agv9Y6uLeYVJMu+QNCoouJ1/1ri0mGrcWpfCqFZuzzx3WjtwxG098X+n4OuRkPg==}
    engines: {node: '>= 0.4'}

  is-shared-array-buffer@1.0.4:
    resolution: {integrity: sha512-ISWac8drv4ZGfwKl5slpHG9OwPNty4jOWPRIhBpxOoD+hqITiwuipOQ2bNthAzwA3B4fIjO4Nln74N0S9byq8A==}
    engines: {node: '>= 0.4'}

  is-string@1.1.1:
    resolution: {integrity: sha512-BtEeSsoaQjlSPBemMQIrY1MY0uM6vnS1g5fmufYOtnxLGUZM2178PKbhsk7Ffv58IX+ZtcvoGwccYsh0PglkAA==}
    engines: {node: '>= 0.4'}

  is-symbol@1.1.1:
    resolution: {integrity: sha512-9gGx6GTtCQM73BgmHQXfDmLtfjjTUDSyoxTCbp5WtoixAhfgsDirWIcVQ/IHpvI5Vgd5i/J5F7B9cN/WlVbC/w==}
    engines: {node: '>= 0.4'}

  is-typed-array@1.1.15:
    resolution: {integrity: sha512-p3EcsicXjit7SaskXHs1hA91QxgTw46Fv6EFKKGS5DRFLD8yKnohjF3hxoju94b/OcMZoQukzpPpBE9uLVKzgQ==}
    engines: {node: '>= 0.4'}

  is-weakmap@2.0.2:
    resolution: {integrity: sha512-K5pXYOm9wqY1RgjpL3YTkF39tni1XajUIkawTLUo9EZEVUFga5gSQJF8nNS7ZwJQ02y+1YCNYcMh+HIf1ZqE+w==}
    engines: {node: '>= 0.4'}

  is-weakref@1.1.1:
    resolution: {integrity: sha512-6i9mGWSlqzNMEqpCp93KwRS1uUOodk2OJ6b+sq7ZPDSy2WuI5NFIxp/254TytR8ftefexkWn5xNiHUNpPOfSew==}
    engines: {node: '>= 0.4'}

  is-weakset@2.0.4:
    resolution: {integrity: sha512-mfcwb6IzQyOKTs84CQMrOwW4gQcaTOAWJ0zzJCl2WSPDrWk/OzDaImWFH3djXhb24g4eudZfLRozAvPGw4d9hQ==}
    engines: {node: '>= 0.4'}

  is-what@4.1.16:
    resolution: {integrity: sha512-ZhMwEosbFJkA0YhFnNDgTM4ZxDRsS6HqTo7qsZM08fehyRYIYa0yHu5R6mgo1n/8MgaPBXiPimPD77baVFYg+A==}
    engines: {node: '>=12.13'}

  isarray@2.0.5:
    resolution: {integrity: sha512-xHjhDr3cNBK0BzdUJSPXZntQUx/mwMS5Rw4A7lPJ90XGAO6ISP/ePDNuo0vhqOZU+UD5JoodwCAAoZQd3FeAKw==}

  isexe@2.0.0:
    resolution: {integrity: sha512-RHxMLp9lnKHGHRng9QFhRCMbYAcVpn69smSGcq3f36xjgVVWThj4qqLbTLlq7Ssj8B+fIQ1EuCEGI2lKsyQeIw==}

  isomorphic.js@0.2.5:
    resolution: {integrity: sha512-PIeMbHqMt4DnUP3MA/Flc0HElYjMXArsw1qwJZcm9sqR8mq3l8NYizFMty0pWwE/tzIGH3EKK5+jes5mAr85yw==}

  iterator.prototype@1.1.5:
    resolution: {integrity: sha512-H0dkQoCa3b2VEeKQBOxFph+JAbcrQdE7KC0UkqwpLmv2EC4P41QXP+rqo9wYodACiG5/WM5s9oDApTU8utwj9g==}
    engines: {node: '>= 0.4'}

  jackspeak@3.4.3:
    resolution: {integrity: sha512-OGlZQpz2yfahA/Rd1Y8Cd9SIEsqvXkLVoSw/cgwhnhFMDbsQFeZYoJJ7bIZBS9BcamUW96asq/npPWugM+RQBw==}

  javascript-stringify@2.1.0:
    resolution: {integrity: sha512-JVAfqNPTvNq3sB/VHQJAFxN/sPgKnsKrCwyRt15zwNCdrMMJDdcEOdubuy+DuJYYdm0ox1J4uzEuYKkN+9yhVg==}

  jest-worker@27.5.1:
    resolution: {integrity: sha512-7vuh85V5cdDofPyxn58nrPjBktZo0u9x1g8WtjQol+jZDaE+fhN+cIvTj11GndBnMnyfrUOG1sZQxCdjKh+DKg==}
    engines: {node: '>= 10.13.0'}

  jiti@1.21.7:
    resolution: {integrity: sha512-/imKNG4EbWNrVjoNC/1H5/9GFy+tqjGBHCaSsN+P2RnPqjsLmv6UD3Ej+Kj8nBWaRAwyk7kK5ZUc+OEatnTR3A==}
    hasBin: true

  jose@4.15.9:
    resolution: {integrity: sha512-1vUQX+IdDMVPj4k8kOxgUqlcK518yluMuGZwqlr44FS1ppZB/5GWh4rZG89erpOBOJjU/OBsnCVFfapsRz6nEA==}

  jotai-devtools@0.13.0:
    resolution: {integrity: sha512-YI5cXCZA806H+7IEqU3Mw8LG2MeEdoI5eKKLmGFJLCFBI0J/M5u9v714xwWuCw7SM5CjAjRtd801zFOU3kyUTg==}
    engines: {node: '>=14.0.0'}
    peerDependencies:
      jotai: '>=2.14.0'
      react: '>=17.0.0'

  jotai-eager@0.2.3:
    resolution: {integrity: sha512-6kC1RnXRQ8QdESW+r6I3Ep5wKUYAfW7ERNyeNby0EgjgZB+Z3VgoNk4eUEEAgcGHFwz9IpA4RQQxwlnk+tLgJQ==}
    peerDependencies:
      jotai: '>=2.0.0'

  jotai-immer@0.4.1:
    resolution: {integrity: sha512-nQTt1HBKie/5OJDck1qLpV1PeBA6bjJLAczEYAx70PD8R4Mbu7gtexfBUCzJh6W6ecsOfwHksAYAesVth6SN9A==}
    peerDependencies:
      immer: '>=9.0.0'
      jotai: '>=2.0.0'

  jotai-scheduler@0.0.5:
    resolution: {integrity: sha512-1Qcav1nsnwynoiqS6rLithQ/DgVHc40XbGDBau27/IeiN0EyvpujlI9UbA8cfEuc2OS7kLMplGi9d4VQRFvDNg==}
    peerDependencies:
      jotai: '>=2.9.2'
      react: '>=17.0.0'

  jotai-tanstack-query@0.11.0:
    resolution: {integrity: sha512-Ys0u0IuuS6/okUJOulFTdCVfVaeKbm1+lKVSN9zHhIxtrAXl9FM4yu7fNvxM6fSz/NCE9tZOKR0MQ3hvplaH8A==}
    peerDependencies:
      '@tanstack/query-core': '*'
      '@tanstack/react-query': '*'
      jotai: '>=2.0.0'
      react: ^18.0.0 || ^19.0.0
    peerDependenciesMeta:
      '@tanstack/react-query':
        optional: true
      react:
        optional: true

  jotai@2.15.2:
    resolution: {integrity: sha512-El86CCfXNMEOytp20NPfppqGGmcp6H6kIA+tJHdmASEUURJCYW4fh8nTHEnB8rUXEFAY1pm8PdHPwnrcPGwdEg==}
    engines: {node: '>=12.20.0'}
    peerDependencies:
      '@babel/core': '>=7.0.0'
      '@babel/template': '>=7.0.0'
      '@types/react': '>=17.0.0'
      react: '>=17.0.0'
    peerDependenciesMeta:
      '@babel/core':
        optional: true
      '@babel/template':
        optional: true
      '@types/react':
        optional: true
      react:
        optional: true

  js-beautify@1.15.4:
    resolution: {integrity: sha512-9/KXeZUKKJwqCXUdBxFJ3vPh467OCckSBmYDwSK/EtV090K+iMJ7zx2S3HLVDIWFQdqMIsZWbnaGiba18aWhaA==}
    engines: {node: '>=14'}
    hasBin: true

  js-cookie@3.0.5:
    resolution: {integrity: sha512-cEiJEAEoIbWfCZYKWhVwFuvPX1gETRYPw6LlaTKoxD3s2AkXzkCjnp6h0V77ozyqj0jakteJ4YqDJT830+lVGw==}
    engines: {node: '>=14'}

  js-tokens@4.0.0:
    resolution: {integrity: sha512-RdJUflcE3cUzKiMqQgsCu06FPu9UdIJO0beYbPhHN4k6apgJtifcoCtT9bcxOpYBtpD2kCM6Sbzg4CausW/PKQ==}

  js-yaml@4.1.0:
    resolution: {integrity: sha512-wpxZs9NoxZaJESJGIZTyDEaYpl0FKSA+FB9aJiyemKhMwkxQg63h4T1KJgUGHpTqPDNRcmmYLugrRjJlBtWvRA==}
    hasBin: true

  js-yaml@4.1.1:
    resolution: {integrity: sha512-qQKT4zQxXl8lLwBtHMWwaTcGfFOZviOJet3Oy/xmGk2gZH677CJM9EvtfdSkgWcATZhj/55JZ0rmy3myCT5lsA==}
    hasBin: true

  json-buffer@3.0.1:
    resolution: {integrity: sha512-4bV5BfR2mqfQTJm+V5tPPdf+ZpuhiIvTuAB5g8kcrXOZpTT/QwwVRWBywX1ozr6lEuPdbHxwaJlm9G6mI2sfSQ==}

  json-parse-even-better-errors@2.3.1:
    resolution: {integrity: sha512-xyFwyhro/JEof6Ghe2iz2NcXoj2sloNsWr/XsERDK/oiPCfaNhl5ONfp+jQdAZRQQ0IJWNzH9zIZF7li91kh2w==}

  json-schema-traverse@0.4.1:
    resolution: {integrity: sha512-xbbCH5dCYU5T8LcEhhuh7HJ88HXuW3qsI3Y0zOZFKfZEHcpWiHU/Jxzk629Brsab/mMiHQti9wMP+845RPe3Vg==}

  json-schema-traverse@1.0.0:
    resolution: {integrity: sha512-NM8/P9n3XjXhIZn1lLhkFaACTOURQXjWhV4BA/RnOv8xvgqtqpAX9IO4mRQxSx1Rlo4tqzeqb0sOlruaOy3dug==}

  json-stable-stringify-without-jsonify@1.0.1:
    resolution: {integrity: sha512-Bdboy+l7tA3OGW6FjyFHWkP5LuByj1Tk33Ljyq0axyzdk9//JSi2u3fP1QSmd1KNwq6VOKYGlAu87CisVir6Pw==}

  json2mq@0.2.0:
    resolution: {integrity: sha512-SzoRg7ux5DWTII9J2qkrZrqV1gt+rTaoufMxEzXbS26Uid0NwaJd123HcoB80TgubEppxxIGdNxCx50fEoEWQA==}

  json5@1.0.2:
    resolution: {integrity: sha512-g1MWMLBiz8FKi1e4w0UyVL3w+iJceWAFBAaBnnGKOpNa5f8TLktkbre1+s6oICydWAm+HRUGTmI+//xv2hvXYA==}
    hasBin: true

  json5@2.2.3:
    resolution: {integrity: sha512-XmOWe7eyHYH14cLdVPoyg+GOH3rYX++KpzrylJwSW98t3Nk+U8XOl8FWKOgwtzdb8lXGf6zYwDUzeHMWfxasyg==}
    engines: {node: '>=6'}
    hasBin: true

  jsondiffpatch@0.5.0:
    resolution: {integrity: sha512-Quz3MvAwHxVYNXsOByL7xI5EB2WYOeFswqaHIA3qOK3isRWTxiplBEocmmru6XmxDB2L7jDNYtYA4FyimoAFEw==}
    engines: {node: '>=8.17.0'}
    hasBin: true
    bundledDependencies: []

  jsonpointer@5.0.1:
    resolution: {integrity: sha512-p/nXbhSEcu3pZRdkW1OfJhpsVtW1gd4Wa1fnQc9YLiTfAjn0312eMKimbdIQzuZl9aa9xUGaRlP9T/CJE/ditQ==}
    engines: {node: '>=0.10.0'}

  jsonrepair@3.13.0:
    resolution: {integrity: sha512-5YRzlAQ7tuzV1nAJu3LvDlrKtBFIALHN2+a+I1MGJCt3ldRDBF/bZuvIPzae8Epot6KBXd0awRZZcuoeAsZ/mw==}
    hasBin: true

  jsonwebtoken@9.0.2:
    resolution: {integrity: sha512-PRp66vJ865SSqOlgqS8hujT5U4AOgMfhrwYIuIhfKaoSCZcirrmASQr8CX7cUg+RMih+hgznrjp99o+W4pJLHQ==}
    engines: {node: '>=12', npm: '>=6'}

  jss-plugin-camel-case@10.10.0:
    resolution: {integrity: sha512-z+HETfj5IYgFxh1wJnUAU8jByI48ED+v0fuTuhKrPR+pRBYS2EDwbusU8aFOpCdYhtRc9zhN+PJ7iNE8pAWyPw==}

  jss-plugin-compose@10.10.0:
    resolution: {integrity: sha512-F5kgtWpI2XfZ3Z8eP78tZEYFdgTIbpA/TMuX3a8vwrNolYtN1N4qJR/Ob0LAsqIwCMLojtxN7c7Oo/+Vz6THow==}

  jss-plugin-default-unit@10.10.0:
    resolution: {integrity: sha512-SvpajxIECi4JDUbGLefvNckmI+c2VWmP43qnEy/0eiwzRUsafg5DVSIWSzZe4d2vFX1u9nRDP46WCFV/PXVBGQ==}

  jss-plugin-expand@10.10.0:
    resolution: {integrity: sha512-ymT62W2OyDxBxr7A6JR87vVX9vTq2ep5jZLIdUSusfBIEENLdkkc0lL/Xaq8W9s3opUq7R0sZQpzRWELrfVYzA==}

  jss-plugin-extend@10.10.0:
    resolution: {integrity: sha512-sKYrcMfr4xxigmIwqTjxNcHwXJIfvhvjTNxF+Tbc1NmNdyspGW47Ey6sGH8BcQ4FFQhLXctpWCQSpDwdNmXSwg==}

  jss-plugin-global@10.10.0:
    resolution: {integrity: sha512-icXEYbMufiNuWfuazLeN+BNJO16Ge88OcXU5ZDC2vLqElmMybA31Wi7lZ3lf+vgufRocvPj8443irhYRgWxP+A==}

  jss-plugin-nested@10.10.0:
    resolution: {integrity: sha512-9R4JHxxGgiZhurDo3q7LdIiDEgtA1bTGzAbhSPyIOWb7ZubrjQe8acwhEQ6OEKydzpl8XHMtTnEwHXCARLYqYA==}

  jss-plugin-props-sort@10.10.0:
    resolution: {integrity: sha512-5VNJvQJbnq/vRfje6uZLe/FyaOpzP/IH1LP+0fr88QamVrGJa0hpRRyAa0ea4U/3LcorJfBFVyC4yN2QC73lJg==}

  jss-plugin-rule-value-function@10.10.0:
    resolution: {integrity: sha512-uEFJFgaCtkXeIPgki8ICw3Y7VMkL9GEan6SqmT9tqpwM+/t+hxfMUdU4wQ0MtOiMNWhwnckBV0IebrKcZM9C0g==}

  jss-plugin-rule-value-observable@10.10.0:
    resolution: {integrity: sha512-ZLMaYrR3QE+vD7nl3oNXuj79VZl9Kp8/u6A1IbTPDcuOu8b56cFdWRZNZ0vNr8jHewooEeq2doy8Oxtymr2ZPA==}

  jss-plugin-template@10.10.0:
    resolution: {integrity: sha512-ocXZBIOJOA+jISPdsgkTs8wwpK6UbsvtZK5JI7VUggTD6LWKbtoxUzadd2TpfF+lEtlhUmMsCkTRNkITdPKa6w==}

  jss-plugin-vendor-prefixer@10.10.0:
    resolution: {integrity: sha512-UY/41WumgjW8r1qMCO8l1ARg7NHnfRVWRhZ2E2m0DMYsr2DD91qIXLyNhiX83hHswR7Wm4D+oDYNC1zWCJWtqg==}

  jss-preset-default@10.10.0:
    resolution: {integrity: sha512-GL175Wt2FGhjE+f+Y3aWh+JioL06/QWFgZp53CbNNq6ZkVU0TDplD8Bxm9KnkotAYn3FlplNqoW5CjyLXcoJ7Q==}

  jss@10.10.0:
    resolution: {integrity: sha512-cqsOTS7jqPsPMjtKYDUpdFC0AbhYFLTcuGRqymgmdJIeQ8cH7+AgX7YSgQy79wXloZq2VvATYxUOUQEvS1V/Zw==}

  jsx-ast-utils@3.3.5:
    resolution: {integrity: sha512-ZZow9HBI5O6EPgSJLUb8n2NKgmVWTwCvHGwFuJlMjvLFqlGG6pjirPhtdsseaLZjSibD8eegzmYpUZwoIlj2cQ==}
    engines: {node: '>=4.0'}

  jwa@1.4.2:
    resolution: {integrity: sha512-eeH5JO+21J78qMvTIDdBXidBd6nG2kZjg5Ohz/1fpa28Z4CcsWUzJ1ZZyFq/3z3N17aZy+ZuBoHljASbL1WfOw==}

  jws@3.2.2:
    resolution: {integrity: sha512-YHlZCB6lMTllWDtSPHz/ZXTsi8S00usEV6v1tjq8tOUZzw7DpSDWVXjXDre6ed1w/pd495ODpHZYSdkRTsa0HA==}

  keyv@4.5.4:
    resolution: {integrity: sha512-oxVHkHR/EJf2CNXnWxRLW6mg7JyCCUcG0DtEGmL2ctUo1PNTin1PUil+r/+4r5MpVgC/fn1kjsx7mjSujKqIpw==}

  language-subtag-registry@0.3.23:
    resolution: {integrity: sha512-0K65Lea881pHotoGEa5gDlMxt3pctLi2RplBb7Ezh4rRdLEOtgi7n4EwK9lamnUCkKBqaeKRVebTq6BAxSkpXQ==}

  language-tags@1.0.9:
    resolution: {integrity: sha512-MbjN408fEndfiQXbFQ1vnd+1NoLDsnQW41410oQBXiyXDMYH5z505juWa4KUE1LqxRC7DgOgZDbKLxHIwm27hA==}
    engines: {node: '>=0.10'}

  leven@4.0.0:
    resolution: {integrity: sha512-puehA3YKku3osqPlNuzGDUHq8WpwXupUg1V6NXdV38G+gr+gkBwFC8g1b/+YcIvp8gnqVIus+eJCH/eGsRmJNw==}
    engines: {node: ^12.20.0 || ^14.13.1 || >=16.0.0}

  levn@0.4.1:
    resolution: {integrity: sha512-+bT2uH4E5LGE7h/n3evcS/sQlJXCpIp6ym8OWJ5eV6+67Dsql/LaaT7qJBAt2rzfoa/5QBGBhxDix1dMt2kQKQ==}
    engines: {node: '>= 0.8.0'}

  lexical@0.38.2:
    resolution: {integrity: sha512-JJmfsG3c4gwBHzUGffbV7ifMNkKAWMCnYE3xJl87gty7hjyV5f3xq7eqTjP5HFYvO4XpjJvvWO2/djHp5S10tw==}

  lib0@0.2.114:
    resolution: {integrity: sha512-gcxmNFzA4hv8UYi8j43uPlQ7CGcyMJ2KQb5kZASw6SnAKAf10hK12i2fjrS3Cl/ugZa5Ui6WwIu1/6MIXiHttQ==}
    engines: {node: '>=16'}
    hasBin: true

  libphonenumber-js@1.12.31:
    resolution: {integrity: sha512-Z3IhgVgrqO1S5xPYM3K5XwbkDasU67/Vys4heW+lfSBALcUZjeIIzI8zCLifY+OCzSq+fpDdywMDa7z+4srJPQ==}

  lilconfig@3.1.3:
    resolution: {integrity: sha512-/vlFKAoH5Cgt3Ie+JLhRbwOsCQePABiU3tJ1egGvyQ+33R/vcwM2Zl2QR/LzjsBeItPt3oSVXapn+m4nQDvpzw==}
    engines: {node: '>=14'}

  lines-and-columns@1.2.4:
    resolution: {integrity: sha512-7ylylesZQ/PV29jhEDl3Ufjo6ZX7gCqJr5F7PKrqc93v7fzSymt1BpwEU8nAUXs8qzzvqhbjhK5QZg6Mt/HkBg==}

  loader-runner@4.3.1:
    resolution: {integrity: sha512-IWqP2SCPhyVFTBtRcgMHdzlf9ul25NwaFx4wCEH/KjAXuuHY4yNjvPXsBokp8jCB936PyWRaPKUNh8NvylLp2Q==}
    engines: {node: '>=6.11.5'}

  locate-path@6.0.0:
    resolution: {integrity: sha512-iPZK6eYjbxRu3uB4/WZ3EsEIMJFMqAoopl3R+zuq0UjcAm/MO6KCweDgPfP3elTztoKP3KtnVHxTn2NHBSDVUw==}
    engines: {node: '>=10'}

  lodash.curry@4.1.1:
    resolution: {integrity: sha512-/u14pXGviLaweY5JI0IUzgzF2J6Ne8INyzAZjImcryjgkZ+ebruBxy2/JaOOkTqScddcYtakjhSaeemV8lR0tA==}

  lodash.debounce@4.0.8:
    resolution: {integrity: sha512-FT1yDzDYEoYWhnSGnpE/4Kj1fLZkDFyqRb7fNt6FdYOSxlUWAtp42Eh6Wb0rGIv/m9Bgo7x4GhQbm5Ys4SG5ow==}

  lodash.includes@4.3.0:
    resolution: {integrity: sha512-W3Bx6mdkRTGtlJISOvVD/lbqjTlPPUDTMnlXZFnVwi9NKJ6tiAk6LVdlhZMm17VZisqhKcgzpO5Wz91PCt5b0w==}

  lodash.isboolean@3.0.3:
    resolution: {integrity: sha512-Bz5mupy2SVbPHURB98VAcw+aHh4vRV5IPNhILUCsOzRmsTmSQ17jIuqopAentWoehktxGd9e/hbIXq980/1QJg==}

  lodash.isinteger@4.0.4:
    resolution: {integrity: sha512-DBwtEWN2caHQ9/imiNeEA5ys1JoRtRfY3d7V9wkqtbycnAmTvRRmbHKDV4a0EYc678/dia0jrte4tjYwVBaZUA==}

  lodash.isnumber@3.0.3:
    resolution: {integrity: sha512-QYqzpfwO3/CWf3XP+Z+tkQsfaLL/EnUlXWVkIk5FUPc4sBdTehEqZONuyRt2P67PXAk+NXmTBcc97zw9t1FQrw==}

  lodash.isplainobject@4.0.6:
    resolution: {integrity: sha512-oSXzaWypCMHkPC3NvBEaPHf0KsA5mvPrOPgQWDsbg8n7orZ290M0BmC/jgRZ4vcJ6DTAhjrsSYgdsW/F+MFOBA==}

  lodash.isstring@4.0.1:
    resolution: {integrity: sha512-0wJxfxH1wgO3GrbuP+dTTk7op+6L41QCXbGINEmD+ny/G/eCqGzxyCsh7159S+mgDDcoarnBw6PC1PS5+wUGgw==}

  lodash.merge@4.6.2:
    resolution: {integrity: sha512-0KpjqXRVvrYyCsX1swR/XTK0va6VQkQM6MNo7PqW77ByjAhoARA8EfrP1N4+KlKj8YS0ZUCtRT/YUuhyYDujIQ==}

  lodash.once@4.1.1:
    resolution: {integrity: sha512-Sb487aTOCr9drQVL8pIxOzVhafOjZN9UU54hiN8PU3uAiSV7lx1yYNpbNmex2PK6dSJoNTSJUUswT651yww3Mg==}

  lodash@4.17.21:
    resolution: {integrity: sha512-v2kDEe57lecTulaDIuNTPy3Ry4gLGJ6Z1O3vE1krgXZNrsQ+LFTGHVxVjcXPs17LhbZVGedAJv8XZ1tvj5FvSg==}

  loglevel-colored-level-prefix@1.0.0:
    resolution: {integrity: sha512-u45Wcxxc+SdAlh4yeF/uKlC1SPUPCy0gullSNKXod5I4bmifzk+Q4lSLExNEVn19tGaJipbZ4V4jbFn79/6mVA==}

  loglevel@1.9.2:
    resolution: {integrity: sha512-HgMmCqIJSAKqo68l0rS2AanEWfkxaZ5wNiEFb5ggm08lDs9Xl2KxBlX3PTcaD2chBM1gXAYf491/M2Rv8Jwayg==}
    engines: {node: '>= 0.6.0'}

  loose-envify@1.4.0:
    resolution: {integrity: sha512-lyuxPGr/Wfhrlem2CL/UcnUc1zcqKAImBDzukY7Y5F/yQiNdko6+fRLevlw1HgMySw7f611UIY408EtxRSoK3Q==}
    hasBin: true

  lowlight@1.20.0:
    resolution: {integrity: sha512-8Ktj+prEb1RoCPkEOrPMYUN/nCggB7qAWe3a7OpMjWQkh3l2RD5wKRQ+o8Q8YuI9RG/xs95waaI/E6ym/7NsTw==}

  lru-cache@10.4.3:
    resolution: {integrity: sha512-JNAzZcXrCt42VGLuYz0zfAzDfAvJWW6AfYlDBQyDV5DClI2m5sAmK+OIO7s59XfsRsWHp02jAJrRadPRGTt6SQ==}

  lucide-react@0.475.0:
    resolution: {integrity: sha512-NJzvVu1HwFVeZ+Gwq2q00KygM1aBhy/ZrhY9FsAgJtpB+E4R7uxRk9M2iKvHa6/vNxZydIB59htha4c2vvwvVg==}
    peerDependencies:
      react: ^16.5.1 || ^17.0.0 || ^18.0.0 || ^19.0.0

  make-error@1.3.6:
    resolution: {integrity: sha512-s8UhlNe7vPKomQhC1qFelMokr/Sc3AgNbso3n74mVPA5LTZwkB9NlXf4XPamLxJE8h0gh73rM94xvwRT2CVInw==}

  make-synchronized@0.4.2:
    resolution: {integrity: sha512-EwEJSg8gSGLicKXp/VzNi1tvzhdmNBxOzslkkJSoNUCQFZKH/NIUIp7xlfN+noaHrz4BJDN73gne8IHnjl/F/A==}

  math-intrinsics@1.1.0:
    resolution: {integrity: sha512-/IXtbwEk5HTPyEwyKX6hGkYXxM9nbj64B+ilVJnC/R6B0pH5G4V3b0pVbL7DBj4tkhBAppbQUlf6F6Xl9LHu1g==}
    engines: {node: '>= 0.4'}

  mdast-util-to-hast@13.2.0:
    resolution: {integrity: sha512-QGYKEuUsYT9ykKBCMOEDLsU5JRObWQusAolFMeko/tYPufNkRffBAQjIE+99jbA87xv6FgmjLtwjh9wBWajwAA==}

  media-typer@0.3.0:
    resolution: {integrity: sha512-dq+qelQ9akHpcOl/gUVRTxVIOkAJ1wR3QAvb4RsVjS8oVoFjDGTc679wJYmUmknUF5HwMLOgb5O+a3KxfWapPQ==}
    engines: {node: '>= 0.6'}

  memoize-one@5.2.1:
    resolution: {integrity: sha512-zYiwtZUcYyXKo/np96AGZAckk+FWWsUdJ3cHGGmld7+AhvcWmQyGCYUh1hc4Q/pkOhb65dQR/pqCyK0cOaHz4Q==}

  merge-descriptors@1.0.3:
    resolution: {integrity: sha512-gaNvAS7TZ897/rVaZ0nMtAyxNyi/pdbjbAwUpFQpN70GqnVfOiXpeUUMKRBmzXaSQ8DdTX4/0ms62r2K+hE6mQ==}

  merge-stream@2.0.0:
    resolution: {integrity: sha512-abv/qOcuPfk3URPfDzmZU1LKmuw8kT+0nIHvKrKgFrwifol/doWcdA4ZqsWQ8ENrFKkd67Mfpo/LovbIUsbt3w==}

  merge2@1.4.1:
    resolution: {integrity: sha512-8q7VEgMJW4J8tcfVPy8g09NcQwZdbwFEqhe/WZkoIzjn/3TGDwtOCYtXGxA3O8tPzpczCCDgv+P2P5y00ZJOOg==}
    engines: {node: '>= 8'}

  methods@1.1.2:
    resolution: {integrity: sha512-iclAHeNqNm68zFtnZ0e+1L2yUIdvzNoauKU4WBA3VvH/vPFieF7qfRlwUZU+DA9P9bPXIS90ulxoUoCH23sV2w==}
    engines: {node: '>= 0.6'}

  micromark-util-character@2.1.1:
    resolution: {integrity: sha512-wv8tdUTJ3thSFFFJKtpYKOYiGP2+v96Hvk4Tu8KpCAsTMs6yi+nVmGh1syvSCsaxz45J6Jbw+9DD6g97+NV67Q==}

  micromark-util-encode@2.0.1:
    resolution: {integrity: sha512-c3cVx2y4KqUnwopcO9b/SCdo2O67LwJJ/UyqGfbigahfegL9myoEFoDYZgkT7f36T0bLrM9hZTAaAyH+PCAXjw==}

  micromark-util-sanitize-uri@2.0.1:
    resolution: {integrity: sha512-9N9IomZ/YuGGZZmQec1MbgxtlgougxTodVwDzzEouPKo3qFWvymFHWcnDi2vzV1ff6kas9ucW+o3yzJK9YB1AQ==}

  micromark-util-symbol@2.0.1:
    resolution: {integrity: sha512-vs5t8Apaud9N28kgCrRUdEed4UJ+wWNvicHLPxCa9ENlYuAY31M0ETy5y1vA33YoNPDFTghEbnh6efaE8h4x0Q==}

  micromark-util-types@2.0.2:
    resolution: {integrity: sha512-Yw0ECSpJoViF1qTU4DC6NwtC4aWGt1EkzaQB8KPPyCRR8z9TWeV0HbEFGTO+ZY1wB22zmxnJqhPyTpOVCpeHTA==}

  micromatch@4.0.8:
    resolution: {integrity: sha512-PXwfBhYu0hBCPw8Dn0E+WDYb7af3dSLVWKi3HGv84IdF4TyFoC0ysxFd0Goxw7nSv4T/PzEJQxsYsEiFCKo2BA==}
    engines: {node: '>=8.6'}

  mime-db@1.52.0:
    resolution: {integrity: sha512-sPU4uV7dYlvtWJxwwxHD0PuihVNiE7TyAbQ5SWxDCB9mUYvOgroQOwYQQOKPJ8CIbE+1ETVlOoK1UC2nU3gYvg==}
    engines: {node: '>= 0.6'}

  mime-types@2.1.35:
    resolution: {integrity: sha512-ZDY+bPm5zTTF+YpCrAU9nK0UgICYPT0QtT1NZWFv4s++TNkcgVaT0g6+4R2uI4MjQjzysHB1zxuWL50hzaeXiw==}
    engines: {node: '>= 0.6'}

  mime@1.6.0:
    resolution: {integrity: sha512-x0Vn8spI+wuJ1O6S7gnbaQg8Pxh4NNHb7KSINmEWKiPE4RKOplvijn+NkmYmmRgP68mc70j2EbeTFRsrswaQeg==}
    engines: {node: '>=4'}
    hasBin: true

  mini-svg-data-uri@1.4.4:
    resolution: {integrity: sha512-r9deDe9p5FJUPZAk3A59wGH7Ii9YrjjWw0jmw/liSbHl2CHiyXj6FcDXDu2K3TjVAXqiJdaw3xxwlZZr9E6nHg==}
    hasBin: true

  minimatch@3.1.2:
    resolution: {integrity: sha512-J7p63hRiAjw1NDEww1W7i37+ByIrOWO5XQQAzZ3VOcL0PNybwpfmV/N05zFAzwQ9USyEcX6t3UO+K5aqBQOIHw==}

  minimatch@9.0.1:
    resolution: {integrity: sha512-0jWhJpD/MdhPXwPuiRkCbfYfSKp2qnn2eOc279qI7f+osl/l+prKSrvhg157zSYvx/1nmgn2NqdT6k2Z7zSH9w==}
    engines: {node: '>=16 || 14 >=14.17'}

  minimatch@9.0.3:
    resolution: {integrity: sha512-RHiac9mvaRw0x3AYRgDC1CxAP7HTcNrrECeA8YYJeWnpo+2Q5CegtZjaotWTWxDG3UeGA1coE05iH1mPjT/2mg==}
    engines: {node: '>=16 || 14 >=14.17'}

  minimatch@9.0.5:
    resolution: {integrity: sha512-G6T0ZX48xgozx7587koeX9Ys2NYy6Gmv//P89sEte9V9whIapMNF4idKxnW2QtCcLiTWlb/wfCabAtAFWhhBow==}
    engines: {node: '>=16 || 14 >=14.17'}

  minimist@1.2.8:
    resolution: {integrity: sha512-2yyAR8qBkN3YuheJanUpWC5U3bb5osDywNB8RzDVlDwDHbocAJveqqj1u8+SVD7jkWT4yvsHCpWqqWqAxb0zCA==}

  minipass@7.1.2:
    resolution: {integrity: sha512-qOOzS1cBTWYF4BH8fVePDBOO9iptMnGUEZwNc/cMWnTV2nVLZ7VoNWEPHkYczZA0pdoA7dl6e7FL659nX9S2aw==}
    engines: {node: '>=16 || 14 >=14.17'}

  monaco-editor@0.52.2:
    resolution: {integrity: sha512-GEQWEZmfkOGLdd3XK8ryrfWz3AIP8YymVXiPHEdewrUq7mh0qrKrfHLNCXcbB6sTnMLnOZ3ztSiKcciFUkIJwQ==}

  mrmime@2.0.1:
    resolution: {integrity: sha512-Y3wQdFg2Va6etvQ5I82yUhGdsKrcYox6p7FfL1LbK2J4V01F9TGlepTIhnK24t7koZibmg82KGglhA1XK5IsLQ==}
    engines: {node: '>=10'}

  ms@2.1.3:
    resolution: {integrity: sha512-6FlzubTLZG3J2a/NVCAleEhjzq5oxgHyaCU9yYXvcLsvoVaHJq/s5xXI6/XXP6tz7R9xAOtHnSO/tXtF3WRTlA==}

  mz@2.7.0:
    resolution: {integrity: sha512-z81GNO7nnYMEhrGh9LeymoE4+Yr0Wn5McHIZMK5cfQCl+NDX08sCZgUc9/6MHni9IWuFLm1Z3HTCXu2z9fN62Q==}

  nanoid@3.3.11:
    resolution: {integrity: sha512-N8SpfPUnUp1bK+PMYW8qSWdl9U+wwNWI4QKxOYDy9JAro3WMX7p2OeVRF9v+347pnakNevPmiHhNmZ2HbFA76w==}
    engines: {node: ^10 || ^12 || ^13.7 || ^14 || >=15.0.1}
    hasBin: true

  napi-postinstall@0.2.4:
    resolution: {integrity: sha512-ZEzHJwBhZ8qQSbknHqYcdtQVr8zUgGyM/q6h6qAyhtyVMNrSgDhrC4disf03dYW0e+czXyLnZINnCTEkWy0eJg==}
    engines: {node: ^12.20.0 || ^14.18.0 || >=16.0.0}
    hasBin: true

  natural-compare@1.4.0:
    resolution: {integrity: sha512-OWND8ei3VtNC9h7V60qff3SVobHr996CTwgxubgyQYEpg290h9J0buyECNNJexkFm5sOajh5G116RYA1c8ZMSw==}

  negotiator@0.6.3:
    resolution: {integrity: sha512-+EUsqGPLsM+j/zdChZjsnX51g4XrHFOIXwfnCVPGlQk/k5giakcKsuxCObBRu6DSm9opw/O6slWbJdghQM4bBg==}
    engines: {node: '>= 0.6'}

  neo-async@2.6.2:
    resolution: {integrity: sha512-Yd3UES5mWCSqR+qNT93S3UoYUkqAZ9lLg8a7g9rimsWmYGK8cVToA4/sF3RrshdyV3sAGMXVUmpMYOw+dLpOuw==}

  next@15.5.9:
    resolution: {integrity: sha512-agNLK89seZEtC5zUHwtut0+tNrc0Xw4FT/Dg+B/VLEo9pAcS9rtTKpek3V6kVcVwsB2YlqMaHdfZL4eLEVYuCg==}
    engines: {node: ^18.18.0 || ^19.8.0 || >= 20.0.0}
    hasBin: true
    peerDependencies:
      '@opentelemetry/api': ^1.1.0
      '@playwright/test': ^1.51.1
      babel-plugin-react-compiler: '*'
      react: ^18.2.0 || 19.0.0-rc-de68d2f4-20241204 || ^19.0.0
      react-dom: ^18.2.0 || 19.0.0-rc-de68d2f4-20241204 || ^19.0.0
      sass: ^1.3.0
    peerDependenciesMeta:
      '@opentelemetry/api':
        optional: true
      '@playwright/test':
        optional: true
      babel-plugin-react-compiler:
        optional: true
      sass:
        optional: true

  node-domexception@1.0.0:
    resolution: {integrity: sha512-/jKZoMpw0F8GRwl4/eLROPA3cfcXtLApP0QzLmUT/HuPCZWyB7IY9ZrMeKw2O/nFIqPQB3PVM9aYm0F312AXDQ==}
    engines: {node: '>=10.5.0'}
    deprecated: Use your platform's native DOMException instead

  node-fetch@2.7.0:
    resolution: {integrity: sha512-c4FRfUm/dbcWZ7U+1Wq0AwCyFL+3nt2bEw05wfxSz+DWpWsitgmSgYmy2dQdWyKC1694ELPqMs/YzUSNozLt8A==}
    engines: {node: 4.x || >=6.0.0}
    peerDependencies:
      encoding: ^0.1.0
    peerDependenciesMeta:
      encoding:
        optional: true

  node-fetch@3.3.2:
    resolution: {integrity: sha512-dRB78srN/l6gqWulah9SrxeYnxeddIG30+GOqK/9OlLVyLg3HPnr6SqOWTWOXKRwC2eGYCkZ59NNuSgvSrpgOA==}
    engines: {node: ^12.20.0 || ^14.13.1 || >=16.0.0}

  node-mocks-http@1.17.2:
    resolution: {integrity: sha512-HVxSnjNzE9NzoWMx9T9z4MLqwMpLwVvA0oVZ+L+gXskYXEJ6tFn3Kx4LargoB6ie7ZlCLplv7QbWO6N+MysWGA==}
    engines: {node: '>=14'}
    peerDependencies:
      '@types/express': ^4.17.21 || ^5.0.0
      '@types/node': '*'
    peerDependenciesMeta:
      '@types/express':
        optional: true
      '@types/node':
        optional: true

  node-releases@2.0.19:
    resolution: {integrity: sha512-xxOWJsBKtzAq7DY0J+DTzuz58K8e7sJbdgwkbMWQe8UYB6ekmsQ45q0M/tJDsGaZmbC+l7n57UV8Hl5tHxO9uw==}

  node-releases@2.0.27:
    resolution: {integrity: sha512-nmh3lCkYZ3grZvqcCH+fjmQ7X+H0OeZgP40OierEaAptX4XofMh5kwNbWh7lBduUzCcV/8kZ+NDLCwm2iorIlA==}

  nodemailer@6.10.1:
    resolution: {integrity: sha512-Z+iLaBGVaSjbIzQ4pX6XV41HrooLsQ10ZWPUehGmuantvzWoDVBnmsdUcOIDM1t+yPor5pDhVlDESgOMEGxhHA==}
    engines: {node: '>=6.0.0'}

  nopt@7.2.1:
    resolution: {integrity: sha512-taM24ViiimT/XntxbPyJQzCG+p4EKOpgD3mxFwW38mGjVUrfERQOeY4EDHjdnptttfHuHQXFx+lTP08Q+mLa/w==}
    engines: {node: ^14.17.0 || ^16.13.0 || >=18.0.0}
    hasBin: true

  normalize-path@3.0.0:
    resolution: {integrity: sha512-6eZs5Ls3WtCisHWp9S2GUy8dqkpGi4BVSz3GaqiE6ezub0512ESztXUwUB6C6IKbQkY2Pnb/mD4WYojCRwcwLA==}
    engines: {node: '>=0.10.0'}

  normalize-range@0.1.2:
    resolution: {integrity: sha512-bdok/XvKII3nUpklnV6P2hxtMNrCboOjAcyBuQnWEhO665FwrSNRxU+AqpsyvO6LgGYPspN+lu5CLtw4jPRKNA==}
    engines: {node: '>=0.10.0'}

  object-assign@4.1.1:
    resolution: {integrity: sha512-rJgTQnkUnH1sFw8yT6VSU3zD3sWmu6sZhIseY8VX+GRu3P6F7Fu+JNDoXfklElbLJSnc3FUQHVe4cU5hj+BcUg==}
    engines: {node: '>=0.10.0'}

  object-hash@3.0.0:
    resolution: {integrity: sha512-RSn9F68PjH9HqtltsSnqYC1XXoWe9Bju5+213R98cNGttag9q9yAOTzdbsqvIa7aNm5WffBZFpWYr2aWrklWAw==}
    engines: {node: '>= 6'}

  object-inspect@1.13.4:
    resolution: {integrity: sha512-W67iLl4J2EXEGTbfeHCffrjDfitvLANg0UlX3wFUUSTx92KXRFegMHUVgSqE+wvhAbi4WqjGg9czysTV2Epbew==}
    engines: {node: '>= 0.4'}

  object-keys@1.1.1:
    resolution: {integrity: sha512-NuAESUOUMrlIXOfHKzD6bpPu3tYt3xvjNdRIQ+FeT0lNb4K8WR70CaDxhuNguS2XG+GjkyMwOzsN5ZktImfhLA==}
    engines: {node: '>= 0.4'}

  object.assign@4.1.7:
    resolution: {integrity: sha512-nK28WOo+QIjBkDduTINE4JkF/UJJKyf2EJxvJKfblDpyg0Q+pkOHNTL0Qwy6NP6FhE/EnzV73BxxqcJaXY9anw==}
    engines: {node: '>= 0.4'}

  object.entries@1.1.9:
    resolution: {integrity: sha512-8u/hfXFRBD1O0hPUjioLhoWFHRmt6tKA4/vZPyckBr18l1KE9uHrFaFaUi8MDRTpi4uak2goyPTSNJLXX2k2Hw==}
    engines: {node: '>= 0.4'}

  object.fromentries@2.0.8:
    resolution: {integrity: sha512-k6E21FzySsSK5a21KRADBd/NGneRegFO5pLHfdQLpRDETUNJueLXs3WCzyQ3tFRDYgbq3KHGXfTbi2bs8WQ6rQ==}
    engines: {node: '>= 0.4'}

  object.groupby@1.0.3:
    resolution: {integrity: sha512-+Lhy3TQTuzXI5hevh8sBGqbmurHbbIjAi0Z4S63nthVLmLxfbj4T54a4CfZrXIrt9iP4mVAPYMo/v99taj3wjQ==}
    engines: {node: '>= 0.4'}

  object.values@1.2.1:
    resolution: {integrity: sha512-gXah6aZrcUxjWg2zR2MwouP2eHlCBzdV4pygudehaKXSGW4v2AsRQUK+lwwXhii6KFZcunEnmSUoYp5CXibxtA==}
    engines: {node: '>= 0.4'}

  once@1.4.0:
    resolution: {integrity: sha512-lNaJgI+2Q5URQBkccEKHTQOPaXdUxnZZElQTZY0MFUAuaEqe1E+Nyvgdz/aIyNi6Z9MzO5dv1H8n58/GELp3+w==}

  oniguruma-parser@0.12.1:
    resolution: {integrity: sha512-8Unqkvk1RYc6yq2WBYRj4hdnsAxVze8i7iPfQr8e4uSP3tRv0rpZcbGUDvxfQQcdwHt/e9PrMvGCsa8OqG9X3w==}

  oniguruma-to-es@4.3.3:
    resolution: {integrity: sha512-rPiZhzC3wXwE59YQMRDodUwwT9FZ9nNBwQQfsd1wfdtlKEyCdRV0avrTcSZ5xlIvGRVPd/cx6ZN45ECmS39xvg==}

  oniguruma-to-es@4.3.4:
    resolution: {integrity: sha512-3VhUGN3w2eYxnTzHn+ikMI+fp/96KoRSVK9/kMTcFqj1NRDh2IhQCKvYxDnWePKRXY/AqH+Fuiyb7VHSzBjHfA==}

  opener@1.5.2:
    resolution: {integrity: sha512-ur5UIdyw5Y7yEj9wLzhqXiy6GZ3Mwx0yGI+5sMn2r0N0v3cKJvUmFH5yPP+WXh9e0xfyzyJX95D8l088DNFj7A==}
    hasBin: true

  optionator@0.9.4:
    resolution: {integrity: sha512-6IpQ7mKUxRcZNLIObR0hz7lxsapSSIYNZJwXPGeF0mTVqGKFIXj1DQcMoT22S3ROcLyY/rz0PWaWZ9ayWmad9g==}
    engines: {node: '>= 0.8.0'}

  own-keys@1.0.1:
    resolution: {integrity: sha512-qFOyK5PjiWZd+QQIh+1jhdb9LpxTF0qs7Pm8o5QHYZ0M3vKqSqzsZaEB6oWlxZ+q2sJBMI/Ktgd2N5ZwQoRHfg==}
    engines: {node: '>= 0.4'}

  p-limit@3.1.0:
    resolution: {integrity: sha512-TYOanM3wGwNGsZN2cVTYPArw454xnXj5qmWF1bEoAc4+cU/ol7GVh7odevjp1FNHduHc3KZMcFduxU5Xc6uJRQ==}
    engines: {node: '>=10'}

  p-locate@5.0.0:
    resolution: {integrity: sha512-LaNjtRWUBY++zB5nE/NwcaoMylSPk+S+ZHNB1TzdbMJMny6dynpAGt7X/tl/QYq3TIeE6nxHppbo2LGymrG5Pw==}
    engines: {node: '>=10'}

  package-json-from-dist@1.0.1:
    resolution: {integrity: sha512-UEZIS3/by4OC8vL3P2dTXRETpebLI2NiI5vIrjaD/5UtrkFX/tNbwjTSRAGC/+7CAo2pIcBaRgWmcBBHcsaCIw==}

  pako@2.1.0:
    resolution: {integrity: sha512-w+eufiZ1WuJYgPXbV/PO3NCMEc3xqylkKHzp8bxp1uW4qaSNQUkwmLLEc3kKsfz8lpV1F8Ht3U1Cm+9Srog2ug==}

  papaparse@5.5.3:
    resolution: {integrity: sha512-5QvjGxYVjxO59MGU2lHVYpRWBBtKHnlIAcSe1uNFCkkptUh63NFRj0FJQm7nR67puEruUci/ZkjmEFrjCAyP4A==}

  parent-module@1.0.1:
    resolution: {integrity: sha512-GQ2EWRpQV8/o+Aw8YqtfZZPfNRWZYkbidE9k5rpl/hC3vtHHBfGm2Ifi6qWV+coDGkrUKZAxE3Lot5kcsRlh+g==}
    engines: {node: '>=6'}

  parse-entities@2.0.0:
    resolution: {integrity: sha512-kkywGpCcRYhqQIchaWqZ875wzpS/bMKhz5HnN3p7wveJTkTtyAB/AlnS0f8DFSqYW1T82t6yEAkEcB+A1I3MbQ==}

  parseurl@1.3.3:
    resolution: {integrity: sha512-CiyeOxFT/JZyN5m0z9PfXw4SCBJ6Sygz1Dpl0wqjlhDEGGBP1GnsUVEL0p63hoG1fcj3fHynXi9NYO4nWOL+qQ==}
    engines: {node: '>= 0.8'}

  path-exists@4.0.0:
    resolution: {integrity: sha512-ak9Qy5Q7jYb2Wwcey5Fpvg2KoAc/ZIhLSLOSBmRmygPsGwkVVt0fZa0qrtMz+m6tJTAHfZQ8FnmB4MG4LWy7/w==}
    engines: {node: '>=8'}

  path-is-absolute@1.0.1:
    resolution: {integrity: sha512-AVbw3UJ2e9bq64vSaS9Am0fje1Pa8pbGqTTsmXfaIiMpnr5DlDhfJOuLj9Sf95ZPVDAUerDfEk88MPmPe7UCQg==}
    engines: {node: '>=0.10.0'}

  path-key@3.1.1:
    resolution: {integrity: sha512-ojmeN0qd+y0jszEtoY48r0Peq5dwMEkIlCOu6Q5f41lfkswXuKtYrhgoTpLnyIcHm24Uhqx+5Tqm2InSwLhE6Q==}
    engines: {node: '>=8'}

  path-parse@1.0.7:
    resolution: {integrity: sha512-LDJzPVEEEPR+y48z93A0Ed0yXb8pAByGWo/k5YYdYgpY2/2EsOsksJrq7lOHxryrVOn1ejG6oAp8ahvOIQD8sw==}

  path-scurry@1.11.1:
    resolution: {integrity: sha512-Xa4Nw17FS9ApQFJ9umLiJS4orGjm7ZzwUrwamcGQuHSzDyth9boKDaycYdDcZDuqYATXw4HFXgaqWTctW/v1HA==}
    engines: {node: '>=16 || 14 >=14.18'}

  path-type@4.0.0:
    resolution: {integrity: sha512-gDKb8aZMDeD/tZWs9P6+q0J9Mwkdl6xMV8TjnGP3qJVJ06bdMgkbBlLU8IdfOsIsFz2BW1rNVT3XuNEl8zPAvw==}
    engines: {node: '>=8'}

  picocolors@1.1.1:
    resolution: {integrity: sha512-xceH2snhtb5M9liqDsmEw56le376mTZkEX/jEb/RxNFyegNul7eNslCXP9FDj/Lcu0X8KEyMceP2ntpaHrDEVA==}

  picomatch@2.3.1:
    resolution: {integrity: sha512-JU3teHTNjmE2VCGFzuY8EXzCDVwEqB2a8fsIvwaStHhAWJEeVd1o1QD80CU6+ZdEXXSLbSsuLwJjkCBWqRQUVA==}
    engines: {node: '>=8.6'}

  picomatch@4.0.2:
    resolution: {integrity: sha512-M7BAV6Rlcy5u+m6oPhAPFgJTzAioX/6B0DxyvDlo9l8+T3nLKbrczg2WLUyzd45L8RqfUMyGPzekbMvX2Ldkwg==}
    engines: {node: '>=12'}

  pify@2.3.0:
    resolution: {integrity: sha512-udgsAY+fTnvv7kI7aaxbqwWNb0AHiB0qBO89PZKPkoTmGOgdbrHDKD+0B2X4uTfJ/FT1R09r9gTsjUjNJotuog==}
    engines: {node: '>=0.10.0'}

  pirates@4.0.6:
    resolution: {integrity: sha512-saLsH7WeYYPiD25LDuLRRY/i+6HaPYr6G1OUlN39otzkSTxKnubR9RTxS3/Kk50s1g2JTgFwWQDQyplC5/SHZg==}
    engines: {node: '>= 6'}

  pkce-challenge@3.1.0:
    resolution: {integrity: sha512-bQ/0XPZZ7eX+cdAkd61uYWpfMhakH3NeteUF1R8GNa+LMqX8QFAkbCLqq+AYAns1/ueACBu/BMWhrlKGrdvGZg==}

  playwright-core@1.57.0:
    resolution: {integrity: sha512-agTcKlMw/mjBWOnD6kFZttAAGHgi/Nw0CZ2o6JqWSbMlI219lAFLZZCyqByTsvVAJq5XA5H8cA6PrvBRpBWEuQ==}
    engines: {node: '>=18'}
    hasBin: true

  playwright@1.57.0:
    resolution: {integrity: sha512-ilYQj1s8sr2ppEJ2YVadYBN0Mb3mdo9J0wQ+UuDhzYqURwSoW4n1Xs5vs7ORwgDGmyEh33tRMeS8KhdkMoLXQw==}
    engines: {node: '>=18'}
    hasBin: true

  possible-typed-array-names@1.1.0:
    resolution: {integrity: sha512-/+5VFTchJDoVj3bhoqi6UeymcD00DAwb1nJwamzPvHEszJ4FpF6SNNbUbOS8yI56qHzdV8eK0qEfOSiodkTdxg==}
    engines: {node: '>= 0.4'}

  postcss-antd-fixes@0.2.0:
    resolution: {integrity: sha512-WuV4Ip5DnLg8q+wmNXUq13wZZcA5Lrj+em3Jznl4cxItZDgFp4wEh+5ba59TvFeHfwNuTEZ6YNDsYP9DG6NurQ==}
    peerDependencies:
      postcss: ^8.0.0

  postcss-import@15.1.0:
    resolution: {integrity: sha512-hpr+J05B2FVYUAXHeK1YyI267J/dDDhMU6B6civm8hSY1jYJnBXxzKDKDswzJmtLHryrjhnDjqqp/49t8FALew==}
    engines: {node: '>=14.0.0'}
    peerDependencies:
      postcss: ^8.0.0

  postcss-js@4.0.1:
    resolution: {integrity: sha512-dDLF8pEO191hJMtlHFPRa8xsizHaM82MLfNkUHdUtVEV3tgTp5oj+8qbEqYM57SLfc74KSbw//4SeJma2LRVIw==}
    engines: {node: ^12 || ^14 || >= 16}
    peerDependencies:
      postcss: ^8.4.21

  postcss-load-config@4.0.2:
    resolution: {integrity: sha512-bSVhyJGL00wMVoPUzAVAnbEoWyqRxkjv64tUl427SKnPrENtq6hJwUojroMz2VB+Q1edmi4IfrAPpami5VVgMQ==}
    engines: {node: '>= 14'}
    peerDependencies:
      postcss: '>=8.0.9'
      ts-node: '>=9.0.0'
    peerDependenciesMeta:
      postcss:
        optional: true
      ts-node:
        optional: true

  postcss-nested@6.2.0:
    resolution: {integrity: sha512-HQbt28KulC5AJzG+cZtj9kvKB93CFCdLvog1WFLf1D+xmMvPGlBstkpTEZfK5+AN9hfJocyBFCNiqyS48bpgzQ==}
    engines: {node: '>=12.0'}
    peerDependencies:
      postcss: ^8.2.14

  postcss-selector-parser@6.1.2:
    resolution: {integrity: sha512-Q8qQfPiZ+THO/3ZrOrO0cJJKfpYCagtMUkXbnEfmgUjwXg6z/WBeOyS9APBBPCTSiDV+s4SwQGu8yFsiMRIudg==}
    engines: {node: '>=4'}

  postcss-value-parser@4.2.0:
    resolution: {integrity: sha512-1NNCs6uurfkVbeXG4S8JFT9t19m45ICnif8zWLd5oPSZ50QnwMfK+H3jv408d4jw/7Bttv5axS5IiHoLaVNHeQ==}

  postcss@8.4.31:
    resolution: {integrity: sha512-PS08Iboia9mts/2ygV3eLpY5ghnUcfLV/EXTOW1E2qYxJKGGBUtNjN76FYHnMs36RmARn41bC0AZmn+rR0OVpQ==}
    engines: {node: ^10 || ^12 || >=14}

  postcss@8.5.6:
    resolution: {integrity: sha512-3Ybi1tAuwAP9s0r1UQ2J4n5Y0G05bJkpUIO0/bI9MhwmD70S5aTWbXGBwxHrelT+XM1k6dM0pk+SwNkpTRN7Pg==}
    engines: {node: ^10 || ^12 || >=14}

  posthog-js@1.229.5:
    resolution: {integrity: sha512-M7WewK9nltttOpQ7TVksrTYun+A4MOC3auHQ7IGTEariXfTrRApvWnQFbRTZ1C4kLWFvsvsamotJf9nC+PgCug==}
    peerDependencies:
      '@rrweb/types': 2.0.0-alpha.17
      rrweb-snapshot: 2.0.0-alpha.17
    peerDependenciesMeta:
      '@rrweb/types':
        optional: true
      rrweb-snapshot:
        optional: true

  preact@10.26.4:
    resolution: {integrity: sha512-KJhO7LBFTjP71d83trW+Ilnjbo+ySsaAgCfXOXUlmGzJ4ygYPWmysm77yg4emwfmoz3b22yvH5IsVFHbhUaH5w==}

  prelude-ls@1.2.1:
    resolution: {integrity: sha512-vkcDPrRZo1QZLbn5RLGPpg/WmIQ65qoWWhcGKf/b5eplkkarX0m9z8ppCat4mlOqUsWpyNuYgO3VRyrYHSzX5g==}
    engines: {node: '>= 0.8.0'}

  prettier-eslint@16.4.2:
    resolution: {integrity: sha512-vtJAQEkaN8fW5QKl08t7A5KCjlZuDUNeIlr9hgolMS5s3+uzbfRHDwaRnzrdqnY2YpHDmeDS/8zY0MKQHXJtaA==}
    engines: {node: '>=16.10.0'}
    peerDependencies:
      prettier-plugin-svelte: ^3.0.0
      svelte-eslint-parser: '*'
    peerDependenciesMeta:
      prettier-plugin-svelte:
        optional: true
      svelte-eslint-parser:
        optional: true

  prettier-linter-helpers@1.0.0:
    resolution: {integrity: sha512-GbK2cP9nraSSUF9N2XwUwqfzlAFlMNYYl+ShE/V+H8a9uNl/oUqB1w2EL54Jh0OlyRSd8RfWYJ3coVS4TROP2w==}
    engines: {node: '>=6.0.0'}

  prettier-plugin-tailwindcss@0.1.13:
    resolution: {integrity: sha512-/EKQURUrxLu66CMUg4+1LwGdxnz8of7IDvrSLqEtDqhLH61SAlNNUSr90UTvZaemujgl3OH/VHg+fyGltrNixw==}
    engines: {node: '>=12.17.0'}
    peerDependencies:
      prettier: '>=2.2.0'

  prettier@3.6.0:
    resolution: {integrity: sha512-ujSB9uXHJKzM/2GBuE0hBOUgC77CN3Bnpqa+g80bkv3T3A93wL/xlzDATHhnhkzifz/UE2SNOvmbTz5hSkDlHw==}
    engines: {node: '>=14'}
    hasBin: true

  pretty-format@29.7.0:
    resolution: {integrity: sha512-Pdlw/oPxN+aXdmM9R00JVC9WVFoCLTKJvDVLgmJ+qAffBMxsV85l/Lu7sNx4zSzPyoL2euImuEwHhOXdEgNFZQ==}
    engines: {node: ^14.15.0 || ^16.10.0 || >=18.0.0}

  prismjs@1.30.0:
    resolution: {integrity: sha512-DEvV2ZF2r2/63V+tK8hQvrR2ZGn10srHbXviTlcv7Kpzw8jWiNTqbVgjO3IY8RxrrOUF8VPMQQFysYYYv0YZxw==}
    engines: {node: '>=6'}

  process@0.11.10:
    resolution: {integrity: sha512-cdGef/drWFoydD1JsMzuFf8100nZl+GT+yacc2bEced5f9Rjk4z+WtFUTBu9PhOi9j/jfmBPu0mMEY4wIdAF8A==}
    engines: {node: '>= 0.6.0'}

  promise-retry@2.0.1:
    resolution: {integrity: sha512-y+WKFlBR8BGXnsNlIHFGPZmyDf3DFMoLhaflAnyZgV6rG6xu+JwesTo2Q9R6XwYmtmwAFCkAk3e35jEdoeh/3g==}
    engines: {node: '>=10'}

  prop-types@15.8.1:
    resolution: {integrity: sha512-oj87CgZICdulUohogVAR7AjlC0327U4el4L6eAvOqCeudMDVU0NThNaV+b9Df4dXgSP1gXMTnPdhfe/2qDH5cg==}

  property-information@5.6.0:
    resolution: {integrity: sha512-YUHSPk+A30YPv+0Qf8i9Mbfe/C0hdPXk1s1jPVToV8pk8BQtpw10ct89Eo7OWkutrwqvT0eicAxlOg3dOAu8JA==}

  property-information@7.1.0:
    resolution: {integrity: sha512-TwEZ+X+yCJmYfL7TPUOcvBZ4QfoT5YenQiJuX//0th53DE6w0xxLEtfK3iyryQFddXuvkIk51EEgrJQ0WJkOmQ==}

  proto-list@1.2.4:
    resolution: {integrity: sha512-vtK/94akxsTMhe0/cbfpR+syPuszcuwhqVjJq26CuNDgFGj682oRBXOP5MJpv2r7JtE8MsiepGIqvvOTBwn2vA==}

  proxy-from-env@1.1.0:
    resolution: {integrity: sha512-D+zkORCbA9f1tdWRK0RaCR3GPv50cMxcrz4X8k5LTSUD1Dkw47mKJEZQNunItRTkWwgtaUSo1RVFRIG9ZXiFYg==}

  punycode@2.3.1:
    resolution: {integrity: sha512-vYt7UD1U9Wg6138shLtLOvdAu+8DsC/ilFtEVHcH+wydcSpNE20AfSOduf6MkRFahL5FY7X1oU7nKVZFtfq8Fg==}
    engines: {node: '>=6'}

  qr.js@0.0.0:
    resolution: {integrity: sha512-c4iYnWb+k2E+vYpRimHqSu575b1/wKl4XFeJGpFmrJQz5I88v9aY2czh7s0w36srfCM1sXgC/xpoJz5dJfq+OQ==}

  qs@6.14.0:
    resolution: {integrity: sha512-YWWTjgABSKcvs/nWBi9PycY/JiPJqOD4JA6o9Sej2AtvSGarXxKC3OQSk4pAarbdQlKAh5D4FCQkJNkW+GAn3w==}
    engines: {node: '>=0.6'}

  querystringify@2.2.0:
    resolution: {integrity: sha512-FIqgj2EUvTa7R50u0rGsyTftzjYmv/a3hO345bZNrqabNqjtgiDMgmo4mkUjd+nzU5oF3dClKqFIPUKybUyqoQ==}

  queue-microtask@1.2.3:
    resolution: {integrity: sha512-NuaNSa6flKT5JaSYQzJok04JzTL1CA6aGhv5rfLW3PgqA+M2ChpZQnAC8h8i4ZFkBS8X5RqkDBHA7r4hej3K9A==}

  randombytes@2.1.0:
    resolution: {integrity: sha512-vYl3iOX+4CKUWuxGi9Ukhie6fsqXqS9FE2Zaic4tNFD2N2QQaXOMFbuKK4QmDHC0JO6B1Zp41J0LpT0oR68amQ==}

  range-parser@1.2.1:
    resolution: {integrity: sha512-Hrgsx+orqoygnmhFbKaHE6c296J+HTAQXoxEF6gNupROmmGJRoyzfG3ccAveqCBrwr/2yxQ5BVd/GTl5agOwSg==}
    engines: {node: '>= 0.6'}

  rc-resize-observer@1.4.3:
    resolution: {integrity: sha512-YZLjUbyIWox8E9i9C3Tm7ia+W7euPItNWSPX5sCcQTYbnwDb5uNpnLHQCG1f22oZWUhLw4Mv2tFmeWe68CDQRQ==}
    peerDependencies:
      react: '>=16.9.0'
      react-dom: '>=16.9.0'

  rc-util@5.44.4:
    resolution: {integrity: sha512-resueRJzmHG9Q6rI/DfK6Kdv9/Lfls05vzMs1Sk3M2P+3cJa+MakaZyWY8IPfehVuhPJFKrIY1IK4GqbiaiY5w==}
    peerDependencies:
      react: '>=16.9.0'
      react-dom: '>=16.9.0'

  rc-virtual-list@3.19.2:
    resolution: {integrity: sha512-Ys6NcjwGkuwkeaWBDqfI3xWuZ7rDiQXlH1o2zLfFzATfEgXcqpk8CkgMfbJD81McqjcJVez25a3kPxCR807evA==}
    engines: {node: '>=8.x'}
    peerDependencies:
      react: '>=16.9.0'
      react-dom: '>=16.9.0'

  react-base16-styling@0.9.1:
    resolution: {integrity: sha512-1s0CY1zRBOQ5M3T61wetEpvQmsYSNtWEcdYzyZNxKa8t7oDvaOn9d21xrGezGAHFWLM7SHcktPuPTrvoqxSfKw==}

  react-day-picker@8.10.1:
    resolution: {integrity: sha512-TMx7fNbhLk15eqcMt+7Z7S2KF7mfTId/XJDjKE8f+IUcFn0l08/kI4FiYTL/0yuOLmEcbR4Fwe3GJf/NiiMnPA==}
    peerDependencies:
      date-fns: ^2.28.0 || ^3.0.0
      react: ^16.8.0 || ^17.0.0 || ^18.0.0

  react-display-name@0.2.5:
    resolution: {integrity: sha512-I+vcaK9t4+kypiSgaiVWAipqHRXYmZIuAiS8vzFvXHHXVigg/sMKwlRgLy6LH2i3rmP+0Vzfl5lFsFRwF1r3pg==}

  react-dom@19.0.0:
    resolution: {integrity: sha512-4GV5sHFG0e/0AD4X+ySy6UJd3jVl1iNsNHdpad0qhABJ11twS3TTBnseqsKurKcsNqCEFeGL3uLpVChpIO3QfQ==}
    peerDependencies:
      react: ^19.0.0

  react-draggable@4.4.6:
    resolution: {integrity: sha512-LtY5Xw1zTPqHkVmtM3X8MUOxNDOUhv/khTgBgrUvwaS064bwVvxT+q5El0uUFNx5IEPKXuRejr7UqLwBIg5pdw==}
    peerDependencies:
      react: '>= 16.3.0'
      react-dom: '>= 16.3.0'

  react-error-boundary@4.1.2:
    resolution: {integrity: sha512-GQDxZ5Jd+Aq/qUxbCm1UtzmL/s++V7zKgE8yMktJiCQXCCFZnMZh9ng+6/Ne6PjNSXH0L9CjeOEREfRnq6Duag==}
    peerDependencies:
      react: '>=16.13.1'

  react-error-boundary@5.0.0:
    resolution: {integrity: sha512-tnjAxG+IkpLephNcePNA7v6F/QpWLH8He65+DmedchDwg162JZqx4NmbXj0mlAYVVEd81OW7aFhmbsScYfiAFQ==}
    peerDependencies:
      react: '>=16.13.1'

  react-error-boundary@6.0.0:
    resolution: {integrity: sha512-gdlJjD7NWr0IfkPlaREN2d9uUZUlksrfOx7SX62VRerwXbMY6ftGCIZua1VG1aXFNOimhISsTq+Owp725b9SiA==}
    peerDependencies:
      react: '>=16.13.1'

  react-icons@5.5.0:
    resolution: {integrity: sha512-MEFcXdkP3dLo8uumGI5xN3lDFNsRtrjbOEKDLD7yv76v4wpnEq2Lt2qeHaQOr34I/wPN3s3+N08WkQ+CW37Xiw==}
    peerDependencies:
      react: '*'

  react-is@16.13.1:
    resolution: {integrity: sha512-24e6ynE2H+OKt4kqsOvNd8kBpV65zoxbA4BVsEOB3ARVWQki/DHzaUoC5KuON/BiccDaCCTZBuOcfZs70kR8bQ==}

  react-is@18.3.1:
    resolution: {integrity: sha512-/LLMVyas0ljjAtoYiPqYiL8VWXzUUdThrmU5+n20DZv+a+ClRoevUzw5JxU+Ieh5/c87ytoTBV9G1FiKfNJdmg==}

  react-json-tree@0.18.0:
    resolution: {integrity: sha512-Qe6HKSXrr++n9Y31nkRJ3XvQMATISpqigH1vEKhLwB56+nk5thTP0ITThpjxY6ZG/ubpVq/aEHIcyLP/OPHxeA==}
    peerDependencies:
      '@types/react': ^16.8.0 || ^17.0.0 || ^18.0.0
      react: ^16.8.0 || ^17.0.0 || ^18.0.0

  react-jss@10.10.0:
    resolution: {integrity: sha512-WLiq84UYWqNBF6579/uprcIUnM1TSywYq6AIjKTTTG5ziJl9Uy+pwuvpN3apuyVwflMbD60PraeTKT7uWH9XEQ==}
    peerDependencies:
      react: '>=16.8.6'

  react-number-format@5.4.4:
    resolution: {integrity: sha512-wOmoNZoOpvMminhifQYiYSTCLUDOiUbBunrMrMjA+dV52sY+vck1S4UhR6PkgnoCquvvMSeJjErXZ4qSaWCliA==}
    peerDependencies:
      react: ^0.14 || ^15.0.0 || ^16.0.0 || ^17.0.0 || ^18.0.0 || ^19.0.0
      react-dom: ^0.14 || ^15.0.0 || ^16.0.0 || ^17.0.0 || ^18.0.0 || ^19.0.0

  react-qr-code@2.0.18:
    resolution: {integrity: sha512-v1Jqz7urLMhkO6jkgJuBYhnqvXagzceg3qJUWayuCK/c6LTIonpWbwxR1f1APGd4xrW/QcQEovNrAojbUz65Tg==}
    peerDependencies:
      react: '*'

  react-redux@9.2.0:
    resolution: {integrity: sha512-ROY9fvHhwOD9ySfrF0wmvu//bKCQ6AeZZq1nJNtbDC+kk5DuSuNX/n6YWYF/SYy7bSba4D4FSz8DJeKY/S/r+g==}
    peerDependencies:
      '@types/react': ^18.2.25 || ^19
      react: ^18.0 || ^19
      redux: ^5.0.0
    peerDependenciesMeta:
      '@types/react':
        optional: true
      redux:
        optional: true

  react-remove-scroll-bar@2.3.8:
    resolution: {integrity: sha512-9r+yi9+mgU33AKcj6IbT9oRCO78WriSj6t/cF8DWBZJ9aOGPOTEDvdUDz1FwKim7QXWwmHqtdHnRJfhAxEG46Q==}
    engines: {node: '>=10'}
    peerDependencies:
      '@types/react': '*'
      react: ^16.8.0 || ^17.0.0 || ^18.0.0 || ^19.0.0
    peerDependenciesMeta:
      '@types/react':
        optional: true

  react-remove-scroll@2.7.2:
    resolution: {integrity: sha512-Iqb9NjCCTt6Hf+vOdNIZGdTiH1QSqr27H/Ek9sv/a97gfueI/5h1s3yRi1nngzMUaOOToin5dI1dXKdXiF+u0Q==}
    engines: {node: '>=10'}
    peerDependencies:
      '@types/react': '*'
      react: ^16.8.0 || ^17.0.0 || ^18.0.0 || ^19.0.0 || ^19.0.0-rc
    peerDependenciesMeta:
      '@types/react':
        optional: true

  react-resizable-panels@2.1.7:
    resolution: {integrity: sha512-JtT6gI+nURzhMYQYsx8DKkx6bSoOGFp7A3CwMrOb8y5jFHFyqwo9m68UhmXRw57fRVJksFn1TSlm3ywEQ9vMgA==}
    peerDependencies:
      react: ^16.14.0 || ^17.0.0 || ^18.0.0 || ^19.0.0 || ^19.0.0-rc
      react-dom: ^16.14.0 || ^17.0.0 || ^18.0.0 || ^19.0.0 || ^19.0.0-rc

  react-resizable@3.0.5:
    resolution: {integrity: sha512-vKpeHhI5OZvYn82kXOs1bC8aOXktGU5AmKAgaZS4F5JPburCtbmDPqE7Pzp+1kN4+Wb81LlF33VpGwWwtXem+w==}
    peerDependencies:
      react: '>= 16.3'

  react-smooth@4.0.4:
    resolution: {integrity: sha512-gnGKTpYwqL0Iii09gHobNolvX4Kiq4PKx6eWBCYYix+8cdw+cGo3do906l1NBPKkSWx1DghC1dlWG9L2uGd61Q==}
    peerDependencies:
      react: ^16.8.0 || ^17.0.0 || ^18.0.0 || ^19.0.0
      react-dom: ^16.8.0 || ^17.0.0 || ^18.0.0 || ^19.0.0

  react-style-singleton@2.2.3:
    resolution: {integrity: sha512-b6jSvxvVnyptAiLjbkWLE/lOnR4lfTtDAl+eUC7RZy+QQWc6wRzIV2CE6xBuMmDxc2qIihtDCZD5NPOFl7fRBQ==}
    engines: {node: '>=10'}
    peerDependencies:
      '@types/react': '*'
      react: ^16.8.0 || ^17.0.0 || ^18.0.0 || ^19.0.0 || ^19.0.0-rc
    peerDependenciesMeta:
      '@types/react':
        optional: true

  react-syntax-highlighter@15.6.1:
    resolution: {integrity: sha512-OqJ2/vL7lEeV5zTJyG7kmARppUjiB9h9udl4qHQjjgEos66z00Ia0OckwYfRxCSFrW8RJIBnsBwQsHZbVPspqg==}
    peerDependencies:
      react: '>= 0.14.0'

  react-textarea-autosize@8.5.9:
    resolution: {integrity: sha512-U1DGlIQN5AwgjTyOEnI1oCcMuEr1pv1qOtklB2l4nyMGbHzWrI0eFsYK0zos2YWqAolJyG0IWJaqWmWj5ETh0A==}
    engines: {node: '>=10'}
    peerDependencies:
      react: ^16.8.0 || ^17.0.0 || ^18.0.0 || ^19.0.0

  react-transition-group@4.4.5:
    resolution: {integrity: sha512-pZcd1MCJoiKiBR2NRxeCRg13uCXbydPnmB4EOeRrY7480qNWO8IIgQG6zlDkm6uRMsURXPuKq0GWtiM59a5Q6g==}
    peerDependencies:
      react: '>=16.6.0'
      react-dom: '>=16.6.0'

  react-transition-state@2.3.0:
    resolution: {integrity: sha512-OucQRyIpeq5g1/5qSBJH4p4U+SzYEoB3MsAXXz3ty116rPqG4jhwrzInImZ2gFi4XOffeLu6HNCZvkCM3DKaeg==}
    peerDependencies:
      react: '>=16.8.0'
      react-dom: '>=16.8.0'

  react-window@1.8.11:
    resolution: {integrity: sha512-+SRbUVT2scadgFSWx+R1P754xHPEqvcfSfVX10QYg6POOz+WNgkN48pS+BtZNIMGiL1HYrSEiCkwsMS15QogEQ==}
    engines: {node: '>8.0.0'}
    peerDependencies:
      react: ^15.0.0 || ^16.0.0 || ^17.0.0 || ^18.0.0 || ^19.0.0
      react-dom: ^15.0.0 || ^16.0.0 || ^17.0.0 || ^18.0.0 || ^19.0.0

  react@19.0.0:
    resolution: {integrity: sha512-V8AVnmPIICiWpGfm6GLzCR/W5FXLchHop40W4nXBmdlEceh16rCN8O8LNWm5bh5XUX91fh7KpA+W0TgMKmgTpQ==}
    engines: {node: '>=0.10.0'}

  read-cache@1.0.0:
    resolution: {integrity: sha512-Owdv/Ft7IjOgm/i0xvNDZ1LrRANRfew4b2prF3OWMQLxLfu3bS8FVhCsrSCMK4lR56Y9ya+AThoTpDCTxCmpRA==}

  readdirp@3.6.0:
    resolution: {integrity: sha512-hOS089on8RduqdbhvQ5Z37A0ESjsqz6qnRcffsMU3495FuTdqSm+7bhJ29JvIOsBDEEnan5DPu9t3To9VRlMzA==}
    engines: {node: '>=8.10.0'}

  recharts-scale@0.4.5:
    resolution: {integrity: sha512-kivNFO+0OcUNu7jQquLXAxz1FIwZj8nrj+YkOKc5694NbjCvcT6aSZiIzNzd2Kul4o4rTto8QVR9lMNtxD4G1w==}

  recharts@2.15.1:
    resolution: {integrity: sha512-v8PUTUlyiDe56qUj82w/EDVuzEFXwEHp9/xOowGAZwfLjB9uAy3GllQVIYMWF6nU+qibx85WF75zD7AjqoT54Q==}
    engines: {node: '>=14'}
    peerDependencies:
      react: ^16.0.0 || ^17.0.0 || ^18.0.0 || ^19.0.0
      react-dom: ^16.0.0 || ^17.0.0 || ^18.0.0 || ^19.0.0

  recharts@3.1.0:
    resolution: {integrity: sha512-NqAqQcGBmLrfDs2mHX/bz8jJCQtG2FeXfE0GqpZmIuXIjkpIwj8sd9ad0WyvKiBKPd8ZgNG0hL85c8sFDwascw==}
    engines: {node: '>=18'}
    peerDependencies:
      react: ^16.8.0 || ^17.0.0 || ^18.0.0 || ^19.0.0
      react-dom: ^16.0.0 || ^17.0.0 || ^18.0.0 || ^19.0.0
      react-is: ^16.8.0 || ^17.0.0 || ^18.0.0 || ^19.0.0

  redux-thunk@3.1.0:
    resolution: {integrity: sha512-NW2r5T6ksUKXCabzhL9z+h206HQw/NJkcLm1GPImRQ8IzfXwRGqjVhKJGauHirT0DAuyy6hjdnMZaRoAcy0Klw==}
    peerDependencies:
      redux: ^5.0.0

  redux@5.0.1:
    resolution: {integrity: sha512-M9/ELqF6fy8FwmkpnF0S3YKOqMyoWJ4+CS5Efg2ct3oY9daQvd/Pc71FpGZsVsbl3Cpb+IIcjBDUnnyBdQbq4w==}

  reflect.getprototypeof@1.0.10:
    resolution: {integrity: sha512-00o4I+DVrefhv+nX0ulyi3biSHCPDe+yLv5o/p6d/UVlirijB8E16FtfwSAi4g3tcqrQ4lRAqQSoFEZJehYEcw==}
    engines: {node: '>= 0.4'}

  refractor@3.6.0:
    resolution: {integrity: sha512-MY9W41IOWxxk31o+YvFCNyNzdkc9M20NoZK5vq6jkv4I/uh2zkWcfudj0Q1fovjUQJrNewS9NMzeTtqPf+n5EA==}

  regenerator-runtime@0.14.1:
    resolution: {integrity: sha512-dYnhHh0nJoMfnkZs6GmmhFknAGRrLznOu5nc9ML+EJxGvrx6H7teuevqVqCuPcPK//3eDrrjQhehXVx9cnkGdw==}

  regex-recursion@6.0.2:
    resolution: {integrity: sha512-0YCaSCq2VRIebiaUviZNs0cBz1kg5kVS2UKUfNIx8YVs1cN3AV7NTctO5FOKBA+UT2BPJIWZauYHPqJODG50cg==}

  regex-utilities@2.3.0:
    resolution: {integrity: sha512-8VhliFJAWRaUiVvREIiW2NXXTmHs4vMNnSzuJVhscgmGav3g9VDxLrQndI3dZZVVdp0ZO/5v0xmX516/7M9cng==}

  regex@6.0.1:
    resolution: {integrity: sha512-uorlqlzAKjKQZ5P+kTJr3eeJGSVroLKoHmquUj4zHWuR+hEyNqlXsSKlYYF5F4NI6nl7tWCs0apKJ0lmfsXAPA==}

  regexp.prototype.flags@1.5.4:
    resolution: {integrity: sha512-dYqgNSZbDwkaJ2ceRd9ojCGjBq+mOm9LmtXnAnEGyHhN/5R7iDW2TRw3h+o/jCFxus3P2LfWIIiwowAjANm7IA==}
    engines: {node: '>= 0.4'}

  require-from-string@2.0.2:
    resolution: {integrity: sha512-Xf0nWe6RseziFMu+Ap9biiUbmplq6S9/p+7w7YXP/JBHhrUDDUhwa+vANyubuqfZWTveU//DYVGsDG7RKL/vEw==}
    engines: {node: '>=0.10.0'}

  require-relative@0.8.7:
    resolution: {integrity: sha512-AKGr4qvHiryxRb19m3PsLRGuKVAbJLUD7E6eOaHkfKhwc+vSgVOCY5xNvm9EkolBKTOf0GrQAZKLimOCz81Khg==}

  requires-port@1.0.0:
    resolution: {integrity: sha512-KigOCHcocU3XODJxsu8i/j8T9tzT4adHiecwORRQ0ZZFcp7ahwXuRU1m+yuO90C5ZUyGeGfocHDI14M3L3yDAQ==}

  reselect@5.1.1:
    resolution: {integrity: sha512-K/BG6eIky/SBpzfHZv/dd+9JBFiS4SWV7FIujVyJRux6e45+73RaUHXLmIR1f7WOMaQ0U1km6qwklRQxpJJY0w==}

  resize-observer-polyfill@1.5.1:
    resolution: {integrity: sha512-LwZrotdHOo12nQuZlHEmtuXdqGoOD0OhaxopaNFxWzInpEgaLWoVuAMbTzixuosCx2nEG58ngzW3vxdWoxIgdg==}

  resolve-from@4.0.0:
    resolution: {integrity: sha512-pb/MYmXstAkysRFx8piNI1tGFNQIFA3vkE3Gq4EuA1dF6gHp/+vgZqsCGJapvy8N3Q+4o7FwvquPJcnZ7RYy4g==}
    engines: {node: '>=4'}

  resolve-pkg-maps@1.0.0:
    resolution: {integrity: sha512-seS2Tj26TBVOC2NIc2rOe2y2ZO7efxITtLZcGSOnHHNOQ7CkiUBfw0Iw2ck6xkIhPwLhKNLS8BO+hEpngQlqzw==}

  resolve@1.22.10:
    resolution: {integrity: sha512-NPRy+/ncIMeDlTAsuqwKIiferiawhefFJtkNSW0qZJEqMEb+qBt/77B/jGeeek+F0uOeN05CDa6HXbbIgtVX4w==}
    engines: {node: '>= 0.4'}
    hasBin: true

  resolve@2.0.0-next.5:
    resolution: {integrity: sha512-U7WjGVG9sH8tvjW5SmGbQuui75FiyjAX72HX15DwBBwF9dNiQZRQAg9nnPhYy+TUnE0+VcrttuvNI8oSxZcocA==}
    hasBin: true

  retry@0.12.0:
    resolution: {integrity: sha512-9LkiTwjUh6rT555DtE9rTX+BKByPfrMzEAtnlEtdEwr3Nkffwiihqe2bWADg+OQRjt9gl6ICdmB/ZFDCGAtSow==}
    engines: {node: '>= 4'}

  reusify@1.1.0:
    resolution: {integrity: sha512-g6QUff04oZpHs0eG5p83rFLhHeV00ug/Yf9nZM6fLeUrPguBTkTQOdpAWWspMh55TZfVQDPaN3NQJfbVRAxdIw==}
    engines: {iojs: '>=1.0.0', node: '>=0.10.0'}

  rimraf@3.0.2:
    resolution: {integrity: sha512-JZkJMZkAGFFPP2YqXZXPbMlMBgsxzE8ILs4lMIX/2o0L9UBw9O/Y3o6wFw/i9YLapcUJWwqbi3kdxIPdC62TIA==}
    deprecated: Rimraf versions prior to v4 are no longer supported
    hasBin: true

  run-parallel@1.2.0:
    resolution: {integrity: sha512-5l4VyZR86LZ/lDxZTR6jqL8AFE2S0IFLMP26AbjsLVADxHdhB/c0GUsH+y39UfCi3dzz8OlQuPmnaJOMoDHQBA==}

  safe-array-concat@1.1.3:
    resolution: {integrity: sha512-AURm5f0jYEOydBj7VQlVvDrjeFgthDdEF5H1dP+6mNpoXOMo1quQqJ4wvJDyRZ9+pO3kGWoOdmV08cSv2aJV6Q==}
    engines: {node: '>=0.4'}

  safe-buffer@5.2.1:
    resolution: {integrity: sha512-rp3So07KcdmmKbGvgaNxQSJr7bGVSVk5S9Eq1F+ppbRo70+YeaDxkw5Dd8NPN+GD6bjnYm2VuPuCXmpuYvmCXQ==}

  safe-push-apply@1.0.0:
    resolution: {integrity: sha512-iKE9w/Z7xCzUMIZqdBsp6pEQvwuEebH4vdpjcDWnyzaI6yl6O9FHvVpmGelvEHNsoY6wGblkxR6Zty/h00WiSA==}
    engines: {node: '>= 0.4'}

  safe-regex-test@1.1.0:
    resolution: {integrity: sha512-x/+Cz4YrimQxQccJf5mKEbIa1NzeCRNI5Ecl/ekmlYaampdNLPalVyIcCZNNH3MvmqBugV5TMYZXv0ljslUlaw==}
    engines: {node: '>= 0.4'}

  scheduler@0.25.0:
    resolution: {integrity: sha512-xFVuu11jh+xcO7JOAGJNOXld8/TcEHK/4CituBUeUb5hqxJLj9YuemAEuvm9gQ/+pgXYfbQuqAkiYu+u7YEsNA==}

  schema-utils@4.3.3:
    resolution: {integrity: sha512-eflK8wEtyOE6+hsaRVPxvUKYCpRgzLqDTb8krvAsRIwOGlHoSgYLgBXoubGgLd2fT41/OUYdb48v4k4WWHQurA==}
    engines: {node: '>= 10.13.0'}

  scmp@2.1.0:
    resolution: {integrity: sha512-o/mRQGk9Rcer/jEEw/yw4mwo3EU/NvYvp577/Btqrym9Qy5/MdWGBqipbALgd2lrdWTJ5/gqDusxfnQBxOxT2Q==}

  scroll-into-view-if-needed@3.1.0:
    resolution: {integrity: sha512-49oNpRjWRvnU8NyGVmUaYG4jtTkNonFZI86MmGRDqBphEK2EXT9gdEUoQPZhuBM8yWHxCWbobltqYO5M4XrUvQ==}

  semver@6.3.1:
    resolution: {integrity: sha512-BR7VvDCVHO+q2xBEWskxS6DJE1qRnb7DxzUrogb71CWoSficBxYsiAGd+Kl0mmq/MprG9yArRkyrQxTO6XjMzA==}
    hasBin: true

  semver@7.7.3:
    resolution: {integrity: sha512-SdsKMrI9TdgjdweUSR9MweHA4EJ8YxHn8DFaDisvhVlUOe4BF1tLD7GAj0lIqWVl+dPb/rExr0Btby5loQm20Q==}
    engines: {node: '>=10'}
    hasBin: true

  serialize-javascript@6.0.2:
    resolution: {integrity: sha512-Saa1xPByTTq2gdeFZYLLo+RFE35NHZkAbqZeWNd3BpzppeVisAqpDjcp8dyf6uIvEqJRd46jemmyA4iFIeVk8g==}

  set-cookie-parser@2.7.2:
    resolution: {integrity: sha512-oeM1lpU/UvhTxw+g3cIfxXHyJRc/uidd3yK1P242gzHds0udQBYzs3y8j4gCCW+ZJ7ad0yctld8RYO+bdurlvw==}

  set-function-length@1.2.2:
    resolution: {integrity: sha512-pgRc4hJ4/sNjWCSS9AmnS40x3bNMDTknHgL5UaMBTMyJnU90EgWh1Rz+MC9eFu4BuN/UwZjKQuY/1v3rM7HMfg==}
    engines: {node: '>= 0.4'}

  set-function-name@2.0.2:
    resolution: {integrity: sha512-7PGFlmtwsEADb0WYyvCMa1t+yke6daIG4Wirafur5kcf+MhUnPms1UeR0CKQdTZD81yESwMHbtn+TR+dMviakQ==}
    engines: {node: '>= 0.4'}

  set-proto@1.0.0:
    resolution: {integrity: sha512-RJRdvCo6IAnPdsvP/7m6bsQqNnn1FCBX5ZNtFL98MmFF/4xAIJTIg1YbHW5DC2W5SKZanrC6i4HsJqlajw/dZw==}
    engines: {node: '>= 0.4'}

  shallow-equal@1.2.1:
    resolution: {integrity: sha512-S4vJDjHHMBaiZuT9NPb616CSmLf618jawtv3sufLl6ivK8WocjAo58cXwbRV1cgqxH0Qbv+iUt6m05eqEa2IRA==}

  sharp@0.34.5:
    resolution: {integrity: sha512-Ou9I5Ft9WNcCbXrU9cMgPBcCK8LiwLqcbywW3t4oDV37n1pzpuNLsYiAV8eODnjbtQlSDwZ2cUEeQz4E54Hltg==}
    engines: {node: ^18.17.0 || ^20.3.0 || >=21.0.0}

  shebang-command@2.0.0:
    resolution: {integrity: sha512-kHxr2zZpYtdmrN1qDjrrX/Z1rR1kG8Dx+gkpK1G4eXmvXswmcE1hTWBWYUzlraYw1/yZp6YuDY77YtvbN0dmDA==}
    engines: {node: '>=8'}

  shebang-regex@3.0.0:
    resolution: {integrity: sha512-7++dFhtcx3353uBaq8DDR4NuxBetBzC7ZQOhmTQInHEd6bSrXdiEyzCvG07Z44UYdLShWUyXt5M/yhz8ekcb1A==}
    engines: {node: '>=8'}

  shiki@3.19.0:
    resolution: {integrity: sha512-77VJr3OR/VUZzPiStyRhADmO2jApMM0V2b1qf0RpfWya8Zr1PeZev5AEpPGAAKWdiYUtcZGBE4F5QvJml1PvWA==}

  side-channel-list@1.0.0:
    resolution: {integrity: sha512-FCLHtRD/gnpCiCHEiJLOwdmFP+wzCmDEkc9y7NsYxeF4u7Btsn1ZuwgwJGxImImHicJArLP4R0yX4c2KCrMrTA==}
    engines: {node: '>= 0.4'}

  side-channel-map@1.0.1:
    resolution: {integrity: sha512-VCjCNfgMsby3tTdo02nbjtM/ewra6jPHmpThenkTYh8pG9ucZ/1P8So4u4FGBek/BjpOVsDCMoLA/iuBKIFXRA==}
    engines: {node: '>= 0.4'}

  side-channel-weakmap@1.0.2:
    resolution: {integrity: sha512-WPS/HvHQTYnHisLo9McqBHOJk2FkHO/tlpvldyrnem4aeQp4hai3gythswg6p01oSoTl58rcpiFAjF2br2Ak2A==}
    engines: {node: '>= 0.4'}

  side-channel@1.1.0:
    resolution: {integrity: sha512-ZX99e6tRweoUXqR+VBrslhda51Nh5MTQwou5tnUDgbtyM0dBgmhEDtWGP/xbKn6hqfPRHujUNwz5fy/wbbhnpw==}
    engines: {node: '>= 0.4'}

  signal-exit@4.1.0:
    resolution: {integrity: sha512-bzyZ1e88w9O1iNJbKnOlvYTrWPDl46O1bG0D3XInv+9tkPrxrN8jUUTiFlDkkmKWgn1M6CfIA13SuGqOa9Korw==}
    engines: {node: '>=14'}

  simple-swizzle@0.2.4:
    resolution: {integrity: sha512-nAu1WFPQSMNr2Zn9PGSZK9AGn4t/y97lEm+MXTtUDwfP0ksAIX4nO+6ruD9Jwut4C49SB1Ws+fbXsm/yScWOHw==}

  sirv@2.0.4:
    resolution: {integrity: sha512-94Bdh3cC2PKrbgSOUqTiGPWVZeSiXfKOVZNJniWoqrWrRkB1CJzBU3NEbiTsPcYy1lDsANA/THzS+9WBiy5nfQ==}
    engines: {node: '>= 10'}

  slash@3.0.0:
    resolution: {integrity: sha512-g9Q1haeby36OSStwb4ntCGGGaKsaVSjQ68fBxoQcutl5fS1vuY18H3wSt3jFyFtrkx+Kz0V1G85A4MyAdDMi2Q==}
    engines: {node: '>=8'}

  source-map-js@1.2.1:
    resolution: {integrity: sha512-UXWMKhLOwVKb728IUtQPXxfYU+usdybtUrK/8uGE8CQMvrhOpwvzDBwj0QhSL7MQc7vIsISBG8VQ8+IDQxpfQA==}
    engines: {node: '>=0.10.0'}

  source-map-support@0.5.21:
    resolution: {integrity: sha512-uBHU3L3czsIyYXKX88fdrGovxdSCoTGDRZ6SYXtSRxLZUzHg5P/66Ht6uoUlHu9EZod+inXhKo3qQgwXUT/y1w==}

  source-map@0.6.1:
    resolution: {integrity: sha512-UjgapumWlbMhkBgzT7Ykc5YXUT46F0iKu8SGXq0bcwP5dz/h0Plj6enJqjz1Zbq2l5WaqYnrVbwWOWMyF3F47g==}
    engines: {node: '>=0.10.0'}

  space-separated-tokens@1.1.5:
    resolution: {integrity: sha512-q/JSVd1Lptzhf5bkYm4ob4iWPjx0KiRe3sRFBNrVqbJkFaBm5vbbowy1mymoPNLRa52+oadOhJ+K49wsSeSjTA==}

  space-separated-tokens@2.0.2:
    resolution: {integrity: sha512-PEGlAwrG8yXGXRjW32fGbg66JAlOAwbObuqVoJpv/mRgoWDQfgH1wDPvtzWyUSNAXBGSk8h755YDbbcEy3SH2Q==}

  stable-hash@0.0.5:
    resolution: {integrity: sha512-+L3ccpzibovGXFK+Ap/f8LOS0ahMrHTf3xu7mMLSpEGU0EO9ucaysSylKo9eRDFNhWve/y275iPmIZ4z39a9iA==}

  stable-hash@0.0.6:
    resolution: {integrity: sha512-0afH4mobqTybYZsXImQRLOjHV4gvOW+92HdUIax9t7a8d9v54KWykEuMVIcXhD9BCi+w3kS4x7O6fmZQ3JlG/g==}

  state-local@1.0.7:
    resolution: {integrity: sha512-HTEHMNieakEnoe33shBYcZ7NX83ACUjCu8c40iOGEZsngj9zRnkqS9j1pqQPXwobB0ZcVTk27REb7COQ0UR59w==}

  stop-iteration-iterator@1.1.0:
    resolution: {integrity: sha512-eLoXW/DHyl62zxY4SCaIgnRhuMr6ri4juEYARS8E6sCEqzKpOiE521Ucofdx+KnDZl5xmvGYaaKCk5FEOxJCoQ==}
    engines: {node: '>= 0.4'}

  string-convert@0.2.1:
    resolution: {integrity: sha512-u/1tdPl4yQnPBjnVrmdLo9gtuLvELKsAoRapekWggdiQNvvvum+jYF329d84NAa660KQw7pB2n36KrIKVoXa3A==}

  string-width@4.2.3:
    resolution: {integrity: sha512-wKyQRQpjJ0sIp62ErSZdGsjMJWsap5oRNihHhu6G7JVO/9jIB6UyevL+tXuOqrng8j/cxKTWyWUwvSTriiZz/g==}
    engines: {node: '>=8'}

  string-width@5.1.2:
    resolution: {integrity: sha512-HnLOCR3vjcY8beoNLtcjZ5/nxn2afmME6lhrDrebokqMap+XbeW8n9TXpPDOqdGK5qcI3oT0GKTW6wC7EMiVqA==}
    engines: {node: '>=12'}

  string.prototype.includes@2.0.1:
    resolution: {integrity: sha512-o7+c9bW6zpAdJHTtujeePODAhkuicdAryFsfVKwA+wGw89wJ4GTY484WTucM9hLtDEOpOvI+aHnzqnC5lHp4Rg==}
    engines: {node: '>= 0.4'}

  string.prototype.matchall@4.0.12:
    resolution: {integrity: sha512-6CC9uyBL+/48dYizRf7H7VAYCMCNTBeM78x/VTUe9bFEaxBepPJDa1Ow99LqI/1yF7kuy7Q3cQsYMrcjGUcskA==}
    engines: {node: '>= 0.4'}

  string.prototype.repeat@1.0.0:
    resolution: {integrity: sha512-0u/TldDbKD8bFCQ/4f5+mNRrXwZ8hg2w7ZR8wa16e8z9XpePWl3eGEcUD0OXpEH/VJH/2G3gjUtR3ZOiBe2S/w==}

  string.prototype.trim@1.2.10:
    resolution: {integrity: sha512-Rs66F0P/1kedk5lyYyH9uBzuiI/kNRmwJAR9quK6VOtIpZ2G+hMZd+HQbbv25MgCA6gEffoMZYxlTod4WcdrKA==}
    engines: {node: '>= 0.4'}

  string.prototype.trimend@1.0.9:
    resolution: {integrity: sha512-G7Ok5C6E/j4SGfyLCloXTrngQIQU3PWtXGst3yM7Bea9FRURf1S42ZHlZZtsNque2FN2PoUhfZXYLNWwEr4dLQ==}
    engines: {node: '>= 0.4'}

  string.prototype.trimstart@1.0.8:
    resolution: {integrity: sha512-UXSH262CSZY1tfu3G3Secr6uGLCFVPMhIqHjlgCUtCCcgihYc/xKs9djMTMUOb2j1mVSeU8EU6NWc/iQKU6Gfg==}
    engines: {node: '>= 0.4'}

  stringify-entities@4.0.4:
    resolution: {integrity: sha512-IwfBptatlO+QCJUo19AqvrPNqlVMpW9YEL2LIVY+Rpv2qsjCGxaDLNRgeGsQWJhfItebuJhsGSLjaBbNSQ+ieg==}

  strip-ansi@3.0.1:
    resolution: {integrity: sha512-VhumSSbBqDTP8p2ZLKj40UjBCV4+v8bUSEpUb4KjRgWk9pbqGF4REFj6KEagidb2f/M6AzC0EmFyDNGaw9OCzg==}
    engines: {node: '>=0.10.0'}

  strip-ansi@6.0.1:
    resolution: {integrity: sha512-Y38VPSHcqkFrCpFnQ9vuSXmquuv5oXOKpGeT6aGrr3o3Gc9AlVa6JBfUSOCnbxGGZF+/0ooI7KrPuUSztUdU5A==}
    engines: {node: '>=8'}

  strip-ansi@7.1.0:
    resolution: {integrity: sha512-iq6eVVI64nQQTRYq2KtEg2d2uU7LElhTJwsH4YzIHZshxlgZms/wIc4VoDQTlG/IvVIrBKG06CrZnp0qv7hkcQ==}
    engines: {node: '>=12'}

  strip-bom@3.0.0:
    resolution: {integrity: sha512-vavAMRXOgBVNF6nyEEmL3DBK19iRpDcoIwW+swQ+CbGiu7lju6t+JklA1MHweoWtadgt4ISVUsXLyDq34ddcwA==}
    engines: {node: '>=4'}

  strip-json-comments@3.1.1:
    resolution: {integrity: sha512-6fPc+R4ihwqP6N/aIv2f1gMH8lOVtWQHoqC4yK6oSDVVocumAsfCqjkXnqiYMhmMwS/mEHLp7Vehlt3ql6lEig==}
    engines: {node: '>=8'}

  styled-jsx@5.1.6:
    resolution: {integrity: sha512-qSVyDTeMotdvQYoHWLNGwRFJHC+i+ZvdBRYosOFgC+Wg1vx4frN2/RG/NA7SYqqvKNLf39P2LSRA2pu6n0XYZA==}
    engines: {node: '>= 12.0.0'}
    peerDependencies:
      '@babel/core': '*'
      babel-plugin-macros: '*'
      react: '>= 16.8.0 || 17.x.x || ^18.0.0-0 || ^19.0.0-0'
    peerDependenciesMeta:
      '@babel/core':
        optional: true
      babel-plugin-macros:
        optional: true

  stylis@4.3.6:
    resolution: {integrity: sha512-yQ3rwFWRfwNUY7H5vpU0wfdkNSnvnJinhF9830Swlaxl03zsOjCfmX0ugac+3LtK0lYSgwL/KXc8oYL3mG4YFQ==}

  sucrase@3.35.0:
    resolution: {integrity: sha512-8EbVDiu9iN/nESwxeSxDKe0dunta1GOlHufmSSXxMD2z2/tMZpDMpvXQGsc+ajGo8y2uYUmixaSRUc/QPoQ0GA==}
    engines: {node: '>=16 || 14 >=14.17'}
    hasBin: true

  superjson@1.13.3:
    resolution: {integrity: sha512-mJiVjfd2vokfDxsQPOwJ/PtanO87LhpYY88ubI5dUB1Ab58Txbyje3+jpm+/83R/fevaq/107NNhtYBLuoTrFg==}
    engines: {node: '>=10'}

  supertokens-auth-react@0.51.0:
    resolution: {integrity: sha512-gfh5yGU73q60yQN+PcUqPGPR24jmdX3VkYycqR8mLXmWcrawV3jsV0UyIImS0mviLRZEJsw80+uGDrIlmOvQkg==}
    engines: {node: '>=16.0.0', npm: '>=8'}
    peerDependencies:
      react: '>=16.8.0'
      react-dom: '>=16.8.0'
      supertokens-web-js: ^0.16.0

  supertokens-js-override@0.0.4:
    resolution: {integrity: sha512-r0JFBjkMIdep3Lbk3JA+MpnpuOtw4RSyrlRAbrzMcxwiYco3GFWl/daimQZ5b1forOiUODpOlXbSOljP/oyurg==}

  supertokens-node@24.0.0:
    resolution: {integrity: sha512-6PtJkE+CYG+h1ZuEJRaS0rRN5SV+++P1fwpLLwbjZHtJiFD3wnbyUSoZjWrdpWjwR8WBkDcKV3G3y8tH8eXkHA==}

  supertokens-web-js@0.16.0:
    resolution: {integrity: sha512-wuIdlVJtOsx4ZX0kCyl8lxmmAodXLlMAniZEHyVhsH2fhersh7bMrHpvgN9WoC470HYNC22qpHdlJngvyh/cSA==}

  supertokens-website@20.1.6:
    resolution: {integrity: sha512-WSehco2PsrFp4WY7h6tDutYyi2nPgJS8lahUadcL/cpBqgEuZ3pjnvN1NDASSNSTfXeO1smm3HrvvLZG5C7qHA==}

  supports-color@2.0.0:
    resolution: {integrity: sha512-KKNVtd6pCYgPIKU4cp2733HWYCpplQhddZLBUryaAHou723x+FRzQ5Df824Fj+IyyuiQTRoub4SnIFfIcrp70g==}
    engines: {node: '>=0.8.0'}

  supports-color@7.2.0:
    resolution: {integrity: sha512-qpCAvRl9stuOHveKsn7HncJRvv501qIacKzQlO/+Lwxc9+0q2wLyv4Dfvt80/DPn2pqOBsJdDiogXGR9+OvwRw==}
    engines: {node: '>=8'}

  supports-color@8.1.1:
    resolution: {integrity: sha512-MpUEN2OodtUzxvKQl72cUF7RQ5EiHsGvSsVG0ia9c5RbWGL2CI4C7EpPS8UTBIplnlzZiNuV56w+FuNxy3ty2Q==}
    engines: {node: '>=10'}

  supports-preserve-symlinks-flag@1.0.0:
    resolution: {integrity: sha512-ot0WnXS9fgdkgIcePe6RHNk1WA8+muPa6cSjeR3V8K27q9BB1rTE3R1p7Hv0z1ZyAc8s6Vvv8DIyWf681MAt0w==}
    engines: {node: '>= 0.4'}

  swc-loader@0.2.6:
    resolution: {integrity: sha512-9Zi9UP2YmDpgmQVbyOPJClY0dwf58JDyDMQ7uRc4krmc72twNI2fvlBWHLqVekBpPc7h5NJkGVT1zNDxFrqhvg==}
    peerDependencies:
      '@swc/core': ^1.2.147
      webpack: '>=2'

  swr-devtools@1.3.2:
    resolution: {integrity: sha512-3GZHxVahXyTegYN7zN5xE+pdPY5lmR1Xwzgvk48t2KdVJIpKS8UjWUhEuowHJ49saHeAi3bGCONESZdkqWm+Vg==}
    peerDependencies:
      react: '>=17.0.2'
      swr: '>=1.0.0'

  swr@2.3.3:
    resolution: {integrity: sha512-dshNvs3ExOqtZ6kJBaAsabhPdHyeY4P2cKwRCniDVifBMoG/SVI7tfLWqPXriVspf2Rg4tPzXJTnwaihIeFw2A==}
    peerDependencies:
      react: ^16.11.0 || ^17.0.0 || ^18.0.0 || ^19.0.0

  symbol-observable@1.2.0:
    resolution: {integrity: sha512-e900nM8RRtGhlV36KGEU9k65K3mPb1WV70OdjfxlG2EAuM1noi/E/BaW/uMhL7bPEssK8QV57vN3esixjUvcXQ==}
    engines: {node: '>=0.10.0'}

  synckit@0.11.8:
    resolution: {integrity: sha512-+XZ+r1XGIJGeQk3VvXhT6xx/VpbHsRzsTkGgF6E5RX9TTXD0118l87puaEBZ566FhqblC6U0d4XnubznJDm30A==}
    engines: {node: ^14.18.0 || >=16.0.0}

  tabbable@6.2.0:
    resolution: {integrity: sha512-Cat63mxsVJlzYvN51JmVXIgNoUokrIaT2zLclCXjRd8boZ0004U4KCs/sToJ75C6sdlByWxpYnb5Boif1VSFew==}

  tabbable@6.3.0:
    resolution: {integrity: sha512-EIHvdY5bPLuWForiR/AN2Bxngzpuwn1is4asboytXtpTgsArc+WmSJKVLlhdh71u7jFcryDqB2A8lQvj78MkyQ==}

  tailwind-merge@2.6.0:
    resolution: {integrity: sha512-P+Vu1qXfzediirmHOC3xKGAYeZtPcV9g76X+xg2FD4tYgR71ewMA35Y3sCz3zhiN/dwefRpJX0yBcgwi1fXNQA==}

  tailwind-scrollbar@3.1.0:
    resolution: {integrity: sha512-pmrtDIZeHyu2idTejfV59SbaJyvp1VRjYxAjZBH0jnyrPRo6HL1kD5Glz8VPagasqr6oAx6M05+Tuw429Z8jxg==}
    engines: {node: '>=12.13.0'}
    peerDependencies:
      tailwindcss: 3.x

  tailwindcss@3.4.17:
    resolution: {integrity: sha512-w33E2aCvSDP0tW9RZuNXadXlkHXqFzSkQew/aIa2i/Sj8fThxwovwlXHSPXTbAHwEIhBFXAedUhP2tueAKP8Og==}
    engines: {node: '>=14.0.0'}
    hasBin: true

  tapable@2.3.0:
    resolution: {integrity: sha512-g9ljZiwki/LfxmQADO3dEY1CbpmXT5Hm2fJ+QaGKwSXUylMybePR7/67YW7jOrrvjEgL1Fmz5kzyAjWVWLlucg==}
    engines: {node: '>=6'}

<<<<<<< HEAD
  terser-webpack-plugin@5.3.15:
    resolution: {integrity: sha512-PGkOdpRFK+rb1TzVz+msVhw4YMRT9txLF4kRqvJhGhCM324xuR3REBSHALN+l+sAhKUmz0aotnjp5D+P83mLhQ==}
=======
  terser-webpack-plugin@5.3.16:
    resolution: {integrity: sha512-h9oBFCWrq78NyWWVcSwZarJkZ01c2AyGrzs1crmHZO3QUg9D61Wu4NPjBy69n7JqylFF5y+CsUZYmYEIZ3mR+Q==}
>>>>>>> 2aa6a718
    engines: {node: '>= 10.13.0'}
    peerDependencies:
      '@swc/core': '*'
      esbuild: '*'
      uglify-js: '*'
      webpack: ^5.1.0
    peerDependenciesMeta:
      '@swc/core':
        optional: true
      esbuild:
        optional: true
      uglify-js:
        optional: true

  terser@5.44.1:
    resolution: {integrity: sha512-t/R3R/n0MSwnnazuPpPNVO60LX0SKL45pyl9YlvxIdkH0Of7D5qM2EVe+yASRIlY5pZ73nclYJfNANGWPwFDZw==}
    engines: {node: '>=10'}
    hasBin: true

  text-table@0.2.0:
    resolution: {integrity: sha512-N+8UisAXDGk8PFXP4HAzVR9nbfmVJ3zYLAWiTIoqC5v5isinhr+r5uaO8+7r3BMfuNIufIsA7RdpVgacC2cSpw==}

  theming@3.3.0:
    resolution: {integrity: sha512-u6l4qTJRDaWZsqa8JugaNt7Xd8PPl9+gonZaIe28vAhqgHMIG/DOyFPqiKN/gQLQYj05tHv+YQdNILL4zoiAVA==}
    engines: {node: '>=8'}
    peerDependencies:
      react: '>=16.3'

  thenify-all@1.6.0:
    resolution: {integrity: sha512-RNxQH/qI8/t3thXJDwcstUO4zeqo64+Uy/+sNVRBx4Xn2OX+OZ9oP+iJnNFqplFra2ZUVeKCSa2oVWi3T4uVmA==}
    engines: {node: '>=0.8'}

  thenify@3.3.1:
    resolution: {integrity: sha512-RVZSIV5IG10Hk3enotrhvz0T9em6cyHBLkH/YAZuKqd8hRkKhSfCGIcP2KUY0EPxndzANBmNllzWPwak+bheSw==}

  throttle-debounce@5.0.2:
    resolution: {integrity: sha512-B71/4oyj61iNH0KeCamLuE2rmKuTO5byTOSVwECM5FA7TiAiAW+UqTKZ9ERueC4qvgSttUhdmq1mXC3kJqGX7A==}
    engines: {node: '>=12.22'}

  tiny-invariant@1.3.3:
    resolution: {integrity: sha512-+FbBPE1o9QAYvviau/qC5SE3caw21q3xkvWKBtja5vgqOWIHHJ3ioaq1VPfn/Szqctz2bU/oYeKd9/z5BL+PVg==}

  tiny-warning@1.0.3:
    resolution: {integrity: sha512-lBN9zLN/oAf68o3zNXYrdCt1kP8WsiGW8Oo2ka41b2IM5JL/S1CTyX1rW0mb/zSuJun0ZUrDxx4sqvYS2FWzPA==}

  tinyglobby@0.2.14:
    resolution: {integrity: sha512-tX5e7OM1HnYr2+a2C/4V0htOcSQcoSTH9KgJnVvNm5zm/cyEWKJ7j7YutsH9CxMdtOkkLFy2AHrMci9IM8IPZQ==}
    engines: {node: '>=12.0.0'}

  tldts-core@6.1.86:
    resolution: {integrity: sha512-Je6p7pkk+KMzMv2XXKmAE3McmolOQFdxkKw0R8EYNr7sELW46JqnNeTX8ybPiQgvg1ymCoF8LXs5fzFaZvJPTA==}

  tldts@6.1.86:
    resolution: {integrity: sha512-WMi/OQ2axVTf/ykqCQgXiIct+mSQDFdH2fkwhPwgEwvJ1kSzZRiinb0zF2Xb8u4+OqPChmyI6MEu4EezNJz+FQ==}
    hasBin: true

  to-regex-range@5.0.1:
    resolution: {integrity: sha512-65P7iz6X5yEr1cwcgvQxbbIw7Uk3gOy5dIdtZ4rDveLqhrdJP+Li/Hx6tyK0NEb+2GCyneCMJiGqrADCSNk8sQ==}
    engines: {node: '>=8.0'}

  totalist@3.0.1:
    resolution: {integrity: sha512-sf4i37nQ2LBx4m3wB74y+ubopq6W/dIzXg0FDGjsYnZHVa1Da8FH853wlL2gtUhg+xJXjfk3kUZS3BRoQeoQBQ==}
    engines: {node: '>=6'}

  tr46@0.0.3:
    resolution: {integrity: sha512-N3WMsuqV66lT30CrXNbEjx4GEwlow3v6rr4mCcv6prnfwhS01rkgyFdjPNBYd9br7LpXV1+Emh01fHnq2Gdgrw==}

  trim-lines@3.0.1:
    resolution: {integrity: sha512-kRj8B+YHZCc9kQYdWfJB2/oUl9rA99qbowYYBtr4ui4mZyAQ2JpvVBd/6U2YloATfqBhBTSMhTpgBHtU0Mf3Rg==}

  ts-api-utils@1.4.3:
    resolution: {integrity: sha512-i3eMG77UTMD0hZhgRS562pv83RC6ukSAC2GMNWc+9dieh/+jDM5u5YG+NHX6VNDRHQcHwmsTHctP9LhbC3WxVw==}
    engines: {node: '>=16'}
    peerDependencies:
      typescript: '>=4.2.0'

  ts-api-utils@2.1.0:
    resolution: {integrity: sha512-CUgTZL1irw8u29bzrOD/nH85jqyc74D6SshFgujOIA7osm2Rz7dYH77agkx7H4FBNxDq7Cjf+IjaX/8zwFW+ZQ==}
    engines: {node: '>=18.12'}
    peerDependencies:
      typescript: '>=4.8.4'

  ts-interface-checker@0.1.13:
    resolution: {integrity: sha512-Y/arvbn+rrz3JCKl9C4kVNfTfSm2/mEp5FSz5EsZSANGPSlQrpRI5M4PKF+mJnE52jOO90PnPSc3Ur3bTQw0gA==}

  ts-node@10.9.2:
    resolution: {integrity: sha512-f0FFpIdcHgn8zcPSbf1dRevwt047YMnaiJM3u2w2RewrB+fob/zePZcrOyQoLMMO7aBIddLcQIEK5dYjkLnGrQ==}
    hasBin: true
    peerDependencies:
      '@swc/core': '>=1.2.50'
      '@swc/wasm': '>=1.2.50'
      '@types/node': '*'
      typescript: '>=2.7'
    peerDependenciesMeta:
      '@swc/core':
        optional: true
      '@swc/wasm':
        optional: true

  tsconfig-paths@3.15.0:
    resolution: {integrity: sha512-2Ac2RgzDe/cn48GvOe3M+o82pEFewD3UPbyoUHHdKasHwJKjds4fLXWf/Ux5kATBKN20oaFGu+jbElp1pos0mg==}

  tsconfig-paths@4.2.0:
    resolution: {integrity: sha512-NoZ4roiN7LnbKn9QqE1amc9DJfzvZXxF4xDavcOWt1BPkdx+m+0gJuPM+S0vCe7zTJMYUP0R8pO2XMr+Y8oLIg==}
    engines: {node: '>=6'}

  tslib@2.8.1:
    resolution: {integrity: sha512-oJFu94HQb+KVduSUQL7wnpmqnfmLsOA/nAh6b6EH0wCEoK0/mPeXU6c3wKDV83MkOuHPRHtSXKKU99IBazS/2w==}

  tsx@4.20.3:
    resolution: {integrity: sha512-qjbnuR9Tr+FJOMBqJCW5ehvIo/buZq7vH7qD7JziU98h6l3qGy0a/yPFjwO+y0/T7GFpNgNAvEcPPVfyT8rrPQ==}
    engines: {node: '>=18.0.0'}
    hasBin: true

  turbo-darwin-64@2.6.2:
    resolution: {integrity: sha512-nF9d/YAyrNkyXn9lp3ZtgXPb7fZsik3cUNe/sBvUO0G5YezUS/kDYYw77IdjizDzairz8pL2ITCTUreG2d5iZQ==}
    cpu: [x64]
    os: [darwin]

  turbo-darwin-arm64@2.6.2:
    resolution: {integrity: sha512-mmm0jFaVramST26XE1Lk2qjkjvLJHOe9f3TFjqY+aByjMK/ZmKE5WFPuCWo4L3xhwx+16T37rdPP//76loB3oA==}
    cpu: [arm64]
    os: [darwin]

  turbo-linux-64@2.6.2:
    resolution: {integrity: sha512-IUMHjkVRJDUABGpi+iS1Le59aOl5DX88U5UT/mKaE7nNEjG465+a8UtYno56cZnLP+C6BkX4I93LFgYf9syjGQ==}
    cpu: [x64]
    os: [linux]

  turbo-linux-arm64@2.6.2:
    resolution: {integrity: sha512-0qQdZiimMUZj2Gfq87thYu0E02NaNcsB3lcEK/TD70Zzi7AxQoxye664Gis0Uao2j2L9/+05wC2btZ7SoFX3Gw==}
    cpu: [arm64]
    os: [linux]

  turbo-windows-64@2.6.2:
    resolution: {integrity: sha512-BmMfFmt0VaoZL4NbtDq/dzGfjHsPoGU2+vFiZtkiYsttHY3fd/Dmgnu9PuRyJN1pv2M22q88rXO+dqYRHztLMw==}
    cpu: [x64]
    os: [win32]

  turbo-windows-arm64@2.6.2:
    resolution: {integrity: sha512-0r4s4M/FgLxfjrdLPdqQUur8vZAtaWEi4jhkQ6wCIN2xzA9aee9IKwM53w7CQcjaLvWhT0AU7LTQHjFaHwxiKw==}
    cpu: [arm64]
    os: [win32]

  turbo@2.6.2:
    resolution: {integrity: sha512-LiQAFS6iWvnY8ViGtoPgduWBeuGH9B32XR4p8H8jxU5PudwyHiiyf1jQW0fCC8gCCTz9itkIbqZLIyUu5AG33w==}
    hasBin: true

  twilio@4.23.0:
    resolution: {integrity: sha512-LdNBQfOe0dY2oJH2sAsrxazpgfFQo5yXGxe96QA8UWB5uu+433PrUbkv8gQ5RmrRCqUTPQ0aOrIyAdBr1aB03Q==}
    engines: {node: '>=14.0'}

  type-check@0.4.0:
    resolution: {integrity: sha512-XleUoc9uwGXqjWwXaUTZAmzMcFZ5858QA2vvx1Ur5xIcixXIP+8LnFDgRplU30us6teqdlskFfu+ae4K79Ooew==}
    engines: {node: '>= 0.8.0'}

  type-fest@0.20.2:
    resolution: {integrity: sha512-Ne+eE4r0/iWnpAxD852z3A+N0Bt5RN//NjJwRd2VFHEmrywxf5vsZlh4R6lixl6B+wz/8d+maTSAkN1FIkI3LQ==}
    engines: {node: '>=10'}

  type-fest@4.41.0:
    resolution: {integrity: sha512-TeTSQ6H5YHvpqVwBRcnLDCBnDOHWYu7IvGbHT6N8AOymcr9PJGjc1GTtiWZTYg0NCgYwvnYWEkVChQAr9bjfwA==}
    engines: {node: '>=16'}

  type-is@1.6.18:
    resolution: {integrity: sha512-TkRKr9sUTxEH8MdfuCSP7VizJyzRNMjj2J2do2Jr3Kym598JVdEksuzPQCnlFPW4ky9Q+iA+ma9BGm06XQBy8g==}
    engines: {node: '>= 0.6'}

  typed-array-buffer@1.0.3:
    resolution: {integrity: sha512-nAYYwfY3qnzX30IkA6AQZjVbtK6duGontcQm1WSG1MD94YLqK0515GNApXkoxKOWMusVssAHWLh9SeaoefYFGw==}
    engines: {node: '>= 0.4'}

  typed-array-byte-length@1.0.3:
    resolution: {integrity: sha512-BaXgOuIxz8n8pIq3e7Atg/7s+DpiYrxn4vdot3w9KbnBhcRQq6o3xemQdIfynqSeXeDrF32x+WvfzmOjPiY9lg==}
    engines: {node: '>= 0.4'}

  typed-array-byte-offset@1.0.4:
    resolution: {integrity: sha512-bTlAFB/FBYMcuX81gbL4OcpH5PmlFHqlCCpAl8AlEzMz5k53oNDvN8p1PNOWLEmI2x4orp3raOFB51tv9X+MFQ==}
    engines: {node: '>= 0.4'}

  typed-array-length@1.0.7:
    resolution: {integrity: sha512-3KS2b+kL7fsuk/eJZ7EQdnEmQoaho/r6KUef7hxvltNA5DR8NAUM+8wJMbJyZ4G9/7i3v5zPBIMN5aybAh2/Jg==}
    engines: {node: '>= 0.4'}

  typescript-eslint@8.34.1:
    resolution: {integrity: sha512-XjS+b6Vg9oT1BaIUfkW3M3LvqZE++rbzAMEHuccCfO/YkP43ha6w3jTEMilQxMF92nVOYCcdjv1ZUhAa1D/0ow==}
    engines: {node: ^18.18.0 || ^20.9.0 || >=21.1.0}
    peerDependencies:
      eslint: ^8.57.0 || ^9.0.0
      typescript: '>=4.8.4 <5.9.0'

  typescript@5.8.3:
    resolution: {integrity: sha512-p1diW6TqL9L07nNxvRMM7hMMw4c5XOo/1ibL4aAIGmSAt9slTE1Xgw5KWuof2uTOvCg9BY7ZRi+GaF+7sfgPeQ==}
    engines: {node: '>=14.17'}
    hasBin: true

  unbox-primitive@1.1.0:
    resolution: {integrity: sha512-nWJ91DjeOkej/TA8pXQ3myruKpKEYgqvpw9lz4OPHj/NWFNluYrjbz9j01CJ8yKQd2g4jFoOkINCTW2I5LEEyw==}
    engines: {node: '>= 0.4'}

  undici-types@6.19.8:
    resolution: {integrity: sha512-ve2KP6f/JnbPBFyobGHuerC9g1FYGn/F8n1LWTwNxCEzd6IfqTwUQcNXgEtmmQ6DlRrC1hrSrBnCZPokRrDHjw==}

  undici-types@6.21.0:
    resolution: {integrity: sha512-iwDZqg0QAGrg9Rav5H4n0M64c3mkR59cJ6wQp+7C4nI0gsmExaedaYLNO44eT4AtBBwjbTiGPMlt2Md0T9H9JQ==}

  unist-util-is@6.0.1:
    resolution: {integrity: sha512-LsiILbtBETkDz8I9p1dQ0uyRUWuaQzd/cuEeS1hoRSyW5E5XGmTzlwY1OrNzzakGowI9Dr/I8HVaw4hTtnxy8g==}

  unist-util-position@5.0.0:
    resolution: {integrity: sha512-fucsC7HjXvkB5R3kTCO7kUjRdrS0BJt3M/FPxmHMBOm8JQi2BsHAHFsy27E0EolP8rp0NzXsJ+jNPyDWvOJZPA==}

  unist-util-stringify-position@4.0.0:
    resolution: {integrity: sha512-0ASV06AAoKCDkS2+xw5RXJywruurpbC4JZSm7nr7MOt1ojAzvyyaO+UxZf18j8FCF6kmzCZKcAgN/yu2gm2XgQ==}

  unist-util-visit-parents@6.0.2:
    resolution: {integrity: sha512-goh1s1TBrqSqukSc8wrjwWhL0hiJxgA8m4kFxGlQ+8FYQ3C/m11FcTs4YYem7V664AhHVvgoQLk890Ssdsr2IQ==}

  unist-util-visit@5.0.0:
    resolution: {integrity: sha512-MR04uvD+07cwl/yhVuVWAtw+3GOR/knlL55Nd/wAdblk27GCVt3lqpTivy/tkJcZoNPzTwS1Y+KMojlLDhoTzg==}

  unrs-resolver@1.9.1:
    resolution: {integrity: sha512-4AZVxP05JGN6DwqIkSP4VKLOcwQa5l37SWHF/ahcuqBMbfxbpN1L1QKafEhWCziHhzKex9H/AR09H0OuVyU+9g==}

  update-browserslist-db@1.1.3:
    resolution: {integrity: sha512-UxhIZQ+QInVdunkDAaiazvvT/+fXL5Osr0JZlJulepYu6Jd7qJtDZjlur0emRlT71EN3ScPoE7gvsuIKKNavKw==}
    hasBin: true
    peerDependencies:
      browserslist: '>= 4.21.0'

  update-browserslist-db@1.2.2:
    resolution: {integrity: sha512-E85pfNzMQ9jpKkA7+TJAi4TJN+tBCuWh5rUcS/sv6cFi+1q9LYDwDI5dpUL0u/73EElyQ8d3TEaeW4sPedBqYA==}
    hasBin: true
    peerDependencies:
      browserslist: '>= 4.21.0'

  uri-js@4.4.1:
    resolution: {integrity: sha512-7rKUyy33Q1yc98pQ1DAmLtwX109F7TIfWlW1Ydo8Wl1ii1SeHieeh0HHfPeL2fMXK6z0s8ecKs9frCuLJvndBg==}

  url-parse@1.5.10:
    resolution: {integrity: sha512-WypcfiRhfeUP9vvF0j6rw0J3hrWrw6iZv3+22h6iRMJ/8z1Tj6XfLP4DsUix5MhMPnXpiHDoKyoZ/bdCkwBCiQ==}

  use-animation-frame@0.2.1:
    resolution: {integrity: sha512-jxNPYVWqAXspUWYi9HGmsJSk2t53PvfJcozWK3SWCTKgoK96UB3sl7OHhX1AaDsWsxX3HJzDyCa6LWX/eh4NQQ==}
    peerDependencies:
      react: '>=16.8.0'

  use-callback-ref@1.3.3:
    resolution: {integrity: sha512-jQL3lRnocaFtu3V00JToYz/4QkNWswxijDaCVNZRiRTO3HQDLsdu1ZtmIUvV4yPp+rvWm5j0y0TG/S61cuijTg==}
    engines: {node: '>=10'}
    peerDependencies:
      '@types/react': '*'
      react: ^16.8.0 || ^17.0.0 || ^18.0.0 || ^19.0.0 || ^19.0.0-rc
    peerDependenciesMeta:
      '@types/react':
        optional: true

  use-composed-ref@1.4.0:
    resolution: {integrity: sha512-djviaxuOOh7wkj0paeO1Q/4wMZ8Zrnag5H6yBvzN7AKKe8beOaED9SF5/ByLqsku8NP4zQqsvM2u3ew/tJK8/w==}
    peerDependencies:
      '@types/react': '*'
      react: ^16.8.0 || ^17.0.0 || ^18.0.0 || ^19.0.0
    peerDependenciesMeta:
      '@types/react':
        optional: true

  use-isomorphic-layout-effect@1.2.1:
    resolution: {integrity: sha512-tpZZ+EX0gaghDAiFR37hj5MgY6ZN55kLiPkJsKxBMZ6GZdOSPJXiOzPM984oPYZ5AnehYx5WQp1+ME8I/P/pRA==}
    peerDependencies:
      '@types/react': '*'
      react: ^16.8.0 || ^17.0.0 || ^18.0.0 || ^19.0.0
    peerDependenciesMeta:
      '@types/react':
        optional: true

  use-latest@1.3.0:
    resolution: {integrity: sha512-mhg3xdm9NaM8q+gLT8KryJPnRFOz1/5XPBhmDEVZK1webPzDjrPk7f/mbpeLqTgB9msytYWANxgALOCJKnLvcQ==}
    peerDependencies:
      '@types/react': '*'
      react: ^16.8.0 || ^17.0.0 || ^18.0.0 || ^19.0.0
    peerDependenciesMeta:
      '@types/react':
        optional: true

  use-sidecar@1.1.3:
    resolution: {integrity: sha512-Fedw0aZvkhynoPYlA5WXrMCAMm+nSWdZt6lzJQ7Ok8S6Q+VsHmHpRWndVRJ8Be0ZbkfPc5LRYH+5XrzXcEeLRQ==}
    engines: {node: '>=10'}
    peerDependencies:
      '@types/react': '*'
      react: ^16.8.0 || ^17.0.0 || ^18.0.0 || ^19.0.0 || ^19.0.0-rc
    peerDependenciesMeta:
      '@types/react':
        optional: true

  use-sync-external-store@1.4.0:
    resolution: {integrity: sha512-9WXSPC5fMv61vaupRkCKCxsPxBocVnwakBEkMIHHpkTTg6icbJtg6jzgtLDm4bl3cSHAca52rYWih0k4K3PfHw==}
    peerDependencies:
      react: ^16.8.0 || ^17.0.0 || ^18.0.0 || ^19.0.0

  usehooks-ts@3.1.1:
    resolution: {integrity: sha512-I4diPp9Cq6ieSUH2wu+fDAVQO43xwtulo+fKEidHUwZPnYImbtkTjzIJYcDcJqxgmX31GVqNFURodvcgHcW0pA==}
    engines: {node: '>=16.15.0'}
    peerDependencies:
      react: ^16.8.0  || ^17 || ^18 || ^19 || ^19.0.0-rc

  util-deprecate@1.0.2:
    resolution: {integrity: sha512-EPD5q1uXyFxJpCrLnCc1nHnq3gOa6DZBocAIiI2TaSCA7VCJ1UJDMagCzIkXNsUYfD1daK//LTEQ8xiIbrHtcw==}

  uuid@11.1.0:
    resolution: {integrity: sha512-0/A9rDy9P7cJ+8w1c9WD9V//9Wj15Ce2MPz8Ri6032usz+NfePxx5AcN3bN+r6ZL6jEo066/yNYB3tn4pQEx+A==}
    hasBin: true

  uuidjs@5.1.0:
    resolution: {integrity: sha512-HAQPtUkr7t5Ud3uCwRcqtBRNagu/2aerrrBQE6PzgSluGijvFF75UaOq22Xw545GGviRjSLhc4c8CaSMI5h4Ng==}
    hasBin: true

  v8-compile-cache-lib@3.0.1:
    resolution: {integrity: sha512-wa7YjyUGfNZngI/vtK0UHAN+lgDCxBPCylVXGp0zu59Fz5aiGtNXaq3DhIov063MorB+VfufLh3JlF2KdTK3xg==}

  vfile-message@4.0.3:
    resolution: {integrity: sha512-QTHzsGd1EhbZs4AsQ20JX1rC3cOlt/IWJruk893DfLRr57lcnOeMaWG4K0JrRta4mIJZKth2Au3mM3u03/JWKw==}

  vfile@6.0.3:
    resolution: {integrity: sha512-KzIbH/9tXat2u30jf+smMwFCsno4wHVdNmzFyL+T/L3UGqqk6JKfVqOFOZEpZSHADH1k40ab6NUIXZq422ov3Q==}

  victory-vendor@36.9.2:
    resolution: {integrity: sha512-PnpQQMuxlwYdocC8fIJqVXvkeViHYzotI+NJrCuav0ZYFoq912ZHBk3mCeuj+5/VpodOjPe1z0Fk2ihgzlXqjQ==}

  victory-vendor@37.3.6:
    resolution: {integrity: sha512-SbPDPdDBYp+5MJHhBCAyI7wKM3d5ivekigc2Dk2s7pgbZ9wIgIBYGVw4zGHBml/qTFbexrofXW6Gu4noGxrOwQ==}

  vue-eslint-parser@9.4.3:
    resolution: {integrity: sha512-2rYRLWlIpaiN8xbPiDyXZXRgLGOtWxERV7ND5fFAv5qo1D2N9Fu9MNajBNc6o13lZ+24DAWCkQCvj4klgmcITg==}
    engines: {node: ^14.17.0 || >=16.0.0}
    peerDependencies:
      eslint: '>=6.0.0'

  watchpack@2.4.4:
    resolution: {integrity: sha512-c5EGNOiyxxV5qmTtAB7rbiXxi1ooX1pQKMLX/MIabJjRA0SJBQOjKF+KSVfHkr9U1cADPon0mRiVe/riyaiDUA==}
    engines: {node: '>=10.13.0'}

  web-streams-polyfill@3.3.3:
    resolution: {integrity: sha512-d2JWLCivmZYTSIoge9MsgFCZrt571BikcWGYkjC1khllbTeDlGqZ2D8vD8E/lJa8WGWbb7Plm8/XJYV7IJHZZw==}
    engines: {node: '>= 8'}

  web-vitals@4.2.4:
    resolution: {integrity: sha512-r4DIlprAGwJ7YM11VZp4R884m0Vmgr6EAKe3P+kO0PPj3Unqyvv59rczf6UiGcb9Z8QxZVcqKNwv/g0WNdWwsw==}

  webidl-conversions@3.0.1:
    resolution: {integrity: sha512-2JAn3z8AR6rjK8Sm8orRC0h/bcl/DqL7tRPdGZ4I1CjdF+EaMLmYxBHyXuKL849eucPFhvBoxMsflfOb8kxaeQ==}

  webpack-bundle-analyzer@4.10.1:
    resolution: {integrity: sha512-s3P7pgexgT/HTUSYgxJyn28A+99mmLq4HsJepMPzu0R8ImJc52QNqaFYW1Z2z2uIb1/J3eYgaAWVpaC+v/1aAQ==}
    engines: {node: '>= 10.13.0'}
    hasBin: true

  webpack-sources@3.3.3:
    resolution: {integrity: sha512-yd1RBzSGanHkitROoPFd6qsrxt+oFhg/129YzheDGqeustzX0vTZJZsSsQjVQC4yzBQ56K55XU8gaNCtIzOnTg==}
    engines: {node: '>=10.13.0'}

  webpack@5.98.0:
    resolution: {integrity: sha512-UFynvx+gM44Gv9qFgj0acCQK2VE1CtdfwFdimkapco3hlPCJ/zeq73n2yVKimVbtm+TnApIugGhLJnkU6gjYXA==}
    engines: {node: '>=10.13.0'}
    hasBin: true
    peerDependencies:
      webpack-cli: '*'
    peerDependenciesMeta:
      webpack-cli:
        optional: true

  whatwg-url@5.0.0:
    resolution: {integrity: sha512-saE57nupxk6v3HY35+jzBwYa0rKSy0XR8JSxZPwgLr7ys0IBzhGviA1/TUGJLmSVqs8pb9AnvICXEuOHLprYTw==}

  which-boxed-primitive@1.1.1:
    resolution: {integrity: sha512-TbX3mj8n0odCBFVlY8AxkqcHASw3L60jIuF8jFP78az3C2YhmGvqbHBpAjTRH2/xqYunrJ9g1jSyjCjpoWzIAA==}
    engines: {node: '>= 0.4'}

  which-builtin-type@1.2.1:
    resolution: {integrity: sha512-6iBczoX+kDQ7a3+YJBnh3T+KZRxM/iYNPXicqk66/Qfm1b93iu+yOImkg0zHbj5LNOcNv1TEADiZ0xa34B4q6Q==}
    engines: {node: '>= 0.4'}

  which-collection@1.0.2:
    resolution: {integrity: sha512-K4jVyjnBdgvc86Y6BkaLZEN933SwYOuBFkdmBu9ZfkcAbdVbpITnDmjvZ/aQjRXQrv5EPkTnD1s39GiiqbngCw==}
    engines: {node: '>= 0.4'}

  which-typed-array@1.1.19:
    resolution: {integrity: sha512-rEvr90Bck4WZt9HHFC4DJMsjvu7x+r6bImz0/BrbWb7A2djJ8hnZMrWnHo9F8ssv0OMErasDhftrfROTyqSDrw==}
    engines: {node: '>= 0.4'}

  which@2.0.2:
    resolution: {integrity: sha512-BLI3Tl1TW3Pvl70l3yq3Y64i+awpwXqsGBYWkkqMtnbXgrMD+yj7rhW0kuEDxzJaYXGjEW5ogapKNMEKNMjibA==}
    engines: {node: '>= 8'}
    hasBin: true

  word-wrap@1.2.5:
    resolution: {integrity: sha512-BN22B5eaMMI9UMtjrGd5g5eCYPpCPDUy0FJXbYsaT5zYxjFOckS53SQDE3pWkVoWpHXVb3BrYcEN4Twa55B5cA==}
    engines: {node: '>=0.10.0'}

  wrap-ansi@7.0.0:
    resolution: {integrity: sha512-YVGIj2kamLSTxw6NsZjoBxfSwsn0ycdesmc4p+Q21c5zPuZ1pl+NfxVdxPtdHvmNVOQ6XSYG4AUtyt/Fi7D16Q==}
    engines: {node: '>=10'}

  wrap-ansi@8.1.0:
    resolution: {integrity: sha512-si7QWI6zUMq56bESFvagtmzMdGOtoxfR+Sez11Mobfc7tm+VkUckk9bW2UeffTGVUbOksxmSw0AA2gs8g71NCQ==}
    engines: {node: '>=12'}

  wrappy@1.0.2:
    resolution: {integrity: sha512-l4Sp/DRseor9wL6EvV2+TuQn63dMkPjZ/sp9XkghTEbV9KlPS1xUsZ3u7/IQO4wxtcFB4bgpQPRcR3QCvezPcQ==}

  ws@7.5.10:
    resolution: {integrity: sha512-+dbF1tHwZpXcbOJdVOkzLDxZP1ailvSxM6ZweXTegylPny803bFhA+vqBYw4s31NSAk4S2Qz+AKXK9a4wkdjcQ==}
    engines: {node: '>=8.3.0'}
    peerDependencies:
      bufferutil: ^4.0.1
      utf-8-validate: ^5.0.2
    peerDependenciesMeta:
      bufferutil:
        optional: true
      utf-8-validate:
        optional: true

  xmlbuilder@13.0.2:
    resolution: {integrity: sha512-Eux0i2QdDYKbdbA6AM6xE4m6ZTZr4G4xF9kahI2ukSEMCzwce2eX9WlTI5J3s+NU7hpasFsr8hWIONae7LluAQ==}
    engines: {node: '>=6.0'}

  xtend@4.0.2:
    resolution: {integrity: sha512-LKYU1iAXJXUgAXn9URjiu+MWhyUXHsvfp7mcuYm9dSUKK0/CjtrUwFAxD82/mCWbtLsGjFIad0wIsod4zrTAEQ==}
    engines: {node: '>=0.4'}

  yaml@2.7.0:
    resolution: {integrity: sha512-+hSoy/QHluxmC9kCIJyL/uyFmLmc+e5CFR5Wa+bpIhIj85LVb9ZH2nVnqrHoSvKogwODv0ClqZkmiSSaIH5LTA==}
    engines: {node: '>= 14'}
    hasBin: true

  yjs@13.6.24:
    resolution: {integrity: sha512-xn/pYLTZa3uD1uDG8lpxfLRo5SR/rp0frdASOl2a71aYNvUXdWcLtVL91s2y7j+Q8ppmjZ9H3jsGVgoFMbT2VA==}
    engines: {node: '>=16.0.0', npm: '>=8.0.0'}

  yn@3.1.1:
    resolution: {integrity: sha512-Ux4ygGWsu2c7isFWe8Yu1YluJmqVhxqK2cLXNQA5AcC3QfbGNpM7fu0Y8b/z16pXLnFxZYvWhd3fhBY9DLmC6Q==}
    engines: {node: '>=6'}

  yocto-queue@0.1.0:
    resolution: {integrity: sha512-rVksvsnNCdJ/ohGc6xgPwyN8eheCxsiLM8mxuE/t/mOVqJewPuO1miLpTHQiRgTKCLexL4MeAFVagts7HmNZ2Q==}
    engines: {node: '>=10'}

  zwitch@2.0.4:
    resolution: {integrity: sha512-bXE4cR/kVZhKZX/RjPEflHaKVhUVl85noU3v6b8apfQEc1x4A+zBxjZ4lN8LqGd6WZ3dl98pY4o717VFmoPp+A==}

snapshots:

  '@ag-grid-community/client-side-row-model@32.3.4':
    dependencies:
      '@ag-grid-community/core': 32.3.4
      tslib: 2.8.1

  '@ag-grid-community/core@32.3.4':
    dependencies:
      ag-charts-types: 10.3.4
      tslib: 2.8.1

  '@ag-grid-community/csv-export@32.3.4':
    dependencies:
      '@ag-grid-community/core': 32.3.4
      tslib: 2.8.1

  '@ag-grid-community/react@32.3.4(@ag-grid-community/core@32.3.4)(react-dom@19.0.0(react@19.0.0))(react@19.0.0)':
    dependencies:
      '@ag-grid-community/core': 32.3.4
      prop-types: 15.8.1
      react: 19.0.0
      react-dom: 19.0.0(react@19.0.0)

  '@ag-grid-community/styles@32.3.4': {}

  '@alloc/quick-lru@5.2.0': {}

  '@ant-design/colors@7.2.1':
    dependencies:
      '@ant-design/fast-color': 2.0.6

  '@ant-design/colors@8.0.0':
    dependencies:
      '@ant-design/fast-color': 3.0.0

  '@ant-design/cssinjs-utils@2.0.2(react-dom@19.0.0(react@19.0.0))(react@19.0.0)':
    dependencies:
      '@ant-design/cssinjs': 2.0.1(react-dom@19.0.0(react@19.0.0))(react@19.0.0)
      '@babel/runtime': 7.28.4
      '@rc-component/util': 1.6.0(react-dom@19.0.0(react@19.0.0))(react@19.0.0)
      react: 19.0.0
      react-dom: 19.0.0(react@19.0.0)

  '@ant-design/cssinjs@2.0.1(react-dom@19.0.0(react@19.0.0))(react@19.0.0)':
    dependencies:
      '@babel/runtime': 7.28.4
      '@emotion/hash': 0.8.0
      '@emotion/unitless': 0.7.5
      '@rc-component/util': 1.4.0(react-dom@19.0.0(react@19.0.0))(react@19.0.0)
      clsx: 2.1.1
      csstype: 3.2.3
      react: 19.0.0
      react-dom: 19.0.0(react@19.0.0)
      stylis: 4.3.6

  '@ant-design/fast-color@2.0.6':
    dependencies:
      '@babel/runtime': 7.28.4

  '@ant-design/fast-color@3.0.0': {}

  '@ant-design/icons-svg@4.4.2': {}

  '@ant-design/icons@6.1.0(react-dom@19.0.0(react@19.0.0))(react@19.0.0)':
    dependencies:
      '@ant-design/colors': 8.0.0
      '@ant-design/icons-svg': 4.4.2
      '@rc-component/util': 1.4.0(react-dom@19.0.0(react@19.0.0))(react@19.0.0)
      clsx: 2.1.1
      react: 19.0.0
      react-dom: 19.0.0(react@19.0.0)

  '@ant-design/react-slick@2.0.0(react-dom@19.0.0(react@19.0.0))(react@19.0.0)':
    dependencies:
      '@babel/runtime': 7.28.4
      clsx: 2.1.1
      json2mq: 0.2.0
      react: 19.0.0
      react-dom: 19.0.0(react@19.0.0)
      throttle-debounce: 5.0.2

  '@babel/runtime@7.27.0':
    dependencies:
      regenerator-runtime: 0.14.1

  '@babel/runtime@7.27.6': {}

  '@babel/runtime@7.28.4': {}

  '@cspotcode/source-map-support@0.8.1':
    dependencies:
      '@jridgewell/trace-mapping': 0.3.9

  '@discoveryjs/json-ext@0.5.7': {}

  '@dnd-kit/accessibility@3.1.1(react@19.0.0)':
    dependencies:
      react: 19.0.0
      tslib: 2.8.1

  '@dnd-kit/core@6.3.1(react-dom@19.0.0(react@19.0.0))(react@19.0.0)':
    dependencies:
      '@dnd-kit/accessibility': 3.1.1(react@19.0.0)
      '@dnd-kit/utilities': 3.2.2(react@19.0.0)
      react: 19.0.0
      react-dom: 19.0.0(react@19.0.0)
      tslib: 2.8.1

  '@dnd-kit/modifiers@9.0.0(@dnd-kit/core@6.3.1(react-dom@19.0.0(react@19.0.0))(react@19.0.0))(react@19.0.0)':
    dependencies:
      '@dnd-kit/core': 6.3.1(react-dom@19.0.0(react@19.0.0))(react@19.0.0)
      '@dnd-kit/utilities': 3.2.2(react@19.0.0)
      react: 19.0.0
      tslib: 2.8.1

  '@dnd-kit/sortable@10.0.0(@dnd-kit/core@6.3.1(react-dom@19.0.0(react@19.0.0))(react@19.0.0))(react@19.0.0)':
    dependencies:
      '@dnd-kit/core': 6.3.1(react-dom@19.0.0(react@19.0.0))(react@19.0.0)
      '@dnd-kit/utilities': 3.2.2(react@19.0.0)
      react: 19.0.0
      tslib: 2.8.1

  '@dnd-kit/utilities@3.2.2(react@19.0.0)':
    dependencies:
      react: 19.0.0
      tslib: 2.8.1

  '@emnapi/core@1.4.3':
    dependencies:
      '@emnapi/wasi-threads': 1.0.2
      tslib: 2.8.1
    optional: true

  '@emnapi/runtime@1.7.1':
    dependencies:
      tslib: 2.8.1
    optional: true

  '@emnapi/wasi-threads@1.0.2':
    dependencies:
      tslib: 2.8.1
    optional: true

  '@emotion/hash@0.8.0': {}

  '@emotion/is-prop-valid@0.7.3':
    dependencies:
      '@emotion/memoize': 0.7.1

  '@emotion/memoize@0.7.1': {}

  '@emotion/unitless@0.7.5': {}

  '@esbuild/aix-ppc64@0.25.5':
    optional: true

  '@esbuild/android-arm64@0.25.5':
    optional: true

  '@esbuild/android-arm@0.25.5':
    optional: true

  '@esbuild/android-x64@0.25.5':
    optional: true

  '@esbuild/darwin-arm64@0.25.5':
    optional: true

  '@esbuild/darwin-x64@0.25.5':
    optional: true

  '@esbuild/freebsd-arm64@0.25.5':
    optional: true

  '@esbuild/freebsd-x64@0.25.5':
    optional: true

  '@esbuild/linux-arm64@0.25.5':
    optional: true

  '@esbuild/linux-arm@0.25.5':
    optional: true

  '@esbuild/linux-ia32@0.25.5':
    optional: true

  '@esbuild/linux-loong64@0.25.5':
    optional: true

  '@esbuild/linux-mips64el@0.25.5':
    optional: true

  '@esbuild/linux-ppc64@0.25.5':
    optional: true

  '@esbuild/linux-riscv64@0.25.5':
    optional: true

  '@esbuild/linux-s390x@0.25.5':
    optional: true

  '@esbuild/linux-x64@0.25.5':
    optional: true

  '@esbuild/netbsd-arm64@0.25.5':
    optional: true

  '@esbuild/netbsd-x64@0.25.5':
    optional: true

  '@esbuild/openbsd-arm64@0.25.5':
    optional: true

  '@esbuild/openbsd-x64@0.25.5':
    optional: true

  '@esbuild/sunos-x64@0.25.5':
    optional: true

  '@esbuild/win32-arm64@0.25.5':
    optional: true

  '@esbuild/win32-ia32@0.25.5':
    optional: true

  '@esbuild/win32-x64@0.25.5':
    optional: true

  '@eslint-community/eslint-utils@4.7.0(eslint@8.57.1)':
    dependencies:
      eslint: 8.57.1
      eslint-visitor-keys: 3.4.3

  '@eslint-community/eslint-utils@4.7.0(eslint@9.32.0(jiti@1.21.7))':
    dependencies:
      eslint: 9.32.0(jiti@1.21.7)
      eslint-visitor-keys: 3.4.3

  '@eslint-community/regexpp@4.12.1': {}

  '@eslint/config-array@0.21.0':
    dependencies:
      '@eslint/object-schema': 2.1.6
      debug: 4.4.1
      minimatch: 3.1.2
    transitivePeerDependencies:
      - supports-color

  '@eslint/config-helpers@0.3.0': {}

  '@eslint/core@0.15.1':
    dependencies:
      '@types/json-schema': 7.0.15

  '@eslint/eslintrc@2.1.4':
    dependencies:
      ajv: 6.12.6
      debug: 4.4.1
      espree: 9.6.1
      globals: 13.24.0
      ignore: 5.3.2
      import-fresh: 3.3.1
      js-yaml: 4.1.1
      minimatch: 3.1.2
      strip-json-comments: 3.1.1
    transitivePeerDependencies:
      - supports-color

  '@eslint/eslintrc@3.3.1':
    dependencies:
      ajv: 6.12.6
      debug: 4.4.1
      espree: 10.4.0
      globals: 14.0.0
      ignore: 5.3.2
      import-fresh: 3.3.1
      js-yaml: 4.1.0
      minimatch: 3.1.2
      strip-json-comments: 3.1.1
    transitivePeerDependencies:
      - supports-color

  '@eslint/js@8.57.1': {}

  '@eslint/js@9.29.0': {}

  '@eslint/js@9.32.0': {}

  '@eslint/object-schema@2.1.6': {}

  '@eslint/plugin-kit@0.3.4':
    dependencies:
      '@eslint/core': 0.15.1
      levn: 0.4.1

  '@floating-ui/core@1.7.2':
    dependencies:
      '@floating-ui/utils': 0.2.10

  '@floating-ui/core@1.7.3':
    dependencies:
      '@floating-ui/utils': 0.2.10

  '@floating-ui/dom@1.7.2':
    dependencies:
      '@floating-ui/core': 1.7.2
      '@floating-ui/utils': 0.2.10

  '@floating-ui/dom@1.7.4':
    dependencies:
      '@floating-ui/core': 1.7.3
      '@floating-ui/utils': 0.2.10

  '@floating-ui/react-dom@1.3.0(react-dom@19.0.0(react@19.0.0))(react@19.0.0)':
    dependencies:
      '@floating-ui/dom': 1.7.2
      react: 19.0.0
      react-dom: 19.0.0(react@19.0.0)

  '@floating-ui/react-dom@2.1.4(react-dom@19.0.0(react@19.0.0))(react@19.0.0)':
    dependencies:
      '@floating-ui/dom': 1.7.2
      react: 19.0.0
      react-dom: 19.0.0(react@19.0.0)

  '@floating-ui/react-dom@2.1.6(react-dom@19.0.0(react@19.0.0))(react@19.0.0)':
    dependencies:
      '@floating-ui/dom': 1.7.4
      react: 19.0.0
      react-dom: 19.0.0(react@19.0.0)

  '@floating-ui/react@0.19.2(react-dom@19.0.0(react@19.0.0))(react@19.0.0)':
    dependencies:
      '@floating-ui/react-dom': 1.3.0(react-dom@19.0.0(react@19.0.0))(react@19.0.0)
      aria-hidden: 1.2.4
      react: 19.0.0
      react-dom: 19.0.0(react@19.0.0)
      tabbable: 6.2.0

  '@floating-ui/react@0.26.28(react-dom@19.0.0(react@19.0.0))(react@19.0.0)':
    dependencies:
      '@floating-ui/react-dom': 2.1.4(react-dom@19.0.0(react@19.0.0))(react@19.0.0)
      '@floating-ui/utils': 0.2.10
      react: 19.0.0
      react-dom: 19.0.0(react@19.0.0)
      tabbable: 6.2.0

  '@floating-ui/react@0.27.13(react-dom@19.0.0(react@19.0.0))(react@19.0.0)':
    dependencies:
      '@floating-ui/react-dom': 2.1.4(react-dom@19.0.0(react@19.0.0))(react@19.0.0)
      '@floating-ui/utils': 0.2.10
      react: 19.0.0
      react-dom: 19.0.0(react@19.0.0)
      tabbable: 6.2.0

  '@floating-ui/react@0.27.16(react-dom@19.0.0(react@19.0.0))(react@19.0.0)':
    dependencies:
      '@floating-ui/react-dom': 2.1.6(react-dom@19.0.0(react@19.0.0))(react@19.0.0)
      '@floating-ui/utils': 0.2.10
      react: 19.0.0
      react-dom: 19.0.0(react@19.0.0)
      tabbable: 6.3.0

  '@floating-ui/utils@0.2.10': {}

  '@headlessui/react@2.2.0(react-dom@19.0.0(react@19.0.0))(react@19.0.0)':
    dependencies:
      '@floating-ui/react': 0.26.28(react-dom@19.0.0(react@19.0.0))(react@19.0.0)
      '@react-aria/focus': 3.20.0(react-dom@19.0.0(react@19.0.0))(react@19.0.0)
      '@react-aria/interactions': 3.24.0(react-dom@19.0.0(react@19.0.0))(react@19.0.0)
      '@tanstack/react-virtual': 3.13.2(react-dom@19.0.0(react@19.0.0))(react@19.0.0)
      react: 19.0.0
      react-dom: 19.0.0(react@19.0.0)

  '@humanfs/core@0.19.1': {}

  '@humanfs/node@0.16.6':
    dependencies:
      '@humanfs/core': 0.19.1
      '@humanwhocodes/retry': 0.3.1

  '@humanwhocodes/config-array@0.13.0':
    dependencies:
      '@humanwhocodes/object-schema': 2.0.3
      debug: 4.4.1
      minimatch: 3.1.2
    transitivePeerDependencies:
      - supports-color

  '@humanwhocodes/module-importer@1.0.1': {}

  '@humanwhocodes/object-schema@2.0.3': {}

  '@humanwhocodes/retry@0.3.1': {}

  '@humanwhocodes/retry@0.4.3': {}

  '@img/colour@1.0.0':
    optional: true

  '@img/sharp-darwin-arm64@0.34.5':
    optionalDependencies:
      '@img/sharp-libvips-darwin-arm64': 1.2.4
    optional: true

  '@img/sharp-darwin-x64@0.34.5':
    optionalDependencies:
      '@img/sharp-libvips-darwin-x64': 1.2.4
    optional: true

  '@img/sharp-libvips-darwin-arm64@1.2.4':
    optional: true

  '@img/sharp-libvips-darwin-x64@1.2.4':
    optional: true

  '@img/sharp-libvips-linux-arm64@1.2.4':
    optional: true

  '@img/sharp-libvips-linux-arm@1.2.4':
    optional: true

  '@img/sharp-libvips-linux-ppc64@1.2.4':
    optional: true

  '@img/sharp-libvips-linux-riscv64@1.2.4':
    optional: true

  '@img/sharp-libvips-linux-s390x@1.2.4':
    optional: true

  '@img/sharp-libvips-linux-x64@1.2.4':
    optional: true

  '@img/sharp-libvips-linuxmusl-arm64@1.2.4':
    optional: true

  '@img/sharp-libvips-linuxmusl-x64@1.2.4':
    optional: true

  '@img/sharp-linux-arm64@0.34.5':
    optionalDependencies:
      '@img/sharp-libvips-linux-arm64': 1.2.4
    optional: true

  '@img/sharp-linux-arm@0.34.5':
    optionalDependencies:
      '@img/sharp-libvips-linux-arm': 1.2.4
    optional: true

  '@img/sharp-linux-ppc64@0.34.5':
    optionalDependencies:
      '@img/sharp-libvips-linux-ppc64': 1.2.4
    optional: true

  '@img/sharp-linux-riscv64@0.34.5':
    optionalDependencies:
      '@img/sharp-libvips-linux-riscv64': 1.2.4
    optional: true

  '@img/sharp-linux-s390x@0.34.5':
    optionalDependencies:
      '@img/sharp-libvips-linux-s390x': 1.2.4
    optional: true

  '@img/sharp-linux-x64@0.34.5':
    optionalDependencies:
      '@img/sharp-libvips-linux-x64': 1.2.4
    optional: true

  '@img/sharp-linuxmusl-arm64@0.34.5':
    optionalDependencies:
      '@img/sharp-libvips-linuxmusl-arm64': 1.2.4
    optional: true

  '@img/sharp-linuxmusl-x64@0.34.5':
    optionalDependencies:
      '@img/sharp-libvips-linuxmusl-x64': 1.2.4
    optional: true

  '@img/sharp-wasm32@0.34.5':
    dependencies:
      '@emnapi/runtime': 1.7.1
    optional: true

  '@img/sharp-win32-arm64@0.34.5':
    optional: true

  '@img/sharp-win32-ia32@0.34.5':
    optional: true

  '@img/sharp-win32-x64@0.34.5':
    optional: true

  '@isaacs/cliui@8.0.2':
    dependencies:
      string-width: 5.1.2
      string-width-cjs: string-width@4.2.3
      strip-ansi: 7.1.0
      strip-ansi-cjs: strip-ansi@6.0.1
      wrap-ansi: 8.1.0
      wrap-ansi-cjs: wrap-ansi@7.0.0

  '@jest/schemas@29.6.3':
    dependencies:
      '@sinclair/typebox': 0.27.8

  '@jridgewell/gen-mapping@0.3.13':
    dependencies:
      '@jridgewell/sourcemap-codec': 1.5.5
      '@jridgewell/trace-mapping': 0.3.31

  '@jridgewell/gen-mapping@0.3.8':
    dependencies:
      '@jridgewell/set-array': 1.2.1
      '@jridgewell/sourcemap-codec': 1.5.0
      '@jridgewell/trace-mapping': 0.3.30

  '@jridgewell/resolve-uri@3.1.2': {}

  '@jridgewell/set-array@1.2.1': {}

  '@jridgewell/source-map@0.3.11':
    dependencies:
      '@jridgewell/gen-mapping': 0.3.13
      '@jridgewell/trace-mapping': 0.3.31

  '@jridgewell/sourcemap-codec@1.5.0': {}

  '@jridgewell/sourcemap-codec@1.5.5': {}

  '@jridgewell/trace-mapping@0.3.30':
    dependencies:
      '@jridgewell/resolve-uri': 3.1.2
      '@jridgewell/sourcemap-codec': 1.5.5

  '@jridgewell/trace-mapping@0.3.31':
    dependencies:
      '@jridgewell/resolve-uri': 3.1.2
      '@jridgewell/sourcemap-codec': 1.5.5

  '@jridgewell/trace-mapping@0.3.9':
    dependencies:
      '@jridgewell/resolve-uri': 3.1.2
      '@jridgewell/sourcemap-codec': 1.5.5

  '@lexical/clipboard@0.38.2':
    dependencies:
      '@lexical/html': 0.38.2
      '@lexical/list': 0.38.2
      '@lexical/selection': 0.38.2
      '@lexical/utils': 0.38.2
      lexical: 0.38.2

  '@lexical/code-shiki@0.38.2':
    dependencies:
      '@lexical/code': 0.38.2
      '@lexical/utils': 0.38.2
      '@shikijs/core': 3.15.0
      '@shikijs/engine-javascript': 3.15.0
      '@shikijs/langs': 3.15.0
      '@shikijs/themes': 3.15.0
      lexical: 0.38.2
      shiki: 3.19.0

  '@lexical/code@0.38.2':
    dependencies:
      '@lexical/utils': 0.38.2
      lexical: 0.38.2
      prismjs: 1.30.0

  '@lexical/devtools-core@0.38.2(react-dom@19.0.0(react@19.0.0))(react@19.0.0)':
    dependencies:
      '@lexical/html': 0.38.2
      '@lexical/link': 0.38.2
      '@lexical/mark': 0.38.2
      '@lexical/table': 0.38.2
      '@lexical/utils': 0.38.2
      lexical: 0.38.2
      react: 19.0.0
      react-dom: 19.0.0(react@19.0.0)

  '@lexical/dragon@0.38.2':
    dependencies:
      '@lexical/extension': 0.38.2
      lexical: 0.38.2

  '@lexical/eslint-plugin@0.38.2(eslint@9.32.0(jiti@1.21.7))':
    dependencies:
      eslint: 9.32.0(jiti@1.21.7)

  '@lexical/extension@0.38.2':
    dependencies:
      '@lexical/utils': 0.38.2
      '@preact/signals-core': 1.12.1
      lexical: 0.38.2

  '@lexical/hashtag@0.38.2':
    dependencies:
      '@lexical/text': 0.38.2
      '@lexical/utils': 0.38.2
      lexical: 0.38.2

  '@lexical/history@0.38.2':
    dependencies:
      '@lexical/extension': 0.38.2
      '@lexical/utils': 0.38.2
      lexical: 0.38.2

  '@lexical/html@0.38.2':
    dependencies:
      '@lexical/selection': 0.38.2
      '@lexical/utils': 0.38.2
      lexical: 0.38.2

  '@lexical/link@0.38.2':
    dependencies:
      '@lexical/extension': 0.38.2
      '@lexical/utils': 0.38.2
      lexical: 0.38.2

  '@lexical/list@0.38.2':
    dependencies:
      '@lexical/extension': 0.38.2
      '@lexical/selection': 0.38.2
      '@lexical/utils': 0.38.2
      lexical: 0.38.2

  '@lexical/mark@0.38.2':
    dependencies:
      '@lexical/utils': 0.38.2
      lexical: 0.38.2

  '@lexical/markdown@0.38.2':
    dependencies:
      '@lexical/code': 0.38.2
      '@lexical/link': 0.38.2
      '@lexical/list': 0.38.2
      '@lexical/rich-text': 0.38.2
      '@lexical/text': 0.38.2
      '@lexical/utils': 0.38.2
      lexical: 0.38.2

  '@lexical/offset@0.38.2':
    dependencies:
      lexical: 0.38.2

  '@lexical/overflow@0.38.2':
    dependencies:
      lexical: 0.38.2

  '@lexical/plain-text@0.38.2':
    dependencies:
      '@lexical/clipboard': 0.38.2
      '@lexical/dragon': 0.38.2
      '@lexical/selection': 0.38.2
      '@lexical/utils': 0.38.2
      lexical: 0.38.2

  '@lexical/react@0.38.2(react-dom@19.0.0(react@19.0.0))(react@19.0.0)(yjs@13.6.24)':
    dependencies:
      '@floating-ui/react': 0.27.16(react-dom@19.0.0(react@19.0.0))(react@19.0.0)
      '@lexical/devtools-core': 0.38.2(react-dom@19.0.0(react@19.0.0))(react@19.0.0)
      '@lexical/dragon': 0.38.2
      '@lexical/extension': 0.38.2
      '@lexical/hashtag': 0.38.2
      '@lexical/history': 0.38.2
      '@lexical/link': 0.38.2
      '@lexical/list': 0.38.2
      '@lexical/mark': 0.38.2
      '@lexical/markdown': 0.38.2
      '@lexical/overflow': 0.38.2
      '@lexical/plain-text': 0.38.2
      '@lexical/rich-text': 0.38.2
      '@lexical/table': 0.38.2
      '@lexical/text': 0.38.2
      '@lexical/utils': 0.38.2
      '@lexical/yjs': 0.38.2(yjs@13.6.24)
      lexical: 0.38.2
      react: 19.0.0
      react-dom: 19.0.0(react@19.0.0)
      react-error-boundary: 6.0.0(react@19.0.0)
    transitivePeerDependencies:
      - yjs

  '@lexical/rich-text@0.38.2':
    dependencies:
      '@lexical/clipboard': 0.38.2
      '@lexical/dragon': 0.38.2
      '@lexical/selection': 0.38.2
      '@lexical/utils': 0.38.2
      lexical: 0.38.2

  '@lexical/selection@0.38.2':
    dependencies:
      lexical: 0.38.2

  '@lexical/table@0.38.2':
    dependencies:
      '@lexical/clipboard': 0.38.2
      '@lexical/extension': 0.38.2
      '@lexical/utils': 0.38.2
      lexical: 0.38.2

  '@lexical/text@0.38.2':
    dependencies:
      lexical: 0.38.2

  '@lexical/utils@0.38.2':
    dependencies:
      '@lexical/list': 0.38.2
      '@lexical/selection': 0.38.2
      '@lexical/table': 0.38.2
      lexical: 0.38.2

  '@lexical/yjs@0.38.2(yjs@13.6.24)':
    dependencies:
      '@lexical/offset': 0.38.2
      '@lexical/selection': 0.38.2
      lexical: 0.38.2
      yjs: 13.6.24

  '@mantine/code-highlight@7.17.8(@mantine/core@7.17.8(@mantine/hooks@7.17.8(react@19.0.0))(@types/react@19.0.10)(react-dom@19.0.0(react@19.0.0))(react@19.0.0))(@mantine/hooks@7.17.8(react@19.0.0))(react-dom@19.0.0(react@19.0.0))(react@19.0.0)':
    dependencies:
      '@mantine/core': 7.17.8(@mantine/hooks@7.17.8(react@19.0.0))(@types/react@19.0.10)(react-dom@19.0.0(react@19.0.0))(react@19.0.0)
      '@mantine/hooks': 7.17.8(react@19.0.0)
      clsx: 2.1.1
      highlight.js: 11.11.1
      react: 19.0.0
      react-dom: 19.0.0(react@19.0.0)

  '@mantine/core@7.17.8(@mantine/hooks@7.17.8(react@19.0.0))(@types/react@19.0.10)(react-dom@19.0.0(react@19.0.0))(react@19.0.0)':
    dependencies:
      '@floating-ui/react': 0.26.28(react-dom@19.0.0(react@19.0.0))(react@19.0.0)
      '@mantine/hooks': 7.17.8(react@19.0.0)
      clsx: 2.1.1
      react: 19.0.0
      react-dom: 19.0.0(react@19.0.0)
      react-number-format: 5.4.4(react-dom@19.0.0(react@19.0.0))(react@19.0.0)
      react-remove-scroll: 2.7.2(@types/react@19.0.10)(react@19.0.0)
      react-textarea-autosize: 8.5.9(@types/react@19.0.10)(react@19.0.0)
      type-fest: 4.41.0
    transitivePeerDependencies:
      - '@types/react'

  '@mantine/hooks@7.17.8(react@19.0.0)':
    dependencies:
      react: 19.0.0

  '@monaco-editor/loader@1.5.0':
    dependencies:
      state-local: 1.0.7

  '@monaco-editor/react@4.7.0(monaco-editor@0.52.2)(react-dom@19.0.0(react@19.0.0))(react@19.0.0)':
    dependencies:
      '@monaco-editor/loader': 1.5.0
      monaco-editor: 0.52.2
      react: 19.0.0
      react-dom: 19.0.0(react@19.0.0)

  '@napi-rs/wasm-runtime@0.2.11':
    dependencies:
      '@emnapi/core': 1.4.3
      '@emnapi/runtime': 1.7.1
      '@tybys/wasm-util': 0.9.0
    optional: true

  '@next/bundle-analyzer@15.5.9':
    dependencies:
      webpack-bundle-analyzer: 4.10.1
    transitivePeerDependencies:
      - bufferutil
      - utf-8-validate

  '@next/env@15.5.9': {}

  '@next/eslint-plugin-next@15.5.9':
    dependencies:
      fast-glob: 3.3.1

  '@next/swc-darwin-arm64@15.5.7':
    optional: true

  '@next/swc-darwin-x64@15.5.7':
    optional: true

  '@next/swc-linux-arm64-gnu@15.5.7':
    optional: true

  '@next/swc-linux-arm64-musl@15.5.7':
    optional: true

  '@next/swc-linux-x64-gnu@15.5.7':
    optional: true

  '@next/swc-linux-x64-musl@15.5.7':
    optional: true

  '@next/swc-win32-arm64-msvc@15.5.7':
    optional: true

  '@next/swc-win32-x64-msvc@15.5.7':
    optional: true

  '@nodelib/fs.scandir@2.1.5':
    dependencies:
      '@nodelib/fs.stat': 2.0.5
      run-parallel: 1.2.0

  '@nodelib/fs.stat@2.0.5': {}

  '@nodelib/fs.walk@1.2.8':
    dependencies:
      '@nodelib/fs.scandir': 2.1.5
      fastq: 1.19.1

  '@nolyfill/is-core-module@1.0.39': {}

  '@one-ini/wasm@0.1.1': {}

  '@phosphor-icons/react@2.1.10(react-dom@19.0.0(react@19.0.0))(react@19.0.0)':
    dependencies:
      react: 19.0.0
      react-dom: 19.0.0(react@19.0.0)

  '@pkgjs/parseargs@0.11.0':
    optional: true

  '@pkgr/core@0.2.7': {}

  '@playwright/test@1.57.0':
    dependencies:
      playwright: 1.57.0

  '@polka/url@1.0.0-next.29': {}

  '@preact/signals-core@1.12.1': {}

  '@prettier/sync@0.5.5(prettier@3.6.0)':
    dependencies:
      make-synchronized: 0.4.2
      prettier: 3.6.0

  '@rc-component/async-validator@5.0.4':
    dependencies:
      '@babel/runtime': 7.28.4

  '@rc-component/cascader@1.9.0(react-dom@19.0.0(react@19.0.0))(react@19.0.0)':
    dependencies:
      '@rc-component/select': 1.3.5(react-dom@19.0.0(react@19.0.0))(react@19.0.0)
      '@rc-component/tree': 1.1.0(react-dom@19.0.0(react@19.0.0))(react@19.0.0)
      '@rc-component/util': 1.6.0(react-dom@19.0.0(react@19.0.0))(react@19.0.0)
      clsx: 2.1.1
      react: 19.0.0
      react-dom: 19.0.0(react@19.0.0)

  '@rc-component/checkbox@1.0.1(react-dom@19.0.0(react@19.0.0))(react@19.0.0)':
    dependencies:
      '@rc-component/util': 1.6.0(react-dom@19.0.0(react@19.0.0))(react@19.0.0)
      clsx: 2.1.1
      react: 19.0.0
      react-dom: 19.0.0(react@19.0.0)

  '@rc-component/collapse@1.1.2(react-dom@19.0.0(react@19.0.0))(react@19.0.0)':
    dependencies:
      '@babel/runtime': 7.28.4
      '@rc-component/motion': 1.1.6(react-dom@19.0.0(react@19.0.0))(react@19.0.0)
      '@rc-component/util': 1.6.0(react-dom@19.0.0(react@19.0.0))(react@19.0.0)
      clsx: 2.1.1
      react: 19.0.0
      react-dom: 19.0.0(react@19.0.0)

  '@rc-component/color-picker@3.0.3(react-dom@19.0.0(react@19.0.0))(react@19.0.0)':
    dependencies:
      '@ant-design/fast-color': 3.0.0
      '@rc-component/util': 1.6.0(react-dom@19.0.0(react@19.0.0))(react@19.0.0)
      clsx: 2.1.1
      react: 19.0.0
      react-dom: 19.0.0(react@19.0.0)

  '@rc-component/context@2.0.1(react-dom@19.0.0(react@19.0.0))(react@19.0.0)':
    dependencies:
      '@rc-component/util': 1.6.0(react-dom@19.0.0(react@19.0.0))(react@19.0.0)
      react: 19.0.0
      react-dom: 19.0.0(react@19.0.0)

  '@rc-component/dialog@1.5.1(react-dom@19.0.0(react@19.0.0))(react@19.0.0)':
    dependencies:
      '@rc-component/motion': 1.1.6(react-dom@19.0.0(react@19.0.0))(react@19.0.0)
      '@rc-component/portal': 2.0.1(react-dom@19.0.0(react@19.0.0))(react@19.0.0)
      '@rc-component/util': 1.6.0(react-dom@19.0.0(react@19.0.0))(react@19.0.0)
      clsx: 2.1.1
      react: 19.0.0
      react-dom: 19.0.0(react@19.0.0)

  '@rc-component/drawer@1.3.0(react-dom@19.0.0(react@19.0.0))(react@19.0.0)':
    dependencies:
      '@rc-component/motion': 1.1.6(react-dom@19.0.0(react@19.0.0))(react@19.0.0)
      '@rc-component/portal': 2.0.1(react-dom@19.0.0(react@19.0.0))(react@19.0.0)
      '@rc-component/util': 1.6.0(react-dom@19.0.0(react@19.0.0))(react@19.0.0)
      clsx: 2.1.1
      react: 19.0.0
      react-dom: 19.0.0(react@19.0.0)

  '@rc-component/dropdown@1.0.2(react-dom@19.0.0(react@19.0.0))(react@19.0.0)':
    dependencies:
      '@rc-component/trigger': 3.7.1(react-dom@19.0.0(react@19.0.0))(react@19.0.0)
      '@rc-component/util': 1.6.0(react-dom@19.0.0(react@19.0.0))(react@19.0.0)
      clsx: 2.1.1
      react: 19.0.0
      react-dom: 19.0.0(react@19.0.0)

  '@rc-component/form@1.4.0(react-dom@19.0.0(react@19.0.0))(react@19.0.0)':
    dependencies:
      '@rc-component/async-validator': 5.0.4
      '@rc-component/util': 1.6.0(react-dom@19.0.0(react@19.0.0))(react@19.0.0)
      clsx: 2.1.1
      react: 19.0.0
      react-dom: 19.0.0(react@19.0.0)

  '@rc-component/image@1.5.3(react-dom@19.0.0(react@19.0.0))(react@19.0.0)':
    dependencies:
      '@rc-component/motion': 1.1.6(react-dom@19.0.0(react@19.0.0))(react@19.0.0)
      '@rc-component/portal': 2.0.1(react-dom@19.0.0(react@19.0.0))(react@19.0.0)
      '@rc-component/util': 1.6.0(react-dom@19.0.0(react@19.0.0))(react@19.0.0)
      clsx: 2.1.1
      react: 19.0.0
      react-dom: 19.0.0(react@19.0.0)

  '@rc-component/input-number@1.6.2(react-dom@19.0.0(react@19.0.0))(react@19.0.0)':
    dependencies:
      '@rc-component/mini-decimal': 1.1.0
      '@rc-component/util': 1.6.0(react-dom@19.0.0(react@19.0.0))(react@19.0.0)
      clsx: 2.1.1
      react: 19.0.0
      react-dom: 19.0.0(react@19.0.0)

  '@rc-component/input@1.1.2(react-dom@19.0.0(react@19.0.0))(react@19.0.0)':
    dependencies:
      '@rc-component/util': 1.6.0(react-dom@19.0.0(react@19.0.0))(react@19.0.0)
      clsx: 2.1.1
      react: 19.0.0
      react-dom: 19.0.0(react@19.0.0)

  '@rc-component/mentions@1.6.0(react-dom@19.0.0(react@19.0.0))(react@19.0.0)':
    dependencies:
      '@rc-component/input': 1.1.2(react-dom@19.0.0(react@19.0.0))(react@19.0.0)
      '@rc-component/menu': 1.2.0(react-dom@19.0.0(react@19.0.0))(react@19.0.0)
      '@rc-component/textarea': 1.1.2(react-dom@19.0.0(react@19.0.0))(react@19.0.0)
      '@rc-component/trigger': 3.7.1(react-dom@19.0.0(react@19.0.0))(react@19.0.0)
      '@rc-component/util': 1.6.0(react-dom@19.0.0(react@19.0.0))(react@19.0.0)
      clsx: 2.1.1
      react: 19.0.0
      react-dom: 19.0.0(react@19.0.0)

  '@rc-component/menu@1.2.0(react-dom@19.0.0(react@19.0.0))(react@19.0.0)':
    dependencies:
      '@rc-component/motion': 1.1.6(react-dom@19.0.0(react@19.0.0))(react@19.0.0)
      '@rc-component/overflow': 1.0.0(react-dom@19.0.0(react@19.0.0))(react@19.0.0)
      '@rc-component/trigger': 3.7.1(react-dom@19.0.0(react@19.0.0))(react@19.0.0)
      '@rc-component/util': 1.6.0(react-dom@19.0.0(react@19.0.0))(react@19.0.0)
      clsx: 2.1.1
      react: 19.0.0
      react-dom: 19.0.0(react@19.0.0)

  '@rc-component/mini-decimal@1.1.0':
    dependencies:
      '@babel/runtime': 7.28.4

  '@rc-component/motion@1.1.6(react-dom@19.0.0(react@19.0.0))(react@19.0.0)':
    dependencies:
      '@rc-component/util': 1.6.0(react-dom@19.0.0(react@19.0.0))(react@19.0.0)
      clsx: 2.1.1
      react: 19.0.0
      react-dom: 19.0.0(react@19.0.0)

  '@rc-component/mutate-observer@2.0.1(react-dom@19.0.0(react@19.0.0))(react@19.0.0)':
    dependencies:
      '@rc-component/util': 1.6.0(react-dom@19.0.0(react@19.0.0))(react@19.0.0)
      react: 19.0.0
      react-dom: 19.0.0(react@19.0.0)

  '@rc-component/notification@1.2.0(react-dom@19.0.0(react@19.0.0))(react@19.0.0)':
    dependencies:
      '@rc-component/motion': 1.1.6(react-dom@19.0.0(react@19.0.0))(react@19.0.0)
      '@rc-component/util': 1.6.0(react-dom@19.0.0(react@19.0.0))(react@19.0.0)
      clsx: 2.1.1
      react: 19.0.0
      react-dom: 19.0.0(react@19.0.0)

  '@rc-component/overflow@1.0.0(react-dom@19.0.0(react@19.0.0))(react@19.0.0)':
    dependencies:
      '@babel/runtime': 7.28.4
      '@rc-component/resize-observer': 1.0.1(react-dom@19.0.0(react@19.0.0))(react@19.0.0)
      '@rc-component/util': 1.6.0(react-dom@19.0.0(react@19.0.0))(react@19.0.0)
      clsx: 2.1.1
      react: 19.0.0
      react-dom: 19.0.0(react@19.0.0)

  '@rc-component/pagination@1.2.0(react-dom@19.0.0(react@19.0.0))(react@19.0.0)':
    dependencies:
      '@rc-component/util': 1.6.0(react-dom@19.0.0(react@19.0.0))(react@19.0.0)
      clsx: 2.1.1
      react: 19.0.0
      react-dom: 19.0.0(react@19.0.0)

  '@rc-component/picker@1.8.0(date-fns@3.6.0)(dayjs@1.11.13)(react-dom@19.0.0(react@19.0.0))(react@19.0.0)':
    dependencies:
      '@rc-component/overflow': 1.0.0(react-dom@19.0.0(react@19.0.0))(react@19.0.0)
      '@rc-component/resize-observer': 1.0.1(react-dom@19.0.0(react@19.0.0))(react@19.0.0)
      '@rc-component/trigger': 3.7.1(react-dom@19.0.0(react@19.0.0))(react@19.0.0)
      '@rc-component/util': 1.6.0(react-dom@19.0.0(react@19.0.0))(react@19.0.0)
      clsx: 2.1.1
      react: 19.0.0
      react-dom: 19.0.0(react@19.0.0)
    optionalDependencies:
      date-fns: 3.6.0
      dayjs: 1.11.13

  '@rc-component/portal@2.0.1(react-dom@19.0.0(react@19.0.0))(react@19.0.0)':
    dependencies:
      '@rc-component/util': 1.6.0(react-dom@19.0.0(react@19.0.0))(react@19.0.0)
      clsx: 2.1.1
      react: 19.0.0
      react-dom: 19.0.0(react@19.0.0)

  '@rc-component/progress@1.0.2(react-dom@19.0.0(react@19.0.0))(react@19.0.0)':
    dependencies:
      '@rc-component/util': 1.6.0(react-dom@19.0.0(react@19.0.0))(react@19.0.0)
      clsx: 2.1.1
      react: 19.0.0
      react-dom: 19.0.0(react@19.0.0)

  '@rc-component/qrcode@1.1.1(react-dom@19.0.0(react@19.0.0))(react@19.0.0)':
    dependencies:
      '@babel/runtime': 7.28.4
      react: 19.0.0
      react-dom: 19.0.0(react@19.0.0)

  '@rc-component/rate@1.0.1(react-dom@19.0.0(react@19.0.0))(react@19.0.0)':
    dependencies:
      '@rc-component/util': 1.6.0(react-dom@19.0.0(react@19.0.0))(react@19.0.0)
      clsx: 2.1.1
      react: 19.0.0
      react-dom: 19.0.0(react@19.0.0)

  '@rc-component/resize-observer@1.0.1(react-dom@19.0.0(react@19.0.0))(react@19.0.0)':
    dependencies:
      '@rc-component/util': 1.6.0(react-dom@19.0.0(react@19.0.0))(react@19.0.0)
      react: 19.0.0
      react-dom: 19.0.0(react@19.0.0)

  '@rc-component/segmented@1.2.3(react-dom@19.0.0(react@19.0.0))(react@19.0.0)':
    dependencies:
      '@babel/runtime': 7.28.4
      '@rc-component/motion': 1.1.6(react-dom@19.0.0(react@19.0.0))(react@19.0.0)
      '@rc-component/util': 1.6.0(react-dom@19.0.0(react@19.0.0))(react@19.0.0)
      clsx: 2.1.1
      react: 19.0.0
      react-dom: 19.0.0(react@19.0.0)

  '@rc-component/select@1.3.5(react-dom@19.0.0(react@19.0.0))(react@19.0.0)':
    dependencies:
      '@rc-component/overflow': 1.0.0(react-dom@19.0.0(react@19.0.0))(react@19.0.0)
      '@rc-component/trigger': 3.7.1(react-dom@19.0.0(react@19.0.0))(react@19.0.0)
      '@rc-component/util': 1.6.0(react-dom@19.0.0(react@19.0.0))(react@19.0.0)
      '@rc-component/virtual-list': 1.0.2(react-dom@19.0.0(react@19.0.0))(react@19.0.0)
      clsx: 2.1.1
      react: 19.0.0
      react-dom: 19.0.0(react@19.0.0)

  '@rc-component/slider@1.0.1(react-dom@19.0.0(react@19.0.0))(react@19.0.0)':
    dependencies:
      '@rc-component/util': 1.6.0(react-dom@19.0.0(react@19.0.0))(react@19.0.0)
      clsx: 2.1.1
      react: 19.0.0
      react-dom: 19.0.0(react@19.0.0)

  '@rc-component/steps@1.2.2(react-dom@19.0.0(react@19.0.0))(react@19.0.0)':
    dependencies:
      '@rc-component/util': 1.6.0(react-dom@19.0.0(react@19.0.0))(react@19.0.0)
      clsx: 2.1.1
      react: 19.0.0
      react-dom: 19.0.0(react@19.0.0)

  '@rc-component/switch@1.0.3(react-dom@19.0.0(react@19.0.0))(react@19.0.0)':
    dependencies:
      '@rc-component/util': 1.6.0(react-dom@19.0.0(react@19.0.0))(react@19.0.0)
      clsx: 2.1.1
      react: 19.0.0
      react-dom: 19.0.0(react@19.0.0)

  '@rc-component/table@1.9.0(react-dom@19.0.0(react@19.0.0))(react@19.0.0)':
    dependencies:
      '@rc-component/context': 2.0.1(react-dom@19.0.0(react@19.0.0))(react@19.0.0)
      '@rc-component/resize-observer': 1.0.1(react-dom@19.0.0(react@19.0.0))(react@19.0.0)
      '@rc-component/util': 1.6.0(react-dom@19.0.0(react@19.0.0))(react@19.0.0)
      '@rc-component/virtual-list': 1.0.2(react-dom@19.0.0(react@19.0.0))(react@19.0.0)
      clsx: 2.1.1
      react: 19.0.0
      react-dom: 19.0.0(react@19.0.0)

  '@rc-component/tabs@1.7.0(react-dom@19.0.0(react@19.0.0))(react@19.0.0)':
    dependencies:
      '@rc-component/dropdown': 1.0.2(react-dom@19.0.0(react@19.0.0))(react@19.0.0)
      '@rc-component/menu': 1.2.0(react-dom@19.0.0(react@19.0.0))(react@19.0.0)
      '@rc-component/motion': 1.1.6(react-dom@19.0.0(react@19.0.0))(react@19.0.0)
      '@rc-component/resize-observer': 1.0.1(react-dom@19.0.0(react@19.0.0))(react@19.0.0)
      '@rc-component/util': 1.6.0(react-dom@19.0.0(react@19.0.0))(react@19.0.0)
      clsx: 2.1.1
      react: 19.0.0
      react-dom: 19.0.0(react@19.0.0)

  '@rc-component/textarea@1.1.2(react-dom@19.0.0(react@19.0.0))(react@19.0.0)':
    dependencies:
      '@rc-component/input': 1.1.2(react-dom@19.0.0(react@19.0.0))(react@19.0.0)
      '@rc-component/resize-observer': 1.0.1(react-dom@19.0.0(react@19.0.0))(react@19.0.0)
      '@rc-component/util': 1.6.0(react-dom@19.0.0(react@19.0.0))(react@19.0.0)
      clsx: 2.1.1
      react: 19.0.0
      react-dom: 19.0.0(react@19.0.0)

  '@rc-component/tooltip@1.4.0(react-dom@19.0.0(react@19.0.0))(react@19.0.0)':
    dependencies:
      '@rc-component/trigger': 3.7.1(react-dom@19.0.0(react@19.0.0))(react@19.0.0)
      '@rc-component/util': 1.6.0(react-dom@19.0.0(react@19.0.0))(react@19.0.0)
      clsx: 2.1.1
      react: 19.0.0
      react-dom: 19.0.0(react@19.0.0)

  '@rc-component/tour@2.2.1(react-dom@19.0.0(react@19.0.0))(react@19.0.0)':
    dependencies:
      '@rc-component/portal': 2.0.1(react-dom@19.0.0(react@19.0.0))(react@19.0.0)
      '@rc-component/trigger': 3.7.1(react-dom@19.0.0(react@19.0.0))(react@19.0.0)
      '@rc-component/util': 1.6.0(react-dom@19.0.0(react@19.0.0))(react@19.0.0)
      clsx: 2.1.1
      react: 19.0.0
      react-dom: 19.0.0(react@19.0.0)

  '@rc-component/tree-select@1.4.0(react-dom@19.0.0(react@19.0.0))(react@19.0.0)':
    dependencies:
      '@rc-component/select': 1.3.5(react-dom@19.0.0(react@19.0.0))(react@19.0.0)
      '@rc-component/tree': 1.1.0(react-dom@19.0.0(react@19.0.0))(react@19.0.0)
      '@rc-component/util': 1.6.0(react-dom@19.0.0(react@19.0.0))(react@19.0.0)
      clsx: 2.1.1
      react: 19.0.0
      react-dom: 19.0.0(react@19.0.0)

  '@rc-component/tree@1.1.0(react-dom@19.0.0(react@19.0.0))(react@19.0.0)':
    dependencies:
      '@rc-component/motion': 1.1.6(react-dom@19.0.0(react@19.0.0))(react@19.0.0)
      '@rc-component/util': 1.6.0(react-dom@19.0.0(react@19.0.0))(react@19.0.0)
      '@rc-component/virtual-list': 1.0.2(react-dom@19.0.0(react@19.0.0))(react@19.0.0)
      clsx: 2.1.1
      react: 19.0.0
      react-dom: 19.0.0(react@19.0.0)

  '@rc-component/trigger@3.7.1(react-dom@19.0.0(react@19.0.0))(react@19.0.0)':
    dependencies:
      '@rc-component/motion': 1.1.6(react-dom@19.0.0(react@19.0.0))(react@19.0.0)
      '@rc-component/portal': 2.0.1(react-dom@19.0.0(react@19.0.0))(react@19.0.0)
      '@rc-component/resize-observer': 1.0.1(react-dom@19.0.0(react@19.0.0))(react@19.0.0)
      '@rc-component/util': 1.6.0(react-dom@19.0.0(react@19.0.0))(react@19.0.0)
      clsx: 2.1.1
      react: 19.0.0
      react-dom: 19.0.0(react@19.0.0)

  '@rc-component/upload@1.1.0(react-dom@19.0.0(react@19.0.0))(react@19.0.0)':
    dependencies:
      '@rc-component/util': 1.6.0(react-dom@19.0.0(react@19.0.0))(react@19.0.0)
      clsx: 2.1.1
      react: 19.0.0
      react-dom: 19.0.0(react@19.0.0)

  '@rc-component/util@1.4.0(react-dom@19.0.0(react@19.0.0))(react@19.0.0)':
    dependencies:
      is-mobile: 5.0.0
      react: 19.0.0
      react-dom: 19.0.0(react@19.0.0)
      react-is: 18.3.1

  '@rc-component/util@1.6.0(react-dom@19.0.0(react@19.0.0))(react@19.0.0)':
    dependencies:
      is-mobile: 5.0.0
      react: 19.0.0
      react-dom: 19.0.0(react@19.0.0)
      react-is: 18.3.1

  '@rc-component/virtual-list@1.0.2(react-dom@19.0.0(react@19.0.0))(react@19.0.0)':
    dependencies:
      '@babel/runtime': 7.28.4
      '@rc-component/resize-observer': 1.0.1(react-dom@19.0.0(react@19.0.0))(react@19.0.0)
      '@rc-component/util': 1.6.0(react-dom@19.0.0(react@19.0.0))(react@19.0.0)
      clsx: 2.1.1
      react: 19.0.0
      react-dom: 19.0.0(react@19.0.0)

  '@react-aria/focus@3.20.0(react-dom@19.0.0(react@19.0.0))(react@19.0.0)':
    dependencies:
      '@react-aria/interactions': 3.24.0(react-dom@19.0.0(react@19.0.0))(react@19.0.0)
      '@react-aria/utils': 3.28.0(react-dom@19.0.0(react@19.0.0))(react@19.0.0)
      '@react-types/shared': 3.28.0(react@19.0.0)
      '@swc/helpers': 0.5.17
      clsx: 2.1.1
      react: 19.0.0
      react-dom: 19.0.0(react@19.0.0)

  '@react-aria/interactions@3.24.0(react-dom@19.0.0(react@19.0.0))(react@19.0.0)':
    dependencies:
      '@react-aria/ssr': 3.9.7(react@19.0.0)
      '@react-aria/utils': 3.28.0(react-dom@19.0.0(react@19.0.0))(react@19.0.0)
      '@react-stately/flags': 3.1.0
      '@react-types/shared': 3.28.0(react@19.0.0)
      '@swc/helpers': 0.5.17
      react: 19.0.0
      react-dom: 19.0.0(react@19.0.0)

  '@react-aria/ssr@3.9.7(react@19.0.0)':
    dependencies:
      '@swc/helpers': 0.5.17
      react: 19.0.0

  '@react-aria/utils@3.28.0(react-dom@19.0.0(react@19.0.0))(react@19.0.0)':
    dependencies:
      '@react-aria/ssr': 3.9.7(react@19.0.0)
      '@react-stately/flags': 3.1.0
      '@react-stately/utils': 3.10.5(react@19.0.0)
      '@react-types/shared': 3.28.0(react@19.0.0)
      '@swc/helpers': 0.5.17
      clsx: 2.1.1
      react: 19.0.0
      react-dom: 19.0.0(react@19.0.0)

  '@react-stately/flags@3.1.0':
    dependencies:
      '@swc/helpers': 0.5.17

  '@react-stately/utils@3.10.5(react@19.0.0)':
    dependencies:
      '@swc/helpers': 0.5.17
      react: 19.0.0

  '@react-types/shared@3.28.0(react@19.0.0)':
    dependencies:
      react: 19.0.0

  '@redux-devtools/extension@3.3.0(redux@5.0.1)':
    dependencies:
      '@babel/runtime': 7.28.4
      immutable: 4.3.7
      redux: 5.0.1

  '@reduxjs/toolkit@2.8.2(react-redux@9.2.0(@types/react@19.0.10)(react@19.0.0)(redux@5.0.1))(react@19.0.0)':
    dependencies:
      '@standard-schema/spec': 1.0.0
      '@standard-schema/utils': 0.3.0
      immer: 10.1.3
      redux: 5.0.1
      redux-thunk: 3.1.0(redux@5.0.1)
      reselect: 5.1.1
    optionalDependencies:
      react: 19.0.0
      react-redux: 9.2.0(@types/react@19.0.10)(react@19.0.0)(redux@5.0.1)

  '@rtsao/scc@1.1.0': {}

  '@rushstack/eslint-patch@1.11.0': {}

  '@scalar/openapi-parser@0.9.0':
    dependencies:
      ajv: 8.17.1
      ajv-draft-04: 1.0.0(ajv@8.17.1)
      ajv-formats: 3.0.1(ajv@8.17.1)
      jsonpointer: 5.0.1
      leven: 4.0.0
      yaml: 2.7.0

  '@scalar/openapi-types@0.1.9': {}

  '@shikijs/core@3.15.0':
    dependencies:
      '@shikijs/types': 3.15.0
      '@shikijs/vscode-textmate': 10.0.2
      '@types/hast': 3.0.4
      hast-util-to-html: 9.0.5

  '@shikijs/core@3.19.0':
    dependencies:
      '@shikijs/types': 3.19.0
      '@shikijs/vscode-textmate': 10.0.2
      '@types/hast': 3.0.4
      hast-util-to-html: 9.0.5

  '@shikijs/engine-javascript@3.15.0':
    dependencies:
      '@shikijs/types': 3.15.0
      '@shikijs/vscode-textmate': 10.0.2
      oniguruma-to-es: 4.3.3

  '@shikijs/engine-javascript@3.19.0':
    dependencies:
      '@shikijs/types': 3.19.0
      '@shikijs/vscode-textmate': 10.0.2
      oniguruma-to-es: 4.3.4

  '@shikijs/engine-oniguruma@3.19.0':
    dependencies:
      '@shikijs/types': 3.19.0
      '@shikijs/vscode-textmate': 10.0.2

  '@shikijs/langs@3.15.0':
    dependencies:
      '@shikijs/types': 3.15.0

  '@shikijs/langs@3.19.0':
    dependencies:
      '@shikijs/types': 3.19.0

  '@shikijs/themes@3.15.0':
    dependencies:
      '@shikijs/types': 3.15.0

  '@shikijs/themes@3.19.0':
    dependencies:
      '@shikijs/types': 3.19.0

  '@shikijs/types@3.15.0':
    dependencies:
      '@shikijs/vscode-textmate': 10.0.2
      '@types/hast': 3.0.4

  '@shikijs/types@3.19.0':
    dependencies:
      '@shikijs/vscode-textmate': 10.0.2
      '@types/hast': 3.0.4

  '@shikijs/vscode-textmate@10.0.2': {}

  '@simplewebauthn/browser@13.2.2': {}

  '@simplewebauthn/types@12.0.0': {}

  '@sinclair/typebox@0.27.8': {}

  '@standard-schema/spec@1.0.0': {}

  '@standard-schema/utils@0.3.0': {}

  '@swc-jotai/debug-label@0.4.0': {}

  '@swc-jotai/react-refresh@0.4.0': {}

  '@swc/core-darwin-arm64@1.11.8':
    optional: true

  '@swc/core-darwin-x64@1.11.8':
    optional: true

  '@swc/core-linux-arm-gnueabihf@1.11.8':
    optional: true

  '@swc/core-linux-arm64-gnu@1.11.8':
    optional: true

  '@swc/core-linux-arm64-musl@1.11.8':
    optional: true

  '@swc/core-linux-x64-gnu@1.11.8':
    optional: true

  '@swc/core-linux-x64-musl@1.11.8':
    optional: true

  '@swc/core-win32-arm64-msvc@1.11.8':
    optional: true

  '@swc/core-win32-ia32-msvc@1.11.8':
    optional: true

  '@swc/core-win32-x64-msvc@1.11.8':
    optional: true

  '@swc/core@1.11.8(@swc/helpers@0.5.17)':
    dependencies:
      '@swc/counter': 0.1.3
      '@swc/types': 0.1.25
    optionalDependencies:
      '@swc/core-darwin-arm64': 1.11.8
      '@swc/core-darwin-x64': 1.11.8
      '@swc/core-linux-arm-gnueabihf': 1.11.8
      '@swc/core-linux-arm64-gnu': 1.11.8
      '@swc/core-linux-arm64-musl': 1.11.8
      '@swc/core-linux-x64-gnu': 1.11.8
      '@swc/core-linux-x64-musl': 1.11.8
      '@swc/core-win32-arm64-msvc': 1.11.8
      '@swc/core-win32-ia32-msvc': 1.11.8
      '@swc/core-win32-x64-msvc': 1.11.8
      '@swc/helpers': 0.5.17

  '@swc/counter@0.1.3': {}

  '@swc/helpers@0.5.15':
    dependencies:
      tslib: 2.8.1

  '@swc/helpers@0.5.17':
    dependencies:
      tslib: 2.8.1

  '@swc/types@0.1.25':
    dependencies:
      '@swc/counter': 0.1.3

  '@tailwindcss/container-queries@0.1.1(tailwindcss@3.4.17(ts-node@10.9.2(@swc/core@1.11.8(@swc/helpers@0.5.17))(@types/node@20.17.24)(typescript@5.8.3)))':
    dependencies:
      tailwindcss: 3.4.17(ts-node@10.9.2(@swc/core@1.11.8(@swc/helpers@0.5.17))(@types/node@20.17.24)(typescript@5.8.3))

  '@tailwindcss/forms@0.5.10(tailwindcss@3.4.17(ts-node@10.9.2(@swc/core@1.11.8(@swc/helpers@0.5.17))(@types/node@20.17.24)(typescript@5.8.3)))':
    dependencies:
      mini-svg-data-uri: 1.4.4
      tailwindcss: 3.4.17(ts-node@10.9.2(@swc/core@1.11.8(@swc/helpers@0.5.17))(@types/node@20.17.24)(typescript@5.8.3))

  '@tanstack/query-core@5.90.11': {}

  '@tanstack/react-query@5.90.11(react@19.0.0)':
    dependencies:
      '@tanstack/query-core': 5.90.11
      react: 19.0.0

  '@tanstack/react-virtual@3.13.2(react-dom@19.0.0(react@19.0.0))(react@19.0.0)':
    dependencies:
      '@tanstack/virtual-core': 3.13.2
      react: 19.0.0
      react-dom: 19.0.0(react@19.0.0)

  '@tanstack/virtual-core@3.13.2': {}

  '@tremor/react@3.18.7(react-dom@19.0.0(react@19.0.0))(react@19.0.0)':
    dependencies:
      '@floating-ui/react': 0.19.2(react-dom@19.0.0(react@19.0.0))(react@19.0.0)
      '@headlessui/react': 2.2.0(react-dom@19.0.0(react@19.0.0))(react@19.0.0)
      date-fns: 3.6.0
      react: 19.0.0
      react-day-picker: 8.10.1(date-fns@3.6.0)(react@19.0.0)
      react-dom: 19.0.0(react@19.0.0)
      react-transition-state: 2.3.0(react-dom@19.0.0(react@19.0.0))(react@19.0.0)
      recharts: 2.15.1(react-dom@19.0.0(react@19.0.0))(react@19.0.0)
      tailwind-merge: 2.6.0

  '@tsconfig/node10@1.0.11': {}

  '@tsconfig/node12@1.0.11': {}

  '@tsconfig/node14@1.0.3': {}

  '@tsconfig/node16@1.0.4': {}

  '@tybys/wasm-util@0.9.0':
    dependencies:
      tslib: 2.8.1
    optional: true

  '@types/base16@1.0.5': {}

  '@types/d3-array@3.2.1': {}

  '@types/d3-color@3.1.3': {}

  '@types/d3-ease@3.0.2': {}

  '@types/d3-interpolate@3.0.4':
    dependencies:
      '@types/d3-color': 3.1.3

  '@types/d3-path@3.1.1': {}

  '@types/d3-scale@4.0.9':
    dependencies:
      '@types/d3-time': 3.0.4

  '@types/d3-shape@3.1.7':
    dependencies:
      '@types/d3-path': 3.1.1

  '@types/d3-time@3.0.4': {}

  '@types/d3-timer@3.0.2': {}

  '@types/diff@5.2.3': {}

  '@types/eslint-scope@3.7.7':
    dependencies:
      '@types/eslint': 9.6.1
      '@types/estree': 1.0.8

  '@types/eslint@9.6.1':
    dependencies:
      '@types/estree': 1.0.8
      '@types/json-schema': 7.0.15

  '@types/estree@1.0.8': {}

  '@types/hast@2.3.10':
    dependencies:
      '@types/unist': 2.0.11

  '@types/hast@3.0.4':
    dependencies:
      '@types/unist': 3.0.3

  '@types/js-beautify@1.14.3': {}

  '@types/js-yaml@4.0.9': {}

  '@types/json-schema@7.0.15': {}

  '@types/json5@0.0.29': {}

  '@types/lodash@4.17.18': {}

  '@types/mdast@4.0.4':
    dependencies:
      '@types/unist': 3.0.3

  '@types/node@20.17.24':
    dependencies:
      undici-types: 6.19.8

  '@types/node@20.19.11':
    dependencies:
      undici-types: 6.21.0

  '@types/node@20.19.26':
    dependencies:
      undici-types: 6.21.0

  '@types/node@20.19.26':
    dependencies:
      undici-types: 6.21.0

  '@types/papaparse@5.3.15':
    dependencies:
      '@types/node': 20.19.11

  '@types/prismjs@1.26.5': {}

  '@types/promise-retry@1.1.6':
    dependencies:
      '@types/retry': 0.12.5

  '@types/react-dom@19.0.4(@types/react@19.0.10)':
    dependencies:
      '@types/react': 19.0.10

  '@types/react-resizable@3.0.8':
    dependencies:
      '@types/react': 19.0.10

  '@types/react-syntax-highlighter@15.5.13':
    dependencies:
      '@types/react': 19.0.10

  '@types/react-window@1.8.8':
    dependencies:
      '@types/react': 19.0.10

  '@types/react@19.0.10':
    dependencies:
      csstype: 3.1.3

  '@types/recharts@2.0.1(@types/react@19.0.10)(react-dom@19.0.0(react@19.0.0))(react-is@18.3.1)(react@19.0.0)(redux@5.0.1)':
    dependencies:
      recharts: 3.1.0(@types/react@19.0.10)(react-dom@19.0.0(react@19.0.0))(react-is@18.3.1)(react@19.0.0)(redux@5.0.1)
    transitivePeerDependencies:
      - '@types/react'
      - react
      - react-dom
      - react-is
      - redux

  '@types/retry@0.12.5': {}

  '@types/semver@7.7.1': {}

  '@types/unist@2.0.11': {}

  '@types/unist@3.0.3': {}

  '@types/use-sync-external-store@0.0.6': {}

  '@types/uuid@10.0.0': {}

  '@typescript-eslint/eslint-plugin@8.34.1(@typescript-eslint/parser@8.34.1(eslint@9.32.0(jiti@1.21.7))(typescript@5.8.3))(eslint@9.32.0(jiti@1.21.7))(typescript@5.8.3)':
    dependencies:
      '@eslint-community/regexpp': 4.12.1
      '@typescript-eslint/parser': 8.34.1(eslint@9.32.0(jiti@1.21.7))(typescript@5.8.3)
      '@typescript-eslint/scope-manager': 8.34.1
      '@typescript-eslint/type-utils': 8.34.1(eslint@9.32.0(jiti@1.21.7))(typescript@5.8.3)
      '@typescript-eslint/utils': 8.34.1(eslint@9.32.0(jiti@1.21.7))(typescript@5.8.3)
      '@typescript-eslint/visitor-keys': 8.34.1
      eslint: 9.32.0(jiti@1.21.7)
      graphemer: 1.4.0
      ignore: 7.0.5
      natural-compare: 1.4.0
      ts-api-utils: 2.1.0(typescript@5.8.3)
      typescript: 5.8.3
    transitivePeerDependencies:
      - supports-color

  '@typescript-eslint/eslint-plugin@8.35.0(@typescript-eslint/parser@8.35.0(eslint@9.32.0(jiti@1.21.7))(typescript@5.8.3))(eslint@9.32.0(jiti@1.21.7))(typescript@5.8.3)':
    dependencies:
      '@eslint-community/regexpp': 4.12.1
      '@typescript-eslint/parser': 8.35.0(eslint@9.32.0(jiti@1.21.7))(typescript@5.8.3)
      '@typescript-eslint/scope-manager': 8.35.0
      '@typescript-eslint/type-utils': 8.35.0(eslint@9.32.0(jiti@1.21.7))(typescript@5.8.3)
      '@typescript-eslint/utils': 8.35.0(eslint@9.32.0(jiti@1.21.7))(typescript@5.8.3)
      '@typescript-eslint/visitor-keys': 8.35.0
      eslint: 9.32.0(jiti@1.21.7)
      graphemer: 1.4.0
      ignore: 7.0.5
      natural-compare: 1.4.0
      ts-api-utils: 2.1.0(typescript@5.8.3)
      typescript: 5.8.3
    transitivePeerDependencies:
      - supports-color

  '@typescript-eslint/parser@6.21.0(eslint@8.57.1)(typescript@5.8.3)':
    dependencies:
      '@typescript-eslint/scope-manager': 6.21.0
      '@typescript-eslint/types': 6.21.0
      '@typescript-eslint/typescript-estree': 6.21.0(typescript@5.8.3)
      '@typescript-eslint/visitor-keys': 6.21.0
      debug: 4.4.1
      eslint: 8.57.1
    optionalDependencies:
      typescript: 5.8.3
    transitivePeerDependencies:
      - supports-color

  '@typescript-eslint/parser@8.34.1(eslint@9.32.0(jiti@1.21.7))(typescript@5.8.3)':
    dependencies:
      '@typescript-eslint/scope-manager': 8.34.1
      '@typescript-eslint/types': 8.34.1
      '@typescript-eslint/typescript-estree': 8.34.1(typescript@5.8.3)
      '@typescript-eslint/visitor-keys': 8.34.1
      debug: 4.4.1
      eslint: 9.32.0(jiti@1.21.7)
      typescript: 5.8.3
    transitivePeerDependencies:
      - supports-color

  '@typescript-eslint/parser@8.35.0(eslint@9.32.0(jiti@1.21.7))(typescript@5.8.3)':
    dependencies:
      '@typescript-eslint/scope-manager': 8.35.0
      '@typescript-eslint/types': 8.35.0
      '@typescript-eslint/typescript-estree': 8.35.0(typescript@5.8.3)
      '@typescript-eslint/visitor-keys': 8.35.0
      debug: 4.4.1
      eslint: 9.32.0(jiti@1.21.7)
      typescript: 5.8.3
    transitivePeerDependencies:
      - supports-color

  '@typescript-eslint/project-service@8.34.1(typescript@5.8.3)':
    dependencies:
      '@typescript-eslint/tsconfig-utils': 8.34.1(typescript@5.8.3)
      '@typescript-eslint/types': 8.34.1
      debug: 4.4.1
      typescript: 5.8.3
    transitivePeerDependencies:
      - supports-color

  '@typescript-eslint/project-service@8.35.0(typescript@5.8.3)':
    dependencies:
      '@typescript-eslint/tsconfig-utils': 8.35.0(typescript@5.8.3)
      '@typescript-eslint/types': 8.35.0
      debug: 4.4.1
      typescript: 5.8.3
    transitivePeerDependencies:
      - supports-color

  '@typescript-eslint/scope-manager@6.21.0':
    dependencies:
      '@typescript-eslint/types': 6.21.0
      '@typescript-eslint/visitor-keys': 6.21.0

  '@typescript-eslint/scope-manager@8.34.1':
    dependencies:
      '@typescript-eslint/types': 8.34.1
      '@typescript-eslint/visitor-keys': 8.34.1

  '@typescript-eslint/scope-manager@8.35.0':
    dependencies:
      '@typescript-eslint/types': 8.35.0
      '@typescript-eslint/visitor-keys': 8.35.0

  '@typescript-eslint/tsconfig-utils@8.34.1(typescript@5.8.3)':
    dependencies:
      typescript: 5.8.3

  '@typescript-eslint/tsconfig-utils@8.35.0(typescript@5.8.3)':
    dependencies:
      typescript: 5.8.3

  '@typescript-eslint/type-utils@8.34.1(eslint@9.32.0(jiti@1.21.7))(typescript@5.8.3)':
    dependencies:
      '@typescript-eslint/typescript-estree': 8.34.1(typescript@5.8.3)
      '@typescript-eslint/utils': 8.34.1(eslint@9.32.0(jiti@1.21.7))(typescript@5.8.3)
      debug: 4.4.1
      eslint: 9.32.0(jiti@1.21.7)
      ts-api-utils: 2.1.0(typescript@5.8.3)
      typescript: 5.8.3
    transitivePeerDependencies:
      - supports-color

  '@typescript-eslint/type-utils@8.35.0(eslint@9.32.0(jiti@1.21.7))(typescript@5.8.3)':
    dependencies:
      '@typescript-eslint/typescript-estree': 8.35.0(typescript@5.8.3)
      '@typescript-eslint/utils': 8.35.0(eslint@9.32.0(jiti@1.21.7))(typescript@5.8.3)
      debug: 4.4.1
      eslint: 9.32.0(jiti@1.21.7)
      ts-api-utils: 2.1.0(typescript@5.8.3)
      typescript: 5.8.3
    transitivePeerDependencies:
      - supports-color

  '@typescript-eslint/types@6.21.0': {}

  '@typescript-eslint/types@8.34.1': {}

  '@typescript-eslint/types@8.35.0': {}

  '@typescript-eslint/typescript-estree@6.21.0(typescript@5.8.3)':
    dependencies:
      '@typescript-eslint/types': 6.21.0
      '@typescript-eslint/visitor-keys': 6.21.0
      debug: 4.4.1
      globby: 11.1.0
      is-glob: 4.0.3
      minimatch: 9.0.3
      semver: 7.7.3
      ts-api-utils: 1.4.3(typescript@5.8.3)
    optionalDependencies:
      typescript: 5.8.3
    transitivePeerDependencies:
      - supports-color

  '@typescript-eslint/typescript-estree@8.34.1(typescript@5.8.3)':
    dependencies:
      '@typescript-eslint/project-service': 8.34.1(typescript@5.8.3)
      '@typescript-eslint/tsconfig-utils': 8.34.1(typescript@5.8.3)
      '@typescript-eslint/types': 8.34.1
      '@typescript-eslint/visitor-keys': 8.34.1
      debug: 4.4.1
      fast-glob: 3.3.3
      is-glob: 4.0.3
      minimatch: 9.0.5
      semver: 7.7.3
      ts-api-utils: 2.1.0(typescript@5.8.3)
      typescript: 5.8.3
    transitivePeerDependencies:
      - supports-color

  '@typescript-eslint/typescript-estree@8.35.0(typescript@5.8.3)':
    dependencies:
      '@typescript-eslint/project-service': 8.35.0(typescript@5.8.3)
      '@typescript-eslint/tsconfig-utils': 8.35.0(typescript@5.8.3)
      '@typescript-eslint/types': 8.35.0
      '@typescript-eslint/visitor-keys': 8.35.0
      debug: 4.4.1
      fast-glob: 3.3.3
      is-glob: 4.0.3
      minimatch: 9.0.5
      semver: 7.7.3
      ts-api-utils: 2.1.0(typescript@5.8.3)
      typescript: 5.8.3
    transitivePeerDependencies:
      - supports-color

  '@typescript-eslint/utils@8.34.1(eslint@9.32.0(jiti@1.21.7))(typescript@5.8.3)':
    dependencies:
      '@eslint-community/eslint-utils': 4.7.0(eslint@9.32.0(jiti@1.21.7))
      '@typescript-eslint/scope-manager': 8.34.1
      '@typescript-eslint/types': 8.34.1
      '@typescript-eslint/typescript-estree': 8.34.1(typescript@5.8.3)
      eslint: 9.32.0(jiti@1.21.7)
      typescript: 5.8.3
    transitivePeerDependencies:
      - supports-color

  '@typescript-eslint/utils@8.35.0(eslint@9.32.0(jiti@1.21.7))(typescript@5.8.3)':
    dependencies:
      '@eslint-community/eslint-utils': 4.7.0(eslint@9.32.0(jiti@1.21.7))
      '@typescript-eslint/scope-manager': 8.35.0
      '@typescript-eslint/types': 8.35.0
      '@typescript-eslint/typescript-estree': 8.35.0(typescript@5.8.3)
      eslint: 9.32.0(jiti@1.21.7)
      typescript: 5.8.3
    transitivePeerDependencies:
      - supports-color

  '@typescript-eslint/visitor-keys@6.21.0':
    dependencies:
      '@typescript-eslint/types': 6.21.0
      eslint-visitor-keys: 3.4.3

  '@typescript-eslint/visitor-keys@8.34.1':
    dependencies:
      '@typescript-eslint/types': 8.34.1
      eslint-visitor-keys: 4.2.1

  '@typescript-eslint/visitor-keys@8.35.0':
    dependencies:
      '@typescript-eslint/types': 8.35.0
      eslint-visitor-keys: 4.2.1

  '@ungap/structured-clone@1.3.0': {}

  '@unrs/resolver-binding-android-arm-eabi@1.9.1':
    optional: true

  '@unrs/resolver-binding-android-arm64@1.9.1':
    optional: true

  '@unrs/resolver-binding-darwin-arm64@1.9.1':
    optional: true

  '@unrs/resolver-binding-darwin-x64@1.9.1':
    optional: true

  '@unrs/resolver-binding-freebsd-x64@1.9.1':
    optional: true

  '@unrs/resolver-binding-linux-arm-gnueabihf@1.9.1':
    optional: true

  '@unrs/resolver-binding-linux-arm-musleabihf@1.9.1':
    optional: true

  '@unrs/resolver-binding-linux-arm64-gnu@1.9.1':
    optional: true

  '@unrs/resolver-binding-linux-arm64-musl@1.9.1':
    optional: true

  '@unrs/resolver-binding-linux-ppc64-gnu@1.9.1':
    optional: true

  '@unrs/resolver-binding-linux-riscv64-gnu@1.9.1':
    optional: true

  '@unrs/resolver-binding-linux-riscv64-musl@1.9.1':
    optional: true

  '@unrs/resolver-binding-linux-s390x-gnu@1.9.1':
    optional: true

  '@unrs/resolver-binding-linux-x64-gnu@1.9.1':
    optional: true

  '@unrs/resolver-binding-linux-x64-musl@1.9.1':
    optional: true

  '@unrs/resolver-binding-wasm32-wasi@1.9.1':
    dependencies:
      '@napi-rs/wasm-runtime': 0.2.11
    optional: true

  '@unrs/resolver-binding-win32-arm64-msvc@1.9.1':
    optional: true

  '@unrs/resolver-binding-win32-ia32-msvc@1.9.1':
    optional: true

  '@unrs/resolver-binding-win32-x64-msvc@1.9.1':
    optional: true

  '@webassemblyjs/ast@1.14.1':
    dependencies:
      '@webassemblyjs/helper-numbers': 1.13.2
      '@webassemblyjs/helper-wasm-bytecode': 1.13.2

  '@webassemblyjs/floating-point-hex-parser@1.13.2': {}

  '@webassemblyjs/helper-api-error@1.13.2': {}

  '@webassemblyjs/helper-buffer@1.14.1': {}

  '@webassemblyjs/helper-numbers@1.13.2':
    dependencies:
      '@webassemblyjs/floating-point-hex-parser': 1.13.2
      '@webassemblyjs/helper-api-error': 1.13.2
      '@xtuc/long': 4.2.2

  '@webassemblyjs/helper-wasm-bytecode@1.13.2': {}

  '@webassemblyjs/helper-wasm-section@1.14.1':
    dependencies:
      '@webassemblyjs/ast': 1.14.1
      '@webassemblyjs/helper-buffer': 1.14.1
      '@webassemblyjs/helper-wasm-bytecode': 1.13.2
      '@webassemblyjs/wasm-gen': 1.14.1

  '@webassemblyjs/ieee754@1.13.2':
    dependencies:
      '@xtuc/ieee754': 1.2.0

  '@webassemblyjs/leb128@1.13.2':
    dependencies:
      '@xtuc/long': 4.2.2

  '@webassemblyjs/utf8@1.13.2': {}

  '@webassemblyjs/wasm-edit@1.14.1':
    dependencies:
      '@webassemblyjs/ast': 1.14.1
      '@webassemblyjs/helper-buffer': 1.14.1
      '@webassemblyjs/helper-wasm-bytecode': 1.13.2
      '@webassemblyjs/helper-wasm-section': 1.14.1
      '@webassemblyjs/wasm-gen': 1.14.1
      '@webassemblyjs/wasm-opt': 1.14.1
      '@webassemblyjs/wasm-parser': 1.14.1
      '@webassemblyjs/wast-printer': 1.14.1

  '@webassemblyjs/wasm-gen@1.14.1':
    dependencies:
      '@webassemblyjs/ast': 1.14.1
      '@webassemblyjs/helper-wasm-bytecode': 1.13.2
      '@webassemblyjs/ieee754': 1.13.2
      '@webassemblyjs/leb128': 1.13.2
      '@webassemblyjs/utf8': 1.13.2

  '@webassemblyjs/wasm-opt@1.14.1':
    dependencies:
      '@webassemblyjs/ast': 1.14.1
      '@webassemblyjs/helper-buffer': 1.14.1
      '@webassemblyjs/wasm-gen': 1.14.1
      '@webassemblyjs/wasm-parser': 1.14.1

  '@webassemblyjs/wasm-parser@1.14.1':
    dependencies:
      '@webassemblyjs/ast': 1.14.1
      '@webassemblyjs/helper-api-error': 1.13.2
      '@webassemblyjs/helper-wasm-bytecode': 1.13.2
      '@webassemblyjs/ieee754': 1.13.2
      '@webassemblyjs/leb128': 1.13.2
      '@webassemblyjs/utf8': 1.13.2

  '@webassemblyjs/wast-printer@1.14.1':
    dependencies:
      '@webassemblyjs/ast': 1.14.1
      '@xtuc/long': 4.2.2

  '@xtuc/ieee754@1.2.0': {}

  '@xtuc/long@4.2.2': {}

  abbrev@2.0.0: {}

  accepts@1.3.8:
    dependencies:
      mime-types: 2.1.35
      negotiator: 0.6.3

  acorn-jsx@5.3.2(acorn@8.15.0):
    dependencies:
      acorn: 8.15.0

  acorn-walk@8.3.4:
    dependencies:
      acorn: 8.15.0

  acorn@8.15.0: {}

  ag-charts-types@10.3.4: {}

  agent-base@6.0.2:
    dependencies:
      debug: 4.4.3
    transitivePeerDependencies:
      - supports-color

  ajv-draft-04@1.0.0(ajv@8.17.1):
    optionalDependencies:
      ajv: 8.17.1

  ajv-formats@2.1.1(ajv@8.17.1):
    optionalDependencies:
      ajv: 8.17.1

  ajv-formats@3.0.1(ajv@8.17.1):
    optionalDependencies:
      ajv: 8.17.1

  ajv-keywords@5.1.0(ajv@8.17.1):
    dependencies:
      ajv: 8.17.1
      fast-deep-equal: 3.1.3

  ajv@6.12.6:
    dependencies:
      fast-deep-equal: 3.1.3
      fast-json-stable-stringify: 2.1.0
      json-schema-traverse: 0.4.1
      uri-js: 4.4.1

  ajv@8.17.1:
    dependencies:
      fast-deep-equal: 3.1.3
      fast-uri: 3.0.6
      json-schema-traverse: 1.0.0
      require-from-string: 2.0.2

  ansi-regex@2.1.1: {}

  ansi-regex@5.0.1: {}

  ansi-regex@6.1.0: {}

  ansi-styles@2.2.1: {}

  ansi-styles@4.3.0:
    dependencies:
      color-convert: 2.0.1

  ansi-styles@5.2.0: {}

  ansi-styles@6.2.1: {}

  antd@6.1.0(date-fns@3.6.0)(react-dom@19.0.0(react@19.0.0))(react@19.0.0):
    dependencies:
      '@ant-design/colors': 8.0.0
      '@ant-design/cssinjs': 2.0.1(react-dom@19.0.0(react@19.0.0))(react@19.0.0)
      '@ant-design/cssinjs-utils': 2.0.2(react-dom@19.0.0(react@19.0.0))(react@19.0.0)
      '@ant-design/fast-color': 3.0.0
      '@ant-design/icons': 6.1.0(react-dom@19.0.0(react@19.0.0))(react@19.0.0)
      '@ant-design/react-slick': 2.0.0(react-dom@19.0.0(react@19.0.0))(react@19.0.0)
      '@babel/runtime': 7.28.4
      '@rc-component/cascader': 1.9.0(react-dom@19.0.0(react@19.0.0))(react@19.0.0)
      '@rc-component/checkbox': 1.0.1(react-dom@19.0.0(react@19.0.0))(react@19.0.0)
      '@rc-component/collapse': 1.1.2(react-dom@19.0.0(react@19.0.0))(react@19.0.0)
      '@rc-component/color-picker': 3.0.3(react-dom@19.0.0(react@19.0.0))(react@19.0.0)
      '@rc-component/dialog': 1.5.1(react-dom@19.0.0(react@19.0.0))(react@19.0.0)
      '@rc-component/drawer': 1.3.0(react-dom@19.0.0(react@19.0.0))(react@19.0.0)
      '@rc-component/dropdown': 1.0.2(react-dom@19.0.0(react@19.0.0))(react@19.0.0)
      '@rc-component/form': 1.4.0(react-dom@19.0.0(react@19.0.0))(react@19.0.0)
      '@rc-component/image': 1.5.3(react-dom@19.0.0(react@19.0.0))(react@19.0.0)
      '@rc-component/input': 1.1.2(react-dom@19.0.0(react@19.0.0))(react@19.0.0)
      '@rc-component/input-number': 1.6.2(react-dom@19.0.0(react@19.0.0))(react@19.0.0)
      '@rc-component/mentions': 1.6.0(react-dom@19.0.0(react@19.0.0))(react@19.0.0)
      '@rc-component/menu': 1.2.0(react-dom@19.0.0(react@19.0.0))(react@19.0.0)
      '@rc-component/motion': 1.1.6(react-dom@19.0.0(react@19.0.0))(react@19.0.0)
      '@rc-component/mutate-observer': 2.0.1(react-dom@19.0.0(react@19.0.0))(react@19.0.0)
      '@rc-component/notification': 1.2.0(react-dom@19.0.0(react@19.0.0))(react@19.0.0)
      '@rc-component/pagination': 1.2.0(react-dom@19.0.0(react@19.0.0))(react@19.0.0)
      '@rc-component/picker': 1.8.0(date-fns@3.6.0)(dayjs@1.11.13)(react-dom@19.0.0(react@19.0.0))(react@19.0.0)
      '@rc-component/progress': 1.0.2(react-dom@19.0.0(react@19.0.0))(react@19.0.0)
      '@rc-component/qrcode': 1.1.1(react-dom@19.0.0(react@19.0.0))(react@19.0.0)
      '@rc-component/rate': 1.0.1(react-dom@19.0.0(react@19.0.0))(react@19.0.0)
      '@rc-component/resize-observer': 1.0.1(react-dom@19.0.0(react@19.0.0))(react@19.0.0)
      '@rc-component/segmented': 1.2.3(react-dom@19.0.0(react@19.0.0))(react@19.0.0)
      '@rc-component/select': 1.3.5(react-dom@19.0.0(react@19.0.0))(react@19.0.0)
      '@rc-component/slider': 1.0.1(react-dom@19.0.0(react@19.0.0))(react@19.0.0)
      '@rc-component/steps': 1.2.2(react-dom@19.0.0(react@19.0.0))(react@19.0.0)
      '@rc-component/switch': 1.0.3(react-dom@19.0.0(react@19.0.0))(react@19.0.0)
      '@rc-component/table': 1.9.0(react-dom@19.0.0(react@19.0.0))(react@19.0.0)
      '@rc-component/tabs': 1.7.0(react-dom@19.0.0(react@19.0.0))(react@19.0.0)
      '@rc-component/textarea': 1.1.2(react-dom@19.0.0(react@19.0.0))(react@19.0.0)
      '@rc-component/tooltip': 1.4.0(react-dom@19.0.0(react@19.0.0))(react@19.0.0)
      '@rc-component/tour': 2.2.1(react-dom@19.0.0(react@19.0.0))(react@19.0.0)
      '@rc-component/tree': 1.1.0(react-dom@19.0.0(react@19.0.0))(react@19.0.0)
      '@rc-component/tree-select': 1.4.0(react-dom@19.0.0(react@19.0.0))(react@19.0.0)
      '@rc-component/trigger': 3.7.1(react-dom@19.0.0(react@19.0.0))(react@19.0.0)
      '@rc-component/upload': 1.1.0(react-dom@19.0.0(react@19.0.0))(react@19.0.0)
      '@rc-component/util': 1.6.0(react-dom@19.0.0(react@19.0.0))(react@19.0.0)
      clsx: 2.1.1
      dayjs: 1.11.13
      react: 19.0.0
      react-dom: 19.0.0(react@19.0.0)
      scroll-into-view-if-needed: 3.1.0
      throttle-debounce: 5.0.2
    transitivePeerDependencies:
      - date-fns
      - luxon
      - moment

  any-promise@1.3.0: {}

  anymatch@3.1.3:
    dependencies:
      normalize-path: 3.0.0
      picomatch: 2.3.1

  arg@4.1.3: {}

  arg@5.0.2: {}

  argparse@2.0.1: {}

  aria-hidden@1.2.4:
    dependencies:
      tslib: 2.8.1

  aria-query@5.3.2: {}

  array-buffer-byte-length@1.0.2:
    dependencies:
      call-bound: 1.0.4
      is-array-buffer: 3.0.5

  array-includes@3.1.9:
    dependencies:
      call-bind: 1.0.8
      call-bound: 1.0.4
      define-properties: 1.2.1
      es-abstract: 1.24.0
      es-object-atoms: 1.1.1
      get-intrinsic: 1.3.0
      is-string: 1.1.1
      math-intrinsics: 1.1.0

  array-union@2.1.0: {}

  array.prototype.findlast@1.2.5:
    dependencies:
      call-bind: 1.0.8
      define-properties: 1.2.1
      es-abstract: 1.24.0
      es-errors: 1.3.0
      es-object-atoms: 1.1.1
      es-shim-unscopables: 1.1.0

  array.prototype.findlastindex@1.2.6:
    dependencies:
      call-bind: 1.0.8
      call-bound: 1.0.4
      define-properties: 1.2.1
      es-abstract: 1.24.0
      es-errors: 1.3.0
      es-object-atoms: 1.1.1
      es-shim-unscopables: 1.1.0

  array.prototype.flat@1.3.3:
    dependencies:
      call-bind: 1.0.8
      define-properties: 1.2.1
      es-abstract: 1.24.0
      es-shim-unscopables: 1.1.0

  array.prototype.flatmap@1.3.3:
    dependencies:
      call-bind: 1.0.8
      define-properties: 1.2.1
      es-abstract: 1.24.0
      es-shim-unscopables: 1.1.0

  array.prototype.tosorted@1.1.4:
    dependencies:
      call-bind: 1.0.8
      define-properties: 1.2.1
      es-abstract: 1.24.0
      es-errors: 1.3.0
      es-shim-unscopables: 1.1.0

  arraybuffer.prototype.slice@1.0.4:
    dependencies:
      array-buffer-byte-length: 1.0.2
      call-bind: 1.0.8
      define-properties: 1.2.1
      es-abstract: 1.24.0
      es-errors: 1.3.0
      get-intrinsic: 1.3.0
      is-array-buffer: 3.0.5

  ast-types-flow@0.0.8: {}

  async-function@1.0.0: {}

  asynckit@0.4.0: {}

  autoprefixer@10.4.20(postcss@8.5.6):
    dependencies:
      browserslist: 4.24.4
      caniuse-lite: 1.0.30001703
      fraction.js: 4.3.7
      normalize-range: 0.1.2
      picocolors: 1.1.1
      postcss: 8.5.6
      postcss-value-parser: 4.2.0

  available-typed-arrays@1.0.7:
    dependencies:
      possible-typed-array-names: 1.1.0

  axe-core@4.10.3: {}

  axios@1.12.2(debug@4.4.3):
    dependencies:
      follow-redirects: 1.15.11(debug@4.4.3)
      form-data: 4.0.4
      proxy-from-env: 1.1.0
    transitivePeerDependencies:
      - debug

  axobject-query@4.1.0: {}

  balanced-match@1.0.2: {}

  base16@1.0.0: {}

  base64-js@1.5.1: {}

  baseline-browser-mapping@2.9.6: {}

  binary-extensions@2.3.0: {}

  blakejs@1.2.1: {}

  brace-expansion@1.1.12:
    dependencies:
      balanced-match: 1.0.2
      concat-map: 0.0.1

  brace-expansion@2.0.2:
    dependencies:
      balanced-match: 1.0.2

  braces@3.0.3:
    dependencies:
      fill-range: 7.1.1

  browser-tabs-lock@1.3.0:
    dependencies:
      lodash: 4.17.21

  browserslist@4.24.4:
    dependencies:
      caniuse-lite: 1.0.30001703
      electron-to-chromium: 1.5.113
      node-releases: 2.0.19
      update-browserslist-db: 1.1.3(browserslist@4.24.4)

  browserslist@4.28.1:
    dependencies:
      baseline-browser-mapping: 2.9.6
      caniuse-lite: 1.0.30001760
      electron-to-chromium: 1.5.267
      node-releases: 2.0.27
      update-browserslist-db: 1.2.2(browserslist@4.28.1)

  buffer-equal-constant-time@1.0.1: {}

  buffer-from@1.1.2: {}

  buffer@6.0.3:
    dependencies:
      base64-js: 1.5.1
      ieee754: 1.2.1

  call-bind-apply-helpers@1.0.2:
    dependencies:
      es-errors: 1.3.0
      function-bind: 1.1.2

  call-bind@1.0.8:
    dependencies:
      call-bind-apply-helpers: 1.0.2
      es-define-property: 1.0.1
      get-intrinsic: 1.3.0
      set-function-length: 1.2.2

  call-bound@1.0.4:
    dependencies:
      call-bind-apply-helpers: 1.0.2
      get-intrinsic: 1.3.0

  callsites@3.1.0: {}

  camelcase-css@2.0.1: {}

  caniuse-lite@1.0.30001703: {}

  caniuse-lite@1.0.30001760: {}

  caniuse-lite@1.0.30001760: {}

  ccount@2.0.1: {}

  chalk@1.1.3:
    dependencies:
      ansi-styles: 2.2.1
      escape-string-regexp: 1.0.5
      has-ansi: 2.0.0
      strip-ansi: 3.0.1
      supports-color: 2.0.0

  chalk@3.0.0:
    dependencies:
      ansi-styles: 4.3.0
      supports-color: 7.2.0

  chalk@4.1.2:
    dependencies:
      ansi-styles: 4.3.0
      supports-color: 7.2.0

  character-entities-html4@2.1.0: {}

  character-entities-legacy@1.1.4: {}

  character-entities-legacy@3.0.0: {}

  character-entities@1.2.4: {}

  character-reference-invalid@1.1.4: {}

  chokidar@3.6.0:
    dependencies:
      anymatch: 3.1.3
      braces: 3.0.3
      glob-parent: 5.1.2
      is-binary-path: 2.1.0
      is-glob: 4.0.3
      normalize-path: 3.0.0
      readdirp: 3.6.0
    optionalDependencies:
      fsevents: 2.3.3

  chrome-trace-event@1.0.4: {}

  classnames@2.5.1: {}

  client-only@0.0.1: {}

  clsx@1.2.1: {}

  clsx@2.1.1: {}

  color-convert@1.9.3:
    dependencies:
      color-name: 1.1.3

  color-convert@2.0.1:
    dependencies:
      color-name: 1.1.4

  color-name@1.1.3: {}

  color-name@1.1.4: {}

  color-string@1.9.1:
    dependencies:
      color-name: 1.1.4
      simple-swizzle: 0.2.4

  color@3.2.1:
    dependencies:
      color-convert: 1.9.3
      color-string: 1.9.1

  combined-stream@1.0.8:
    dependencies:
      delayed-stream: 1.0.0

  comma-separated-tokens@1.0.8: {}

  comma-separated-tokens@2.0.3: {}

  commander@10.0.1: {}

  commander@2.20.3: {}

  commander@4.1.1: {}

  commander@7.2.0: {}

  common-tags@1.8.2: {}

  compute-scroll-into-view@3.1.1: {}

  concat-map@0.0.1: {}

  config-chain@1.1.13:
    dependencies:
      ini: 1.3.8
      proto-list: 1.2.4

  content-disposition@0.5.4:
    dependencies:
      safe-buffer: 5.2.1

  content-type@1.0.5: {}

  cookie@0.7.2: {}

  copy-anything@3.0.5:
    dependencies:
      is-what: 4.1.16

  core-js@3.41.0: {}

  create-require@1.1.1: {}

  crisp-sdk-web@1.0.26: {}

  cross-fetch@3.2.0:
    dependencies:
      node-fetch: 2.7.0
    transitivePeerDependencies:
      - encoding

  cross-spawn@7.0.6:
    dependencies:
      path-key: 3.1.1
      shebang-command: 2.0.0
      which: 2.0.2

  crypto-js@4.2.0: {}

  css-jss@10.10.0:
    dependencies:
      '@babel/runtime': 7.27.6
      jss: 10.10.0
      jss-preset-default: 10.10.0

  css-vendor@2.0.8:
    dependencies:
      '@babel/runtime': 7.27.6
      is-in-browser: 1.1.3

  cssesc@3.0.0: {}

  csstype@3.1.3: {}

  csstype@3.2.3: {}

  d3-array@3.2.4:
    dependencies:
      internmap: 2.0.3

  d3-color@3.1.0: {}

  d3-ease@3.0.1: {}

  d3-format@3.1.0: {}

  d3-interpolate@3.0.1:
    dependencies:
      d3-color: 3.1.0

  d3-path@3.1.0: {}

  d3-scale@4.0.2:
    dependencies:
      d3-array: 3.2.4
      d3-format: 3.1.0
      d3-interpolate: 3.0.1
      d3-time: 3.1.0
      d3-time-format: 4.1.0

  d3-shape@3.2.0:
    dependencies:
      d3-path: 3.1.0

  d3-time-format@4.1.0:
    dependencies:
      d3-time: 3.1.0

  d3-time@3.1.0:
    dependencies:
      d3-array: 3.2.4

  d3-timer@3.0.1: {}

  damerau-levenshtein@1.0.8: {}

  data-uri-to-buffer@4.0.1: {}

  data-view-buffer@1.0.2:
    dependencies:
      call-bound: 1.0.4
      es-errors: 1.3.0
      is-data-view: 1.0.2

  data-view-byte-length@1.0.2:
    dependencies:
      call-bound: 1.0.4
      es-errors: 1.3.0
      is-data-view: 1.0.2

  data-view-byte-offset@1.0.1:
    dependencies:
      call-bound: 1.0.4
      es-errors: 1.3.0
      is-data-view: 1.0.2

  date-fns@3.6.0: {}

  dayjs@1.11.13: {}

  debounce@1.2.1: {}

  debug@3.2.7:
    dependencies:
      ms: 2.1.3

  debug@4.4.1:
    dependencies:
      ms: 2.1.3

  debug@4.4.3:
    dependencies:
      ms: 2.1.3

  decimal.js-light@2.5.1: {}

  deep-is@0.1.4: {}

  define-data-property@1.1.4:
    dependencies:
      es-define-property: 1.0.1
      es-errors: 1.3.0
      gopd: 1.2.0

  define-properties@1.2.1:
    dependencies:
      define-data-property: 1.1.4
      has-property-descriptors: 1.0.2
      object-keys: 1.1.1

  delayed-stream@1.0.0: {}

  depd@1.1.2: {}

  dequal@2.0.3: {}

  detect-libc@2.1.2:
    optional: true

  detect-node-es@1.1.0: {}

  devlop@1.1.0:
    dependencies:
      dequal: 2.0.3

  didyoumean@1.2.2: {}

  diff-match-patch@1.0.5: {}

  diff@4.0.2: {}

  diff@5.2.0: {}

  dir-glob@3.0.1:
    dependencies:
      path-type: 4.0.0

  dlv@1.1.3: {}

  doctrine@2.1.0:
    dependencies:
      esutils: 2.0.3

  doctrine@3.0.0:
    dependencies:
      esutils: 2.0.3

  dom-helpers@5.2.1:
    dependencies:
      '@babel/runtime': 7.28.4
      csstype: 3.2.3

  dotenv@16.5.0: {}

  dunder-proto@1.0.1:
    dependencies:
      call-bind-apply-helpers: 1.0.2
      es-errors: 1.3.0
      gopd: 1.2.0

  duplexer@0.1.2: {}

  eastasianwidth@0.2.0: {}

  ecdsa-sig-formatter@1.0.11:
    dependencies:
      safe-buffer: 5.2.1

  editorconfig@1.0.4:
    dependencies:
      '@one-ini/wasm': 0.1.1
      commander: 10.0.1
      minimatch: 9.0.1
      semver: 7.7.3

  electron-to-chromium@1.5.113: {}

  electron-to-chromium@1.5.267: {}

  emoji-regex@8.0.0: {}

  emoji-regex@9.2.2: {}

  enhanced-resolve@5.18.4:
    dependencies:
      graceful-fs: 4.2.11
      tapable: 2.3.0

  err-code@2.0.3: {}

  es-abstract@1.24.0:
    dependencies:
      array-buffer-byte-length: 1.0.2
      arraybuffer.prototype.slice: 1.0.4
      available-typed-arrays: 1.0.7
      call-bind: 1.0.8
      call-bound: 1.0.4
      data-view-buffer: 1.0.2
      data-view-byte-length: 1.0.2
      data-view-byte-offset: 1.0.1
      es-define-property: 1.0.1
      es-errors: 1.3.0
      es-object-atoms: 1.1.1
      es-set-tostringtag: 2.1.0
      es-to-primitive: 1.3.0
      function.prototype.name: 1.1.8
      get-intrinsic: 1.3.0
      get-proto: 1.0.1
      get-symbol-description: 1.1.0
      globalthis: 1.0.4
      gopd: 1.2.0
      has-property-descriptors: 1.0.2
      has-proto: 1.2.0
      has-symbols: 1.1.0
      hasown: 2.0.2
      internal-slot: 1.1.0
      is-array-buffer: 3.0.5
      is-callable: 1.2.7
      is-data-view: 1.0.2
      is-negative-zero: 2.0.3
      is-regex: 1.2.1
      is-set: 2.0.3
      is-shared-array-buffer: 1.0.4
      is-string: 1.1.1
      is-typed-array: 1.1.15
      is-weakref: 1.1.1
      math-intrinsics: 1.1.0
      object-inspect: 1.13.4
      object-keys: 1.1.1
      object.assign: 4.1.7
      own-keys: 1.0.1
      regexp.prototype.flags: 1.5.4
      safe-array-concat: 1.1.3
      safe-push-apply: 1.0.0
      safe-regex-test: 1.1.0
      set-proto: 1.0.0
      stop-iteration-iterator: 1.1.0
      string.prototype.trim: 1.2.10
      string.prototype.trimend: 1.0.9
      string.prototype.trimstart: 1.0.8
      typed-array-buffer: 1.0.3
      typed-array-byte-length: 1.0.3
      typed-array-byte-offset: 1.0.4
      typed-array-length: 1.0.7
      unbox-primitive: 1.1.0
      which-typed-array: 1.1.19

  es-define-property@1.0.1: {}

  es-errors@1.3.0: {}

  es-iterator-helpers@1.2.1:
    dependencies:
      call-bind: 1.0.8
      call-bound: 1.0.4
      define-properties: 1.2.1
      es-abstract: 1.24.0
      es-errors: 1.3.0
      es-set-tostringtag: 2.1.0
      function-bind: 1.1.2
      get-intrinsic: 1.3.0
      globalthis: 1.0.4
      gopd: 1.2.0
      has-property-descriptors: 1.0.2
      has-proto: 1.2.0
      has-symbols: 1.1.0
      internal-slot: 1.1.0
      iterator.prototype: 1.1.5
      safe-array-concat: 1.1.3

  es-module-lexer@1.7.0: {}

  es-object-atoms@1.1.1:
    dependencies:
      es-errors: 1.3.0

  es-set-tostringtag@2.1.0:
    dependencies:
      es-errors: 1.3.0
      get-intrinsic: 1.3.0
      has-tostringtag: 1.0.2
      hasown: 2.0.2

  es-shim-unscopables@1.1.0:
    dependencies:
      hasown: 2.0.2

  es-to-primitive@1.3.0:
    dependencies:
      is-callable: 1.2.7
      is-date-object: 1.1.0
      is-symbol: 1.1.1

  es-toolkit@1.39.7: {}

  esbuild@0.25.5:
    optionalDependencies:
      '@esbuild/aix-ppc64': 0.25.5
      '@esbuild/android-arm': 0.25.5
      '@esbuild/android-arm64': 0.25.5
      '@esbuild/android-x64': 0.25.5
      '@esbuild/darwin-arm64': 0.25.5
      '@esbuild/darwin-x64': 0.25.5
      '@esbuild/freebsd-arm64': 0.25.5
      '@esbuild/freebsd-x64': 0.25.5
      '@esbuild/linux-arm': 0.25.5
      '@esbuild/linux-arm64': 0.25.5
      '@esbuild/linux-ia32': 0.25.5
      '@esbuild/linux-loong64': 0.25.5
      '@esbuild/linux-mips64el': 0.25.5
      '@esbuild/linux-ppc64': 0.25.5
      '@esbuild/linux-riscv64': 0.25.5
      '@esbuild/linux-s390x': 0.25.5
      '@esbuild/linux-x64': 0.25.5
      '@esbuild/netbsd-arm64': 0.25.5
      '@esbuild/netbsd-x64': 0.25.5
      '@esbuild/openbsd-arm64': 0.25.5
      '@esbuild/openbsd-x64': 0.25.5
      '@esbuild/sunos-x64': 0.25.5
      '@esbuild/win32-arm64': 0.25.5
      '@esbuild/win32-ia32': 0.25.5
      '@esbuild/win32-x64': 0.25.5

  escalade@3.2.0: {}

  escape-string-regexp@1.0.5: {}

  escape-string-regexp@4.0.0: {}

  eslint-config-next@15.5.9(eslint@9.32.0(jiti@1.21.7))(typescript@5.8.3):
    dependencies:
      '@next/eslint-plugin-next': 15.5.9
      '@rushstack/eslint-patch': 1.11.0
      '@typescript-eslint/eslint-plugin': 8.35.0(@typescript-eslint/parser@8.35.0(eslint@9.32.0(jiti@1.21.7))(typescript@5.8.3))(eslint@9.32.0(jiti@1.21.7))(typescript@5.8.3)
      '@typescript-eslint/parser': 8.35.0(eslint@9.32.0(jiti@1.21.7))(typescript@5.8.3)
      eslint: 9.32.0(jiti@1.21.7)
      eslint-import-resolver-node: 0.3.9
      eslint-import-resolver-typescript: 3.10.1(eslint-plugin-import@2.32.0)(eslint@9.32.0(jiti@1.21.7))
      eslint-plugin-import: 2.32.0(@typescript-eslint/parser@8.35.0(eslint@9.32.0(jiti@1.21.7))(typescript@5.8.3))(eslint-import-resolver-typescript@3.10.1)(eslint@9.32.0(jiti@1.21.7))
      eslint-plugin-jsx-a11y: 6.10.2(eslint@9.32.0(jiti@1.21.7))
      eslint-plugin-react: 7.37.5(eslint@9.32.0(jiti@1.21.7))
      eslint-plugin-react-hooks: 5.2.0(eslint@9.32.0(jiti@1.21.7))
    optionalDependencies:
      typescript: 5.8.3
    transitivePeerDependencies:
      - eslint-import-resolver-webpack
      - eslint-plugin-import-x
      - supports-color

  eslint-config-prettier@10.1.5(eslint@9.32.0(jiti@1.21.7)):
    dependencies:
      eslint: 9.32.0(jiti@1.21.7)

  eslint-import-resolver-node@0.3.9:
    dependencies:
      debug: 3.2.7
      is-core-module: 2.16.1
      resolve: 1.22.10
    transitivePeerDependencies:
      - supports-color

  eslint-import-resolver-typescript@3.10.1(eslint-plugin-import@2.32.0)(eslint@9.32.0(jiti@1.21.7)):
    dependencies:
      '@nolyfill/is-core-module': 1.0.39
      debug: 4.4.3
      eslint: 9.32.0(jiti@1.21.7)
      get-tsconfig: 4.10.1
      is-bun-module: 2.0.0
      stable-hash: 0.0.5
      tinyglobby: 0.2.14
      unrs-resolver: 1.9.1
    optionalDependencies:
      eslint-plugin-import: 2.32.0(@typescript-eslint/parser@8.35.0(eslint@9.32.0(jiti@1.21.7))(typescript@5.8.3))(eslint-import-resolver-typescript@3.10.1)(eslint@9.32.0(jiti@1.21.7))
    transitivePeerDependencies:
      - supports-color

  eslint-module-utils@2.12.1(@typescript-eslint/parser@8.35.0(eslint@9.32.0(jiti@1.21.7))(typescript@5.8.3))(eslint-import-resolver-node@0.3.9)(eslint-import-resolver-typescript@3.10.1)(eslint@9.32.0(jiti@1.21.7)):
    dependencies:
      debug: 3.2.7
    optionalDependencies:
      '@typescript-eslint/parser': 8.35.0(eslint@9.32.0(jiti@1.21.7))(typescript@5.8.3)
      eslint: 9.32.0(jiti@1.21.7)
      eslint-import-resolver-node: 0.3.9
      eslint-import-resolver-typescript: 3.10.1(eslint-plugin-import@2.32.0)(eslint@9.32.0(jiti@1.21.7))
    transitivePeerDependencies:
      - supports-color

  eslint-plugin-import@2.32.0(@typescript-eslint/parser@8.35.0(eslint@9.32.0(jiti@1.21.7))(typescript@5.8.3))(eslint-import-resolver-typescript@3.10.1)(eslint@9.32.0(jiti@1.21.7)):
    dependencies:
      '@rtsao/scc': 1.1.0
      array-includes: 3.1.9
      array.prototype.findlastindex: 1.2.6
      array.prototype.flat: 1.3.3
      array.prototype.flatmap: 1.3.3
      debug: 3.2.7
      doctrine: 2.1.0
      eslint: 9.32.0(jiti@1.21.7)
      eslint-import-resolver-node: 0.3.9
      eslint-module-utils: 2.12.1(@typescript-eslint/parser@8.35.0(eslint@9.32.0(jiti@1.21.7))(typescript@5.8.3))(eslint-import-resolver-node@0.3.9)(eslint-import-resolver-typescript@3.10.1)(eslint@9.32.0(jiti@1.21.7))
      hasown: 2.0.2
      is-core-module: 2.16.1
      is-glob: 4.0.3
      minimatch: 3.1.2
      object.fromentries: 2.0.8
      object.groupby: 1.0.3
      object.values: 1.2.1
      semver: 6.3.1
      string.prototype.trimend: 1.0.9
      tsconfig-paths: 3.15.0
    optionalDependencies:
      '@typescript-eslint/parser': 8.35.0(eslint@9.32.0(jiti@1.21.7))(typescript@5.8.3)
    transitivePeerDependencies:
      - eslint-import-resolver-typescript
      - eslint-import-resolver-webpack
      - supports-color

  eslint-plugin-jsx-a11y@6.10.2(eslint@9.32.0(jiti@1.21.7)):
    dependencies:
      aria-query: 5.3.2
      array-includes: 3.1.9
      array.prototype.flatmap: 1.3.3
      ast-types-flow: 0.0.8
      axe-core: 4.10.3
      axobject-query: 4.1.0
      damerau-levenshtein: 1.0.8
      emoji-regex: 9.2.2
      eslint: 9.32.0(jiti@1.21.7)
      hasown: 2.0.2
      jsx-ast-utils: 3.3.5
      language-tags: 1.0.9
      minimatch: 3.1.2
      object.fromentries: 2.0.8
      safe-regex-test: 1.1.0
      string.prototype.includes: 2.0.1

  eslint-plugin-prettier@5.5.0(@types/eslint@9.6.1)(eslint-config-prettier@10.1.5(eslint@9.32.0(jiti@1.21.7)))(eslint@9.32.0(jiti@1.21.7))(prettier@3.6.0):
    dependencies:
      eslint: 9.32.0(jiti@1.21.7)
      prettier: 3.6.0
      prettier-linter-helpers: 1.0.0
      synckit: 0.11.8
    optionalDependencies:
      '@types/eslint': 9.6.1
      eslint-config-prettier: 10.1.5(eslint@9.32.0(jiti@1.21.7))

  eslint-plugin-react-hooks@5.2.0(eslint@9.32.0(jiti@1.21.7)):
    dependencies:
      eslint: 9.32.0(jiti@1.21.7)

  eslint-plugin-react@7.37.5(eslint@9.32.0(jiti@1.21.7)):
    dependencies:
      array-includes: 3.1.9
      array.prototype.findlast: 1.2.5
      array.prototype.flatmap: 1.3.3
      array.prototype.tosorted: 1.1.4
      doctrine: 2.1.0
      es-iterator-helpers: 1.2.1
      eslint: 9.32.0(jiti@1.21.7)
      estraverse: 5.3.0
      hasown: 2.0.2
      jsx-ast-utils: 3.3.5
      minimatch: 3.1.2
      object.entries: 1.1.9
      object.fromentries: 2.0.8
      object.values: 1.2.1
      prop-types: 15.8.1
      resolve: 2.0.0-next.5
      semver: 6.3.1
      string.prototype.matchall: 4.0.12
      string.prototype.repeat: 1.0.0

  eslint-scope@5.1.1:
    dependencies:
      esrecurse: 4.3.0
      estraverse: 4.3.0

  eslint-scope@7.2.2:
    dependencies:
      esrecurse: 4.3.0
      estraverse: 5.3.0

  eslint-scope@8.4.0:
    dependencies:
      esrecurse: 4.3.0
      estraverse: 5.3.0

  eslint-visitor-keys@3.4.3: {}

  eslint-visitor-keys@4.2.1: {}

  eslint@8.57.1:
    dependencies:
      '@eslint-community/eslint-utils': 4.7.0(eslint@8.57.1)
      '@eslint-community/regexpp': 4.12.1
      '@eslint/eslintrc': 2.1.4
      '@eslint/js': 8.57.1
      '@humanwhocodes/config-array': 0.13.0
      '@humanwhocodes/module-importer': 1.0.1
      '@nodelib/fs.walk': 1.2.8
      '@ungap/structured-clone': 1.3.0
      ajv: 6.12.6
      chalk: 4.1.2
      cross-spawn: 7.0.6
      debug: 4.4.1
      doctrine: 3.0.0
      escape-string-regexp: 4.0.0
      eslint-scope: 7.2.2
      eslint-visitor-keys: 3.4.3
      espree: 9.6.1
      esquery: 1.6.0
      esutils: 2.0.3
      fast-deep-equal: 3.1.3
      file-entry-cache: 6.0.1
      find-up: 5.0.0
      glob-parent: 6.0.2
      globals: 13.24.0
      graphemer: 1.4.0
      ignore: 5.3.2
      imurmurhash: 0.1.4
      is-glob: 4.0.3
      is-path-inside: 3.0.3
      js-yaml: 4.1.1
      json-stable-stringify-without-jsonify: 1.0.1
      levn: 0.4.1
      lodash.merge: 4.6.2
      minimatch: 3.1.2
      natural-compare: 1.4.0
      optionator: 0.9.4
      strip-ansi: 6.0.1
      text-table: 0.2.0
    transitivePeerDependencies:
      - supports-color

  eslint@9.32.0(jiti@1.21.7):
    dependencies:
      '@eslint-community/eslint-utils': 4.7.0(eslint@9.32.0(jiti@1.21.7))
      '@eslint-community/regexpp': 4.12.1
      '@eslint/config-array': 0.21.0
      '@eslint/config-helpers': 0.3.0
      '@eslint/core': 0.15.1
      '@eslint/eslintrc': 3.3.1
      '@eslint/js': 9.32.0
      '@eslint/plugin-kit': 0.3.4
      '@humanfs/node': 0.16.6
      '@humanwhocodes/module-importer': 1.0.1
      '@humanwhocodes/retry': 0.4.3
      '@types/estree': 1.0.8
      '@types/json-schema': 7.0.15
      ajv: 6.12.6
      chalk: 4.1.2
      cross-spawn: 7.0.6
      debug: 4.4.1
      escape-string-regexp: 4.0.0
      eslint-scope: 8.4.0
      eslint-visitor-keys: 4.2.1
      espree: 10.4.0
      esquery: 1.6.0
      esutils: 2.0.3
      fast-deep-equal: 3.1.3
      file-entry-cache: 8.0.0
      find-up: 5.0.0
      glob-parent: 6.0.2
      ignore: 5.3.2
      imurmurhash: 0.1.4
      is-glob: 4.0.3
      json-stable-stringify-without-jsonify: 1.0.1
      lodash.merge: 4.6.2
      minimatch: 3.1.2
      natural-compare: 1.4.0
      optionator: 0.9.4
    optionalDependencies:
      jiti: 1.21.7
    transitivePeerDependencies:
      - supports-color

  espree@10.4.0:
    dependencies:
      acorn: 8.15.0
      acorn-jsx: 5.3.2(acorn@8.15.0)
      eslint-visitor-keys: 4.2.1

  espree@9.6.1:
    dependencies:
      acorn: 8.15.0
      acorn-jsx: 5.3.2(acorn@8.15.0)
      eslint-visitor-keys: 3.4.3

  esquery@1.6.0:
    dependencies:
      estraverse: 5.3.0

  esrecurse@4.3.0:
    dependencies:
      estraverse: 5.3.0

  estraverse@4.3.0: {}

  estraverse@5.3.0: {}

  esutils@2.0.3: {}

  eventemitter3@4.0.7: {}

  eventemitter3@5.0.1: {}

  events@3.3.0: {}

  fast-deep-equal@3.1.3: {}

  fast-diff@1.3.0: {}

  fast-equals@5.2.2: {}

  fast-glob@3.3.1:
    dependencies:
      '@nodelib/fs.stat': 2.0.5
      '@nodelib/fs.walk': 1.2.8
      glob-parent: 5.1.2
      merge2: 1.4.1
      micromatch: 4.0.8

  fast-glob@3.3.3:
    dependencies:
      '@nodelib/fs.stat': 2.0.5
      '@nodelib/fs.walk': 1.2.8
      glob-parent: 5.1.2
      merge2: 1.4.1
      micromatch: 4.0.8

  fast-json-stable-stringify@2.1.0: {}

  fast-levenshtein@2.0.6: {}

  fast-uri@3.0.6: {}

  fastq@1.19.1:
    dependencies:
      reusify: 1.1.0

  fault@1.0.4:
    dependencies:
      format: 0.2.2

  fdir@6.4.6(picomatch@4.0.2):
    optionalDependencies:
      picomatch: 4.0.2

  fetch-blob@3.2.0:
    dependencies:
      node-domexception: 1.0.0
      web-streams-polyfill: 3.3.3

  fflate@0.4.8: {}

  file-entry-cache@6.0.1:
    dependencies:
      flat-cache: 3.2.0

  file-entry-cache@8.0.0:
    dependencies:
      flat-cache: 4.0.1

  fill-range@7.1.1:
    dependencies:
      to-regex-range: 5.0.1

  find-up@5.0.0:
    dependencies:
      locate-path: 6.0.0
      path-exists: 4.0.0

  flat-cache@3.2.0:
    dependencies:
      flatted: 3.3.3
      keyv: 4.5.4
      rimraf: 3.0.2

  flat-cache@4.0.1:
    dependencies:
      flatted: 3.3.3
      keyv: 4.5.4

  flatted@3.3.3: {}

  follow-redirects@1.15.11(debug@4.4.3):
    optionalDependencies:
      debug: 4.4.3

  for-each@0.3.5:
    dependencies:
      is-callable: 1.2.7

  foreground-child@3.3.1:
    dependencies:
      cross-spawn: 7.0.6
      signal-exit: 4.1.0

  form-data@4.0.4:
    dependencies:
      asynckit: 0.4.0
      combined-stream: 1.0.8
      es-set-tostringtag: 2.1.0
      hasown: 2.0.2
      mime-types: 2.1.35

  format@0.2.2: {}

  formdata-polyfill@4.0.10:
    dependencies:
      fetch-blob: 3.2.0

  fraction.js@4.3.7: {}

  fresh@0.5.2: {}

  fs.realpath@1.0.0: {}

  fsevents@2.3.2:
    optional: true

  fsevents@2.3.3:
    optional: true

  function-bind@1.1.2: {}

  function.prototype.name@1.1.8:
    dependencies:
      call-bind: 1.0.8
      call-bound: 1.0.4
      define-properties: 1.2.1
      functions-have-names: 1.2.3
      hasown: 2.0.2
      is-callable: 1.2.7

  functions-have-names@1.2.3: {}

  get-intrinsic@1.3.0:
    dependencies:
      call-bind-apply-helpers: 1.0.2
      es-define-property: 1.0.1
      es-errors: 1.3.0
      es-object-atoms: 1.1.1
      function-bind: 1.1.2
      get-proto: 1.0.1
      gopd: 1.2.0
      has-symbols: 1.1.0
      hasown: 2.0.2
      math-intrinsics: 1.1.0

  get-nonce@1.0.1: {}

  get-proto@1.0.1:
    dependencies:
      dunder-proto: 1.0.1
      es-object-atoms: 1.1.1

  get-symbol-description@1.1.0:
    dependencies:
      call-bound: 1.0.4
      es-errors: 1.3.0
      get-intrinsic: 1.3.0

  get-tsconfig@4.10.1:
    dependencies:
      resolve-pkg-maps: 1.0.0

  glob-parent@5.1.2:
    dependencies:
      is-glob: 4.0.3

  glob-parent@6.0.2:
    dependencies:
      is-glob: 4.0.3

  glob-to-regexp@0.4.1: {}

  glob@10.4.5:
    dependencies:
      foreground-child: 3.3.1
      jackspeak: 3.4.3
      minimatch: 9.0.5
      minipass: 7.1.2
      package-json-from-dist: 1.0.1
      path-scurry: 1.11.1

  glob@7.2.3:
    dependencies:
      fs.realpath: 1.0.0
      inflight: 1.0.6
      inherits: 2.0.4
      minimatch: 3.1.2
      once: 1.4.0
      path-is-absolute: 1.0.1

  globals@13.24.0:
    dependencies:
      type-fest: 0.20.2

  globals@14.0.0: {}

  globalthis@1.0.4:
    dependencies:
      define-properties: 1.2.1
      gopd: 1.2.0

  globby@11.1.0:
    dependencies:
      array-union: 2.1.0
      dir-glob: 3.0.1
      fast-glob: 3.3.3
      ignore: 5.3.2
      merge2: 1.4.1
      slash: 3.0.0

  gopd@1.2.0: {}

  graceful-fs@4.2.11: {}

  graphemer@1.4.0: {}

  gzip-size@6.0.0:
    dependencies:
      duplexer: 0.1.2

  has-ansi@2.0.0:
    dependencies:
      ansi-regex: 2.1.1

  has-bigints@1.1.0: {}

  has-flag@4.0.0: {}

  has-property-descriptors@1.0.2:
    dependencies:
      es-define-property: 1.0.1

  has-proto@1.2.0:
    dependencies:
      dunder-proto: 1.0.1

  has-symbols@1.1.0: {}

  has-tostringtag@1.0.2:
    dependencies:
      has-symbols: 1.1.0

  hasown@2.0.2:
    dependencies:
      function-bind: 1.1.2

  hast-util-parse-selector@2.2.5: {}

  hast-util-to-html@9.0.5:
    dependencies:
      '@types/hast': 3.0.4
      '@types/unist': 3.0.3
      ccount: 2.0.1
      comma-separated-tokens: 2.0.3
      hast-util-whitespace: 3.0.0
      html-void-elements: 3.0.0
      mdast-util-to-hast: 13.2.0
      property-information: 7.1.0
      space-separated-tokens: 2.0.2
      stringify-entities: 4.0.4
      zwitch: 2.0.4

  hast-util-whitespace@3.0.0:
    dependencies:
      '@types/hast': 3.0.4

  hastscript@6.0.0:
    dependencies:
      '@types/hast': 2.3.10
      comma-separated-tokens: 1.0.8
      hast-util-parse-selector: 2.2.5
      property-information: 5.6.0
      space-separated-tokens: 1.1.5

  highlight.js@10.7.3: {}

  highlight.js@11.11.1: {}

  highlightjs-vue@1.0.0: {}

  hoist-non-react-statics@3.3.2:
    dependencies:
      react-is: 16.13.1

  html-escaper@2.0.2: {}

  html-void-elements@3.0.0: {}

  https-proxy-agent@5.0.1:
    dependencies:
      agent-base: 6.0.2
      debug: 4.4.3
    transitivePeerDependencies:
      - supports-color

  husky@9.1.7: {}

  hyphenate-style-name@1.1.0: {}

  ieee754@1.2.1: {}

  ignore@5.3.2: {}

  ignore@7.0.5: {}

  immer@10.1.3: {}

  immutable@4.3.7: {}

  import-fresh@3.3.1:
    dependencies:
      parent-module: 1.0.1
      resolve-from: 4.0.0

  imurmurhash@0.1.4: {}

  indent-string@4.0.0: {}

  inflight@1.0.6:
    dependencies:
      once: 1.4.0
      wrappy: 1.0.2

  inherits@2.0.4: {}

  ini@1.3.8: {}

  internal-slot@1.1.0:
    dependencies:
      es-errors: 1.3.0
      hasown: 2.0.2
      side-channel: 1.1.0

  internmap@2.0.3: {}

  intl-tel-input@17.0.21: {}

  is-alphabetical@1.0.4: {}

  is-alphanumerical@1.0.4:
    dependencies:
      is-alphabetical: 1.0.4
      is-decimal: 1.0.4

  is-array-buffer@3.0.5:
    dependencies:
      call-bind: 1.0.8
      call-bound: 1.0.4
      get-intrinsic: 1.3.0

  is-arrayish@0.3.4: {}

  is-async-function@2.1.1:
    dependencies:
      async-function: 1.0.0
      call-bound: 1.0.4
      get-proto: 1.0.1
      has-tostringtag: 1.0.2
      safe-regex-test: 1.1.0

  is-bigint@1.1.0:
    dependencies:
      has-bigints: 1.1.0

  is-binary-path@2.1.0:
    dependencies:
      binary-extensions: 2.3.0

  is-boolean-object@1.2.2:
    dependencies:
      call-bound: 1.0.4
      has-tostringtag: 1.0.2

  is-bun-module@2.0.0:
    dependencies:
      semver: 7.7.3

  is-callable@1.2.7: {}

  is-core-module@2.16.1:
    dependencies:
      hasown: 2.0.2

  is-data-view@1.0.2:
    dependencies:
      call-bound: 1.0.4
      get-intrinsic: 1.3.0
      is-typed-array: 1.1.15

  is-date-object@1.1.0:
    dependencies:
      call-bound: 1.0.4
      has-tostringtag: 1.0.2

  is-decimal@1.0.4: {}

  is-extglob@2.1.1: {}

  is-finalizationregistry@1.1.1:
    dependencies:
      call-bound: 1.0.4

  is-fullwidth-code-point@3.0.0: {}

  is-generator-function@1.1.0:
    dependencies:
      call-bound: 1.0.4
      get-proto: 1.0.1
      has-tostringtag: 1.0.2
      safe-regex-test: 1.1.0

  is-glob@4.0.3:
    dependencies:
      is-extglob: 2.1.1

  is-hexadecimal@1.0.4: {}

  is-in-browser@1.1.3: {}

  is-map@2.0.3: {}

  is-mobile@5.0.0: {}

  is-negative-zero@2.0.3: {}

  is-number-object@1.1.1:
    dependencies:
      call-bound: 1.0.4
      has-tostringtag: 1.0.2

  is-number@7.0.0: {}

  is-path-inside@3.0.3: {}

  is-plain-object@5.0.0: {}

  is-regex@1.2.1:
    dependencies:
      call-bound: 1.0.4
      gopd: 1.2.0
      has-tostringtag: 1.0.2
      hasown: 2.0.2

  is-set@2.0.3: {}

  is-shared-array-buffer@1.0.4:
    dependencies:
      call-bound: 1.0.4

  is-string@1.1.1:
    dependencies:
      call-bound: 1.0.4
      has-tostringtag: 1.0.2

  is-symbol@1.1.1:
    dependencies:
      call-bound: 1.0.4
      has-symbols: 1.1.0
      safe-regex-test: 1.1.0

  is-typed-array@1.1.15:
    dependencies:
      which-typed-array: 1.1.19

  is-weakmap@2.0.2: {}

  is-weakref@1.1.1:
    dependencies:
      call-bound: 1.0.4

  is-weakset@2.0.4:
    dependencies:
      call-bound: 1.0.4
      get-intrinsic: 1.3.0

  is-what@4.1.16: {}

  isarray@2.0.5: {}

  isexe@2.0.0: {}

  isomorphic.js@0.2.5: {}

  iterator.prototype@1.1.5:
    dependencies:
      define-data-property: 1.1.4
      es-object-atoms: 1.1.1
      get-intrinsic: 1.3.0
      get-proto: 1.0.1
      has-symbols: 1.1.0
      set-function-name: 2.0.2

  jackspeak@3.4.3:
    dependencies:
      '@isaacs/cliui': 8.0.2
    optionalDependencies:
      '@pkgjs/parseargs': 0.11.0

  javascript-stringify@2.1.0: {}

  jest-worker@27.5.1:
    dependencies:
      '@types/node': 20.19.26
      merge-stream: 2.0.0
      supports-color: 8.1.1

  jiti@1.21.7: {}

  jose@4.15.9: {}

  jotai-devtools@0.13.0(@types/react@19.0.10)(jotai@2.15.2(@types/react@19.0.10)(react@19.0.0))(react-dom@19.0.0(react@19.0.0))(react@19.0.0)(redux@5.0.1):
    dependencies:
      '@mantine/code-highlight': 7.17.8(@mantine/core@7.17.8(@mantine/hooks@7.17.8(react@19.0.0))(@types/react@19.0.10)(react-dom@19.0.0(react@19.0.0))(react@19.0.0))(@mantine/hooks@7.17.8(react@19.0.0))(react-dom@19.0.0(react@19.0.0))(react@19.0.0)
      '@mantine/core': 7.17.8(@mantine/hooks@7.17.8(react@19.0.0))(@types/react@19.0.10)(react-dom@19.0.0(react@19.0.0))(react@19.0.0)
      '@mantine/hooks': 7.17.8(react@19.0.0)
      '@redux-devtools/extension': 3.3.0(redux@5.0.1)
      clsx: 2.1.1
      javascript-stringify: 2.1.0
      jotai: 2.15.2(@types/react@19.0.10)(react@19.0.0)
      jsondiffpatch: 0.5.0
      react: 19.0.0
      react-base16-styling: 0.9.1
      react-error-boundary: 5.0.0(react@19.0.0)
      react-json-tree: 0.18.0(@types/react@19.0.10)(react@19.0.0)
      react-resizable-panels: 2.1.7(react-dom@19.0.0(react@19.0.0))(react@19.0.0)
    transitivePeerDependencies:
      - '@types/react'
      - react-dom
      - redux

  jotai-eager@0.2.3(jotai@2.15.2(@types/react@19.0.10)(react@19.0.0)):
    dependencies:
      jotai: 2.15.2(@types/react@19.0.10)(react@19.0.0)

  jotai-immer@0.4.1(immer@10.1.3)(jotai@2.15.2(@types/react@19.0.10)(react@19.0.0)):
    dependencies:
      immer: 10.1.3
      jotai: 2.15.2(@types/react@19.0.10)(react@19.0.0)

  jotai-scheduler@0.0.5(jotai@2.15.2(@types/react@19.0.10)(react@19.0.0))(react@19.0.0):
    dependencies:
      jotai: 2.15.2(@types/react@19.0.10)(react@19.0.0)
      react: 19.0.0

  jotai-tanstack-query@0.11.0(@tanstack/query-core@5.90.11)(@tanstack/react-query@5.90.11(react@19.0.0))(jotai@2.15.2(@types/react@19.0.10)(react@19.0.0))(react@19.0.0):
    dependencies:
      '@tanstack/query-core': 5.90.11
      jotai: 2.15.2(@types/react@19.0.10)(react@19.0.0)
    optionalDependencies:
      '@tanstack/react-query': 5.90.11(react@19.0.0)
      react: 19.0.0

  jotai@2.15.2(@types/react@19.0.10)(react@19.0.0):
    optionalDependencies:
      '@types/react': 19.0.10
      react: 19.0.0

  js-beautify@1.15.4:
    dependencies:
      config-chain: 1.1.13
      editorconfig: 1.0.4
      glob: 10.4.5
      js-cookie: 3.0.5
      nopt: 7.2.1

  js-cookie@3.0.5: {}

  js-tokens@4.0.0: {}

  js-yaml@4.1.0:
    dependencies:
      argparse: 2.0.1

  js-yaml@4.1.1:
    dependencies:
      argparse: 2.0.1

  json-buffer@3.0.1: {}

  json-parse-even-better-errors@2.3.1: {}

  json-schema-traverse@0.4.1: {}

  json-schema-traverse@1.0.0: {}

  json-stable-stringify-without-jsonify@1.0.1: {}

  json2mq@0.2.0:
    dependencies:
      string-convert: 0.2.1

  json5@1.0.2:
    dependencies:
      minimist: 1.2.8

  json5@2.2.3: {}

  jsondiffpatch@0.5.0:
    dependencies:
      chalk: 3.0.0
      diff-match-patch: 1.0.5

  jsonpointer@5.0.1: {}

  jsonrepair@3.13.0: {}

  jsonwebtoken@9.0.2:
    dependencies:
      jws: 3.2.2
      lodash.includes: 4.3.0
      lodash.isboolean: 3.0.3
      lodash.isinteger: 4.0.4
      lodash.isnumber: 3.0.3
      lodash.isplainobject: 4.0.6
      lodash.isstring: 4.0.1
      lodash.once: 4.1.1
      ms: 2.1.3
      semver: 7.7.3

  jss-plugin-camel-case@10.10.0:
    dependencies:
      '@babel/runtime': 7.27.6
      hyphenate-style-name: 1.1.0
      jss: 10.10.0

  jss-plugin-compose@10.10.0:
    dependencies:
      '@babel/runtime': 7.27.6
      jss: 10.10.0
      tiny-warning: 1.0.3

  jss-plugin-default-unit@10.10.0:
    dependencies:
      '@babel/runtime': 7.27.6
      jss: 10.10.0

  jss-plugin-expand@10.10.0:
    dependencies:
      '@babel/runtime': 7.27.6
      jss: 10.10.0

  jss-plugin-extend@10.10.0:
    dependencies:
      '@babel/runtime': 7.27.6
      jss: 10.10.0
      tiny-warning: 1.0.3

  jss-plugin-global@10.10.0:
    dependencies:
      '@babel/runtime': 7.27.6
      jss: 10.10.0

  jss-plugin-nested@10.10.0:
    dependencies:
      '@babel/runtime': 7.27.6
      jss: 10.10.0
      tiny-warning: 1.0.3

  jss-plugin-props-sort@10.10.0:
    dependencies:
      '@babel/runtime': 7.27.6
      jss: 10.10.0

  jss-plugin-rule-value-function@10.10.0:
    dependencies:
      '@babel/runtime': 7.27.6
      jss: 10.10.0
      tiny-warning: 1.0.3

  jss-plugin-rule-value-observable@10.10.0:
    dependencies:
      '@babel/runtime': 7.27.6
      jss: 10.10.0
      symbol-observable: 1.2.0

  jss-plugin-template@10.10.0:
    dependencies:
      '@babel/runtime': 7.27.6
      jss: 10.10.0
      tiny-warning: 1.0.3

  jss-plugin-vendor-prefixer@10.10.0:
    dependencies:
      '@babel/runtime': 7.27.6
      css-vendor: 2.0.8
      jss: 10.10.0

  jss-preset-default@10.10.0:
    dependencies:
      '@babel/runtime': 7.27.6
      jss: 10.10.0
      jss-plugin-camel-case: 10.10.0
      jss-plugin-compose: 10.10.0
      jss-plugin-default-unit: 10.10.0
      jss-plugin-expand: 10.10.0
      jss-plugin-extend: 10.10.0
      jss-plugin-global: 10.10.0
      jss-plugin-nested: 10.10.0
      jss-plugin-props-sort: 10.10.0
      jss-plugin-rule-value-function: 10.10.0
      jss-plugin-rule-value-observable: 10.10.0
      jss-plugin-template: 10.10.0
      jss-plugin-vendor-prefixer: 10.10.0

  jss@10.10.0:
    dependencies:
      '@babel/runtime': 7.27.6
      csstype: 3.1.3
      is-in-browser: 1.1.3
      tiny-warning: 1.0.3

  jsx-ast-utils@3.3.5:
    dependencies:
      array-includes: 3.1.9
      array.prototype.flat: 1.3.3
      object.assign: 4.1.7
      object.values: 1.2.1

  jwa@1.4.2:
    dependencies:
      buffer-equal-constant-time: 1.0.1
      ecdsa-sig-formatter: 1.0.11
      safe-buffer: 5.2.1

  jws@3.2.2:
    dependencies:
      jwa: 1.4.2
      safe-buffer: 5.2.1

  keyv@4.5.4:
    dependencies:
      json-buffer: 3.0.1

  language-subtag-registry@0.3.23: {}

  language-tags@1.0.9:
    dependencies:
      language-subtag-registry: 0.3.23

  leven@4.0.0: {}

  levn@0.4.1:
    dependencies:
      prelude-ls: 1.2.1
      type-check: 0.4.0

  lexical@0.38.2: {}

  lib0@0.2.114:
    dependencies:
      isomorphic.js: 0.2.5

  libphonenumber-js@1.12.31: {}

  lilconfig@3.1.3: {}

  lines-and-columns@1.2.4: {}

  loader-runner@4.3.1: {}

  locate-path@6.0.0:
    dependencies:
      p-locate: 5.0.0

  lodash.curry@4.1.1: {}

  lodash.debounce@4.0.8: {}

  lodash.includes@4.3.0: {}

  lodash.isboolean@3.0.3: {}

  lodash.isinteger@4.0.4: {}

  lodash.isnumber@3.0.3: {}

  lodash.isplainobject@4.0.6: {}

  lodash.isstring@4.0.1: {}

  lodash.merge@4.6.2: {}

  lodash.once@4.1.1: {}

  lodash@4.17.21: {}

  loglevel-colored-level-prefix@1.0.0:
    dependencies:
      chalk: 1.1.3
      loglevel: 1.9.2

  loglevel@1.9.2: {}

  loose-envify@1.4.0:
    dependencies:
      js-tokens: 4.0.0

  lowlight@1.20.0:
    dependencies:
      fault: 1.0.4
      highlight.js: 10.7.3

  lru-cache@10.4.3: {}

  lucide-react@0.475.0(react@19.0.0):
    dependencies:
      react: 19.0.0

  make-error@1.3.6: {}

  make-synchronized@0.4.2: {}

  math-intrinsics@1.1.0: {}

  mdast-util-to-hast@13.2.0:
    dependencies:
      '@types/hast': 3.0.4
      '@types/mdast': 4.0.4
      '@ungap/structured-clone': 1.3.0
      devlop: 1.1.0
      micromark-util-sanitize-uri: 2.0.1
      trim-lines: 3.0.1
      unist-util-position: 5.0.0
      unist-util-visit: 5.0.0
      vfile: 6.0.3

  media-typer@0.3.0: {}

  memoize-one@5.2.1: {}

  merge-descriptors@1.0.3: {}

  merge-stream@2.0.0: {}

  merge2@1.4.1: {}

  methods@1.1.2: {}

  micromark-util-character@2.1.1:
    dependencies:
      micromark-util-symbol: 2.0.1
      micromark-util-types: 2.0.2

  micromark-util-encode@2.0.1: {}

  micromark-util-sanitize-uri@2.0.1:
    dependencies:
      micromark-util-character: 2.1.1
      micromark-util-encode: 2.0.1
      micromark-util-symbol: 2.0.1

  micromark-util-symbol@2.0.1: {}

  micromark-util-types@2.0.2: {}

  micromatch@4.0.8:
    dependencies:
      braces: 3.0.3
      picomatch: 2.3.1

  mime-db@1.52.0: {}

  mime-types@2.1.35:
    dependencies:
      mime-db: 1.52.0

  mime@1.6.0: {}

  mini-svg-data-uri@1.4.4: {}

  minimatch@3.1.2:
    dependencies:
      brace-expansion: 1.1.12

  minimatch@9.0.1:
    dependencies:
      brace-expansion: 2.0.2

  minimatch@9.0.3:
    dependencies:
      brace-expansion: 2.0.2

  minimatch@9.0.5:
    dependencies:
      brace-expansion: 2.0.2

  minimist@1.2.8: {}

  minipass@7.1.2: {}

  monaco-editor@0.52.2: {}

  mrmime@2.0.1: {}

  ms@2.1.3: {}

  mz@2.7.0:
    dependencies:
      any-promise: 1.3.0
      object-assign: 4.1.1
      thenify-all: 1.6.0

  nanoid@3.3.11: {}

  napi-postinstall@0.2.4: {}

  natural-compare@1.4.0: {}

  negotiator@0.6.3: {}

  neo-async@2.6.2: {}

  next@15.5.9(@playwright/test@1.57.0)(react-dom@19.0.0(react@19.0.0))(react@19.0.0):
    dependencies:
      '@next/env': 15.5.9
      '@swc/helpers': 0.5.15
      caniuse-lite: 1.0.30001760
      postcss: 8.4.31
      react: 19.0.0
      react-dom: 19.0.0(react@19.0.0)
      styled-jsx: 5.1.6(react@19.0.0)
    optionalDependencies:
      '@next/swc-darwin-arm64': 15.5.7
      '@next/swc-darwin-x64': 15.5.7
      '@next/swc-linux-arm64-gnu': 15.5.7
      '@next/swc-linux-arm64-musl': 15.5.7
      '@next/swc-linux-x64-gnu': 15.5.7
      '@next/swc-linux-x64-musl': 15.5.7
      '@next/swc-win32-arm64-msvc': 15.5.7
      '@next/swc-win32-x64-msvc': 15.5.7
      '@playwright/test': 1.57.0
      sharp: 0.34.5
    transitivePeerDependencies:
      - '@babel/core'
      - babel-plugin-macros

  node-domexception@1.0.0: {}

  node-fetch@2.7.0:
    dependencies:
      whatwg-url: 5.0.0

  node-fetch@3.3.2:
    dependencies:
      data-uri-to-buffer: 4.0.1
      fetch-blob: 3.2.0
      formdata-polyfill: 4.0.10

  node-mocks-http@1.17.2(@types/node@20.17.24):
    dependencies:
      accepts: 1.3.8
      content-disposition: 0.5.4
      depd: 1.1.2
      fresh: 0.5.2
      merge-descriptors: 1.0.3
      methods: 1.1.2
      mime: 1.6.0
      parseurl: 1.3.3
      range-parser: 1.2.1
      type-is: 1.6.18
    optionalDependencies:
      '@types/node': 20.17.24

  node-releases@2.0.19: {}

  node-releases@2.0.27: {}

  nodemailer@6.10.1: {}

  nopt@7.2.1:
    dependencies:
      abbrev: 2.0.0

  normalize-path@3.0.0: {}

  normalize-range@0.1.2: {}

  object-assign@4.1.1: {}

  object-hash@3.0.0: {}

  object-inspect@1.13.4: {}

  object-keys@1.1.1: {}

  object.assign@4.1.7:
    dependencies:
      call-bind: 1.0.8
      call-bound: 1.0.4
      define-properties: 1.2.1
      es-object-atoms: 1.1.1
      has-symbols: 1.1.0
      object-keys: 1.1.1

  object.entries@1.1.9:
    dependencies:
      call-bind: 1.0.8
      call-bound: 1.0.4
      define-properties: 1.2.1
      es-object-atoms: 1.1.1

  object.fromentries@2.0.8:
    dependencies:
      call-bind: 1.0.8
      define-properties: 1.2.1
      es-abstract: 1.24.0
      es-object-atoms: 1.1.1

  object.groupby@1.0.3:
    dependencies:
      call-bind: 1.0.8
      define-properties: 1.2.1
      es-abstract: 1.24.0

  object.values@1.2.1:
    dependencies:
      call-bind: 1.0.8
      call-bound: 1.0.4
      define-properties: 1.2.1
      es-object-atoms: 1.1.1

  once@1.4.0:
    dependencies:
      wrappy: 1.0.2

  oniguruma-parser@0.12.1: {}

  oniguruma-to-es@4.3.3:
    dependencies:
      oniguruma-parser: 0.12.1
      regex: 6.0.1
      regex-recursion: 6.0.2

  oniguruma-to-es@4.3.4:
    dependencies:
      oniguruma-parser: 0.12.1
      regex: 6.0.1
      regex-recursion: 6.0.2

  opener@1.5.2: {}

  optionator@0.9.4:
    dependencies:
      deep-is: 0.1.4
      fast-levenshtein: 2.0.6
      levn: 0.4.1
      prelude-ls: 1.2.1
      type-check: 0.4.0
      word-wrap: 1.2.5

  own-keys@1.0.1:
    dependencies:
      get-intrinsic: 1.3.0
      object-keys: 1.1.1
      safe-push-apply: 1.0.0

  p-limit@3.1.0:
    dependencies:
      yocto-queue: 0.1.0

  p-locate@5.0.0:
    dependencies:
      p-limit: 3.1.0

  package-json-from-dist@1.0.1: {}

  pako@2.1.0: {}

  papaparse@5.5.3: {}

  parent-module@1.0.1:
    dependencies:
      callsites: 3.1.0

  parse-entities@2.0.0:
    dependencies:
      character-entities: 1.2.4
      character-entities-legacy: 1.1.4
      character-reference-invalid: 1.1.4
      is-alphanumerical: 1.0.4
      is-decimal: 1.0.4
      is-hexadecimal: 1.0.4

  parseurl@1.3.3: {}

  path-exists@4.0.0: {}

  path-is-absolute@1.0.1: {}

  path-key@3.1.1: {}

  path-parse@1.0.7: {}

  path-scurry@1.11.1:
    dependencies:
      lru-cache: 10.4.3
      minipass: 7.1.2

  path-type@4.0.0: {}

  picocolors@1.1.1: {}

  picomatch@2.3.1: {}

  picomatch@4.0.2: {}

  pify@2.3.0: {}

  pirates@4.0.6: {}

  pkce-challenge@3.1.0:
    dependencies:
      crypto-js: 4.2.0

  playwright-core@1.57.0: {}

  playwright@1.57.0:
    dependencies:
      playwright-core: 1.57.0
    optionalDependencies:
      fsevents: 2.3.2

  possible-typed-array-names@1.1.0: {}

  postcss-antd-fixes@0.2.0(postcss@8.5.6):
    dependencies:
      postcss: 8.5.6

  postcss-import@15.1.0(postcss@8.5.6):
    dependencies:
      postcss: 8.5.6
      postcss-value-parser: 4.2.0
      read-cache: 1.0.0
      resolve: 1.22.10

  postcss-js@4.0.1(postcss@8.5.6):
    dependencies:
      camelcase-css: 2.0.1
      postcss: 8.5.6

  postcss-load-config@4.0.2(postcss@8.5.6)(ts-node@10.9.2(@swc/core@1.11.8(@swc/helpers@0.5.17))(@types/node@20.17.24)(typescript@5.8.3)):
    dependencies:
      lilconfig: 3.1.3
      yaml: 2.7.0
    optionalDependencies:
      postcss: 8.5.6
      ts-node: 10.9.2(@swc/core@1.11.8(@swc/helpers@0.5.17))(@types/node@20.17.24)(typescript@5.8.3)

  postcss-nested@6.2.0(postcss@8.5.6):
    dependencies:
      postcss: 8.5.6
      postcss-selector-parser: 6.1.2

  postcss-selector-parser@6.1.2:
    dependencies:
      cssesc: 3.0.0
      util-deprecate: 1.0.2

  postcss-value-parser@4.2.0: {}

  postcss@8.4.31:
    dependencies:
      nanoid: 3.3.11
      picocolors: 1.1.1
      source-map-js: 1.2.1

  postcss@8.5.6:
    dependencies:
      nanoid: 3.3.11
      picocolors: 1.1.1
      source-map-js: 1.2.1

  posthog-js@1.229.5:
    dependencies:
      core-js: 3.41.0
      fflate: 0.4.8
      preact: 10.26.4
      web-vitals: 4.2.4

  preact@10.26.4: {}

  prelude-ls@1.2.1: {}

  prettier-eslint@16.4.2(typescript@5.8.3):
    dependencies:
      '@typescript-eslint/parser': 6.21.0(eslint@8.57.1)(typescript@5.8.3)
      common-tags: 1.8.2
      dlv: 1.1.3
      eslint: 8.57.1
      indent-string: 4.0.0
      lodash.merge: 4.6.2
      loglevel-colored-level-prefix: 1.0.0
      prettier: 3.6.0
      pretty-format: 29.7.0
      require-relative: 0.8.7
      tslib: 2.8.1
      vue-eslint-parser: 9.4.3(eslint@8.57.1)
    transitivePeerDependencies:
      - supports-color
      - typescript

  prettier-linter-helpers@1.0.0:
    dependencies:
      fast-diff: 1.3.0

  prettier-plugin-tailwindcss@0.1.13(prettier@3.6.0):
    dependencies:
      prettier: 3.6.0

  prettier@3.6.0: {}

  pretty-format@29.7.0:
    dependencies:
      '@jest/schemas': 29.6.3
      ansi-styles: 5.2.0
      react-is: 18.3.1

  prismjs@1.30.0: {}

  process@0.11.10: {}

  promise-retry@2.0.1:
    dependencies:
      err-code: 2.0.3
      retry: 0.12.0

  prop-types@15.8.1:
    dependencies:
      loose-envify: 1.4.0
      object-assign: 4.1.1
      react-is: 16.13.1

  property-information@5.6.0:
    dependencies:
      xtend: 4.0.2

  property-information@7.1.0: {}

  proto-list@1.2.4: {}

  proxy-from-env@1.1.0: {}

  punycode@2.3.1: {}

  qr.js@0.0.0: {}

  qs@6.14.0:
    dependencies:
      side-channel: 1.1.0

  querystringify@2.2.0: {}

  queue-microtask@1.2.3: {}

  randombytes@2.1.0:
    dependencies:
      safe-buffer: 5.2.1

  range-parser@1.2.1: {}

  rc-resize-observer@1.4.3(react-dom@19.0.0(react@19.0.0))(react@19.0.0):
    dependencies:
      '@babel/runtime': 7.28.4
      classnames: 2.5.1
      rc-util: 5.44.4(react-dom@19.0.0(react@19.0.0))(react@19.0.0)
      react: 19.0.0
      react-dom: 19.0.0(react@19.0.0)
      resize-observer-polyfill: 1.5.1

  rc-util@5.44.4(react-dom@19.0.0(react@19.0.0))(react@19.0.0):
    dependencies:
      '@babel/runtime': 7.28.4
      react: 19.0.0
      react-dom: 19.0.0(react@19.0.0)
      react-is: 18.3.1

  rc-virtual-list@3.19.2(react-dom@19.0.0(react@19.0.0))(react@19.0.0):
    dependencies:
      '@babel/runtime': 7.28.4
      classnames: 2.5.1
      rc-resize-observer: 1.4.3(react-dom@19.0.0(react@19.0.0))(react@19.0.0)
      rc-util: 5.44.4(react-dom@19.0.0(react@19.0.0))(react@19.0.0)
      react: 19.0.0
      react-dom: 19.0.0(react@19.0.0)

  react-base16-styling@0.9.1:
    dependencies:
      '@babel/runtime': 7.28.4
      '@types/base16': 1.0.5
      '@types/lodash': 4.17.18
      base16: 1.0.0
      color: 3.2.1
      csstype: 3.2.3
      lodash.curry: 4.1.1

  react-day-picker@8.10.1(date-fns@3.6.0)(react@19.0.0):
    dependencies:
      date-fns: 3.6.0
      react: 19.0.0

  react-display-name@0.2.5: {}

  react-dom@19.0.0(react@19.0.0):
    dependencies:
      react: 19.0.0
      scheduler: 0.25.0

  react-draggable@4.4.6(react-dom@19.0.0(react@19.0.0))(react@19.0.0):
    dependencies:
      clsx: 1.2.1
      prop-types: 15.8.1
      react: 19.0.0
      react-dom: 19.0.0(react@19.0.0)

  react-error-boundary@4.1.2(react@19.0.0):
    dependencies:
      '@babel/runtime': 7.27.0
      react: 19.0.0

  react-error-boundary@5.0.0(react@19.0.0):
    dependencies:
      '@babel/runtime': 7.28.4
      react: 19.0.0

  react-error-boundary@6.0.0(react@19.0.0):
    dependencies:
      '@babel/runtime': 7.28.4
      react: 19.0.0

  react-icons@5.5.0(react@19.0.0):
    dependencies:
      react: 19.0.0

  react-is@16.13.1: {}

  react-is@18.3.1: {}

  react-json-tree@0.18.0(@types/react@19.0.10)(react@19.0.0):
    dependencies:
      '@babel/runtime': 7.28.4
      '@types/lodash': 4.17.18
      '@types/react': 19.0.10
      react: 19.0.0
      react-base16-styling: 0.9.1

  react-jss@10.10.0(react@19.0.0):
    dependencies:
      '@babel/runtime': 7.27.0
      '@emotion/is-prop-valid': 0.7.3
      css-jss: 10.10.0
      hoist-non-react-statics: 3.3.2
      is-in-browser: 1.1.3
      jss: 10.10.0
      jss-preset-default: 10.10.0
      prop-types: 15.8.1
      react: 19.0.0
      shallow-equal: 1.2.1
      theming: 3.3.0(react@19.0.0)
      tiny-warning: 1.0.3

  react-number-format@5.4.4(react-dom@19.0.0(react@19.0.0))(react@19.0.0):
    dependencies:
      react: 19.0.0
      react-dom: 19.0.0(react@19.0.0)

  react-qr-code@2.0.18(react@19.0.0):
    dependencies:
      prop-types: 15.8.1
      qr.js: 0.0.0
      react: 19.0.0

  react-redux@9.2.0(@types/react@19.0.10)(react@19.0.0)(redux@5.0.1):
    dependencies:
      '@types/use-sync-external-store': 0.0.6
      react: 19.0.0
      use-sync-external-store: 1.4.0(react@19.0.0)
    optionalDependencies:
      '@types/react': 19.0.10
      redux: 5.0.1

  react-remove-scroll-bar@2.3.8(@types/react@19.0.10)(react@19.0.0):
    dependencies:
      react: 19.0.0
      react-style-singleton: 2.2.3(@types/react@19.0.10)(react@19.0.0)
      tslib: 2.8.1
    optionalDependencies:
      '@types/react': 19.0.10

  react-remove-scroll@2.7.2(@types/react@19.0.10)(react@19.0.0):
    dependencies:
      react: 19.0.0
      react-remove-scroll-bar: 2.3.8(@types/react@19.0.10)(react@19.0.0)
      react-style-singleton: 2.2.3(@types/react@19.0.10)(react@19.0.0)
      tslib: 2.8.1
      use-callback-ref: 1.3.3(@types/react@19.0.10)(react@19.0.0)
      use-sidecar: 1.1.3(@types/react@19.0.10)(react@19.0.0)
    optionalDependencies:
      '@types/react': 19.0.10

  react-resizable-panels@2.1.7(react-dom@19.0.0(react@19.0.0))(react@19.0.0):
    dependencies:
      react: 19.0.0
      react-dom: 19.0.0(react@19.0.0)

  react-resizable@3.0.5(react-dom@19.0.0(react@19.0.0))(react@19.0.0):
    dependencies:
      prop-types: 15.8.1
      react: 19.0.0
      react-draggable: 4.4.6(react-dom@19.0.0(react@19.0.0))(react@19.0.0)
    transitivePeerDependencies:
      - react-dom

  react-smooth@4.0.4(react-dom@19.0.0(react@19.0.0))(react@19.0.0):
    dependencies:
      fast-equals: 5.2.2
      prop-types: 15.8.1
      react: 19.0.0
      react-dom: 19.0.0(react@19.0.0)
      react-transition-group: 4.4.5(react-dom@19.0.0(react@19.0.0))(react@19.0.0)

  react-style-singleton@2.2.3(@types/react@19.0.10)(react@19.0.0):
    dependencies:
      get-nonce: 1.0.1
      react: 19.0.0
      tslib: 2.8.1
    optionalDependencies:
      '@types/react': 19.0.10

  react-syntax-highlighter@15.6.1(react@19.0.0):
    dependencies:
      '@babel/runtime': 7.27.0
      highlight.js: 10.7.3
      highlightjs-vue: 1.0.0
      lowlight: 1.20.0
      prismjs: 1.30.0
      react: 19.0.0
      refractor: 3.6.0

  react-textarea-autosize@8.5.9(@types/react@19.0.10)(react@19.0.0):
    dependencies:
      '@babel/runtime': 7.28.4
      react: 19.0.0
      use-composed-ref: 1.4.0(@types/react@19.0.10)(react@19.0.0)
      use-latest: 1.3.0(@types/react@19.0.10)(react@19.0.0)
    transitivePeerDependencies:
      - '@types/react'

  react-transition-group@4.4.5(react-dom@19.0.0(react@19.0.0))(react@19.0.0):
    dependencies:
      '@babel/runtime': 7.28.4
      dom-helpers: 5.2.1
      loose-envify: 1.4.0
      prop-types: 15.8.1
      react: 19.0.0
      react-dom: 19.0.0(react@19.0.0)

  react-transition-state@2.3.0(react-dom@19.0.0(react@19.0.0))(react@19.0.0):
    dependencies:
      react: 19.0.0
      react-dom: 19.0.0(react@19.0.0)

  react-window@1.8.11(react-dom@19.0.0(react@19.0.0))(react@19.0.0):
    dependencies:
      '@babel/runtime': 7.27.6
      memoize-one: 5.2.1
      react: 19.0.0
      react-dom: 19.0.0(react@19.0.0)

  react@19.0.0: {}

  read-cache@1.0.0:
    dependencies:
      pify: 2.3.0

  readdirp@3.6.0:
    dependencies:
      picomatch: 2.3.1

  recharts-scale@0.4.5:
    dependencies:
      decimal.js-light: 2.5.1

  recharts@2.15.1(react-dom@19.0.0(react@19.0.0))(react@19.0.0):
    dependencies:
      clsx: 2.1.1
      eventemitter3: 4.0.7
      lodash: 4.17.21
      react: 19.0.0
      react-dom: 19.0.0(react@19.0.0)
      react-is: 18.3.1
      react-smooth: 4.0.4(react-dom@19.0.0(react@19.0.0))(react@19.0.0)
      recharts-scale: 0.4.5
      tiny-invariant: 1.3.3
      victory-vendor: 36.9.2

  recharts@3.1.0(@types/react@19.0.10)(react-dom@19.0.0(react@19.0.0))(react-is@18.3.1)(react@19.0.0)(redux@5.0.1):
    dependencies:
      '@reduxjs/toolkit': 2.8.2(react-redux@9.2.0(@types/react@19.0.10)(react@19.0.0)(redux@5.0.1))(react@19.0.0)
      clsx: 2.1.1
      decimal.js-light: 2.5.1
      es-toolkit: 1.39.7
      eventemitter3: 5.0.1
      immer: 10.1.3
      react: 19.0.0
      react-dom: 19.0.0(react@19.0.0)
      react-is: 18.3.1
      react-redux: 9.2.0(@types/react@19.0.10)(react@19.0.0)(redux@5.0.1)
      reselect: 5.1.1
      tiny-invariant: 1.3.3
      use-sync-external-store: 1.4.0(react@19.0.0)
      victory-vendor: 37.3.6
    transitivePeerDependencies:
      - '@types/react'
      - redux

  redux-thunk@3.1.0(redux@5.0.1):
    dependencies:
      redux: 5.0.1

  redux@5.0.1: {}

  reflect.getprototypeof@1.0.10:
    dependencies:
      call-bind: 1.0.8
      define-properties: 1.2.1
      es-abstract: 1.24.0
      es-errors: 1.3.0
      es-object-atoms: 1.1.1
      get-intrinsic: 1.3.0
      get-proto: 1.0.1
      which-builtin-type: 1.2.1

  refractor@3.6.0:
    dependencies:
      hastscript: 6.0.0
      parse-entities: 2.0.0
      prismjs: 1.30.0

  regenerator-runtime@0.14.1: {}

  regex-recursion@6.0.2:
    dependencies:
      regex-utilities: 2.3.0

  regex-utilities@2.3.0: {}

  regex@6.0.1:
    dependencies:
      regex-utilities: 2.3.0

  regexp.prototype.flags@1.5.4:
    dependencies:
      call-bind: 1.0.8
      define-properties: 1.2.1
      es-errors: 1.3.0
      get-proto: 1.0.1
      gopd: 1.2.0
      set-function-name: 2.0.2

  require-from-string@2.0.2: {}

  require-relative@0.8.7: {}

  requires-port@1.0.0: {}

  reselect@5.1.1: {}

  resize-observer-polyfill@1.5.1: {}

  resolve-from@4.0.0: {}

  resolve-pkg-maps@1.0.0: {}

  resolve@1.22.10:
    dependencies:
      is-core-module: 2.16.1
      path-parse: 1.0.7
      supports-preserve-symlinks-flag: 1.0.0

  resolve@2.0.0-next.5:
    dependencies:
      is-core-module: 2.16.1
      path-parse: 1.0.7
      supports-preserve-symlinks-flag: 1.0.0

  retry@0.12.0: {}

  reusify@1.1.0: {}

  rimraf@3.0.2:
    dependencies:
      glob: 7.2.3

  run-parallel@1.2.0:
    dependencies:
      queue-microtask: 1.2.3

  safe-array-concat@1.1.3:
    dependencies:
      call-bind: 1.0.8
      call-bound: 1.0.4
      get-intrinsic: 1.3.0
      has-symbols: 1.1.0
      isarray: 2.0.5

  safe-buffer@5.2.1: {}

  safe-push-apply@1.0.0:
    dependencies:
      es-errors: 1.3.0
      isarray: 2.0.5

  safe-regex-test@1.1.0:
    dependencies:
      call-bound: 1.0.4
      es-errors: 1.3.0
      is-regex: 1.2.1

  scheduler@0.25.0: {}

  schema-utils@4.3.3:
    dependencies:
      '@types/json-schema': 7.0.15
      ajv: 8.17.1
      ajv-formats: 2.1.1(ajv@8.17.1)
      ajv-keywords: 5.1.0(ajv@8.17.1)

  scmp@2.1.0: {}

  scroll-into-view-if-needed@3.1.0:
    dependencies:
      compute-scroll-into-view: 3.1.1

  semver@6.3.1: {}

  semver@7.7.3: {}

  serialize-javascript@6.0.2:
    dependencies:
      randombytes: 2.1.0

  set-cookie-parser@2.7.2: {}

  set-function-length@1.2.2:
    dependencies:
      define-data-property: 1.1.4
      es-errors: 1.3.0
      function-bind: 1.1.2
      get-intrinsic: 1.3.0
      gopd: 1.2.0
      has-property-descriptors: 1.0.2

  set-function-name@2.0.2:
    dependencies:
      define-data-property: 1.1.4
      es-errors: 1.3.0
      functions-have-names: 1.2.3
      has-property-descriptors: 1.0.2

  set-proto@1.0.0:
    dependencies:
      dunder-proto: 1.0.1
      es-errors: 1.3.0
      es-object-atoms: 1.1.1

  shallow-equal@1.2.1: {}

  sharp@0.34.5:
    dependencies:
      '@img/colour': 1.0.0
      detect-libc: 2.1.2
      semver: 7.7.3
    optionalDependencies:
      '@img/sharp-darwin-arm64': 0.34.5
      '@img/sharp-darwin-x64': 0.34.5
      '@img/sharp-libvips-darwin-arm64': 1.2.4
      '@img/sharp-libvips-darwin-x64': 1.2.4
      '@img/sharp-libvips-linux-arm': 1.2.4
      '@img/sharp-libvips-linux-arm64': 1.2.4
      '@img/sharp-libvips-linux-ppc64': 1.2.4
      '@img/sharp-libvips-linux-riscv64': 1.2.4
      '@img/sharp-libvips-linux-s390x': 1.2.4
      '@img/sharp-libvips-linux-x64': 1.2.4
      '@img/sharp-libvips-linuxmusl-arm64': 1.2.4
      '@img/sharp-libvips-linuxmusl-x64': 1.2.4
      '@img/sharp-linux-arm': 0.34.5
      '@img/sharp-linux-arm64': 0.34.5
      '@img/sharp-linux-ppc64': 0.34.5
      '@img/sharp-linux-riscv64': 0.34.5
      '@img/sharp-linux-s390x': 0.34.5
      '@img/sharp-linux-x64': 0.34.5
      '@img/sharp-linuxmusl-arm64': 0.34.5
      '@img/sharp-linuxmusl-x64': 0.34.5
      '@img/sharp-wasm32': 0.34.5
      '@img/sharp-win32-arm64': 0.34.5
      '@img/sharp-win32-ia32': 0.34.5
      '@img/sharp-win32-x64': 0.34.5
    optional: true

  shebang-command@2.0.0:
    dependencies:
      shebang-regex: 3.0.0

  shebang-regex@3.0.0: {}

  shiki@3.19.0:
    dependencies:
      '@shikijs/core': 3.19.0
      '@shikijs/engine-javascript': 3.19.0
      '@shikijs/engine-oniguruma': 3.19.0
      '@shikijs/langs': 3.19.0
      '@shikijs/themes': 3.19.0
      '@shikijs/types': 3.19.0
      '@shikijs/vscode-textmate': 10.0.2
      '@types/hast': 3.0.4

  side-channel-list@1.0.0:
    dependencies:
      es-errors: 1.3.0
      object-inspect: 1.13.4

  side-channel-map@1.0.1:
    dependencies:
      call-bound: 1.0.4
      es-errors: 1.3.0
      get-intrinsic: 1.3.0
      object-inspect: 1.13.4

  side-channel-weakmap@1.0.2:
    dependencies:
      call-bound: 1.0.4
      es-errors: 1.3.0
      get-intrinsic: 1.3.0
      object-inspect: 1.13.4
      side-channel-map: 1.0.1

  side-channel@1.1.0:
    dependencies:
      es-errors: 1.3.0
      object-inspect: 1.13.4
      side-channel-list: 1.0.0
      side-channel-map: 1.0.1
      side-channel-weakmap: 1.0.2

  signal-exit@4.1.0: {}

  simple-swizzle@0.2.4:
    dependencies:
      is-arrayish: 0.3.4

  sirv@2.0.4:
    dependencies:
      '@polka/url': 1.0.0-next.29
      mrmime: 2.0.1
      totalist: 3.0.1

  slash@3.0.0: {}

  source-map-js@1.2.1: {}

  source-map-support@0.5.21:
    dependencies:
      buffer-from: 1.1.2
      source-map: 0.6.1

  source-map@0.6.1: {}

  space-separated-tokens@1.1.5: {}

  space-separated-tokens@2.0.2: {}

  stable-hash@0.0.5: {}

  stable-hash@0.0.6: {}

  state-local@1.0.7: {}

  stop-iteration-iterator@1.1.0:
    dependencies:
      es-errors: 1.3.0
      internal-slot: 1.1.0

  string-convert@0.2.1: {}

  string-width@4.2.3:
    dependencies:
      emoji-regex: 8.0.0
      is-fullwidth-code-point: 3.0.0
      strip-ansi: 6.0.1

  string-width@5.1.2:
    dependencies:
      eastasianwidth: 0.2.0
      emoji-regex: 9.2.2
      strip-ansi: 7.1.0

  string.prototype.includes@2.0.1:
    dependencies:
      call-bind: 1.0.8
      define-properties: 1.2.1
      es-abstract: 1.24.0

  string.prototype.matchall@4.0.12:
    dependencies:
      call-bind: 1.0.8
      call-bound: 1.0.4
      define-properties: 1.2.1
      es-abstract: 1.24.0
      es-errors: 1.3.0
      es-object-atoms: 1.1.1
      get-intrinsic: 1.3.0
      gopd: 1.2.0
      has-symbols: 1.1.0
      internal-slot: 1.1.0
      regexp.prototype.flags: 1.5.4
      set-function-name: 2.0.2
      side-channel: 1.1.0

  string.prototype.repeat@1.0.0:
    dependencies:
      define-properties: 1.2.1
      es-abstract: 1.24.0

  string.prototype.trim@1.2.10:
    dependencies:
      call-bind: 1.0.8
      call-bound: 1.0.4
      define-data-property: 1.1.4
      define-properties: 1.2.1
      es-abstract: 1.24.0
      es-object-atoms: 1.1.1
      has-property-descriptors: 1.0.2

  string.prototype.trimend@1.0.9:
    dependencies:
      call-bind: 1.0.8
      call-bound: 1.0.4
      define-properties: 1.2.1
      es-object-atoms: 1.1.1

  string.prototype.trimstart@1.0.8:
    dependencies:
      call-bind: 1.0.8
      define-properties: 1.2.1
      es-object-atoms: 1.1.1

  stringify-entities@4.0.4:
    dependencies:
      character-entities-html4: 2.1.0
      character-entities-legacy: 3.0.0

  strip-ansi@3.0.1:
    dependencies:
      ansi-regex: 2.1.1

  strip-ansi@6.0.1:
    dependencies:
      ansi-regex: 5.0.1

  strip-ansi@7.1.0:
    dependencies:
      ansi-regex: 6.1.0

  strip-bom@3.0.0: {}

  strip-json-comments@3.1.1: {}

  styled-jsx@5.1.6(react@19.0.0):
    dependencies:
      client-only: 0.0.1
      react: 19.0.0

  stylis@4.3.6: {}

  sucrase@3.35.0:
    dependencies:
      '@jridgewell/gen-mapping': 0.3.8
      commander: 4.1.1
      glob: 10.4.5
      lines-and-columns: 1.2.4
      mz: 2.7.0
      pirates: 4.0.6
      ts-interface-checker: 0.1.13

  superjson@1.13.3:
    dependencies:
      copy-anything: 3.0.5

  supertokens-auth-react@0.51.0(react-dom@19.0.0(react@19.0.0))(react@19.0.0)(supertokens-web-js@0.16.0):
    dependencies:
      '@simplewebauthn/types': 12.0.0
      intl-tel-input: 17.0.21
      prop-types: 15.8.1
      react: 19.0.0
      react-dom: 19.0.0(react@19.0.0)
      react-qr-code: 2.0.18(react@19.0.0)
      supertokens-js-override: 0.0.4
      supertokens-web-js: 0.16.0

  supertokens-js-override@0.0.4: {}

  supertokens-node@24.0.0:
    dependencies:
      buffer: 6.0.3
      content-type: 1.0.5
      cookie: 0.7.2
      cross-fetch: 3.2.0
      debug: 4.4.3
      jose: 4.15.9
      libphonenumber-js: 1.12.31
      nodemailer: 6.10.1
      pako: 2.1.0
      pkce-challenge: 3.1.0
      process: 0.11.10
      set-cookie-parser: 2.7.2
      supertokens-js-override: 0.0.4
      tldts: 6.1.86
      twilio: 4.23.0(debug@4.4.3)
    transitivePeerDependencies:
      - encoding
      - supports-color

  supertokens-web-js@0.16.0:
    dependencies:
      '@simplewebauthn/browser': 13.2.2
      supertokens-js-override: 0.0.4
      supertokens-website: 20.1.6

  supertokens-website@20.1.6:
    dependencies:
      browser-tabs-lock: 1.3.0
      supertokens-js-override: 0.0.4

  supports-color@2.0.0: {}

  supports-color@7.2.0:
    dependencies:
      has-flag: 4.0.0

  supports-color@8.1.1:
    dependencies:
      has-flag: 4.0.0

  supports-preserve-symlinks-flag@1.0.0: {}

  swc-loader@0.2.6(@swc/core@1.11.8(@swc/helpers@0.5.17))(webpack@5.98.0(@swc/core@1.11.8(@swc/helpers@0.5.17))):
    dependencies:
      '@swc/core': 1.11.8(@swc/helpers@0.5.17)
      '@swc/counter': 0.1.3
      webpack: 5.98.0(@swc/core@1.11.8(@swc/helpers@0.5.17))

  swr-devtools@1.3.2(react@19.0.0)(swr@2.3.3(react@19.0.0)):
    dependencies:
      react: 19.0.0
      superjson: 1.13.3
      swr: 2.3.3(react@19.0.0)

  swr@2.3.3(react@19.0.0):
    dependencies:
      dequal: 2.0.3
      react: 19.0.0
      use-sync-external-store: 1.4.0(react@19.0.0)

  symbol-observable@1.2.0: {}

  synckit@0.11.8:
    dependencies:
      '@pkgr/core': 0.2.7

  tabbable@6.2.0: {}

  tabbable@6.3.0: {}

  tailwind-merge@2.6.0: {}

  tailwind-scrollbar@3.1.0(tailwindcss@3.4.17(ts-node@10.9.2(@swc/core@1.11.8(@swc/helpers@0.5.17))(@types/node@20.17.24)(typescript@5.8.3))):
    dependencies:
      tailwindcss: 3.4.17(ts-node@10.9.2(@swc/core@1.11.8(@swc/helpers@0.5.17))(@types/node@20.17.24)(typescript@5.8.3))

  tailwindcss@3.4.17(ts-node@10.9.2(@swc/core@1.11.8(@swc/helpers@0.5.17))(@types/node@20.17.24)(typescript@5.8.3)):
    dependencies:
      '@alloc/quick-lru': 5.2.0
      arg: 5.0.2
      chokidar: 3.6.0
      didyoumean: 1.2.2
      dlv: 1.1.3
      fast-glob: 3.3.3
      glob-parent: 6.0.2
      is-glob: 4.0.3
      jiti: 1.21.7
      lilconfig: 3.1.3
      micromatch: 4.0.8
      normalize-path: 3.0.0
      object-hash: 3.0.0
      picocolors: 1.1.1
      postcss: 8.5.6
      postcss-import: 15.1.0(postcss@8.5.6)
      postcss-js: 4.0.1(postcss@8.5.6)
      postcss-load-config: 4.0.2(postcss@8.5.6)(ts-node@10.9.2(@swc/core@1.11.8(@swc/helpers@0.5.17))(@types/node@20.17.24)(typescript@5.8.3))
      postcss-nested: 6.2.0(postcss@8.5.6)
      postcss-selector-parser: 6.1.2
      resolve: 1.22.10
      sucrase: 3.35.0
    transitivePeerDependencies:
      - ts-node

  tapable@2.3.0: {}

<<<<<<< HEAD
  terser-webpack-plugin@5.3.15(@swc/core@1.11.8(@swc/helpers@0.5.17))(webpack@5.98.0(@swc/core@1.11.8(@swc/helpers@0.5.17))):
=======
  terser-webpack-plugin@5.3.16(@swc/core@1.11.8(@swc/helpers@0.5.17))(webpack@5.98.0(@swc/core@1.11.8(@swc/helpers@0.5.17))):
>>>>>>> 2aa6a718
    dependencies:
      '@jridgewell/trace-mapping': 0.3.31
      jest-worker: 27.5.1
      schema-utils: 4.3.3
      serialize-javascript: 6.0.2
      terser: 5.44.1
      webpack: 5.98.0(@swc/core@1.11.8(@swc/helpers@0.5.17))
    optionalDependencies:
      '@swc/core': 1.11.8(@swc/helpers@0.5.17)

  terser@5.44.1:
    dependencies:
      '@jridgewell/source-map': 0.3.11
      acorn: 8.15.0
      commander: 2.20.3
      source-map-support: 0.5.21

  text-table@0.2.0: {}

  theming@3.3.0(react@19.0.0):
    dependencies:
      hoist-non-react-statics: 3.3.2
      prop-types: 15.8.1
      react: 19.0.0
      react-display-name: 0.2.5
      tiny-warning: 1.0.3

  thenify-all@1.6.0:
    dependencies:
      thenify: 3.3.1

  thenify@3.3.1:
    dependencies:
      any-promise: 1.3.0

  throttle-debounce@5.0.2: {}

  tiny-invariant@1.3.3: {}

  tiny-warning@1.0.3: {}

  tinyglobby@0.2.14:
    dependencies:
      fdir: 6.4.6(picomatch@4.0.2)
      picomatch: 4.0.2

  tldts-core@6.1.86: {}

  tldts@6.1.86:
    dependencies:
      tldts-core: 6.1.86

  to-regex-range@5.0.1:
    dependencies:
      is-number: 7.0.0

  totalist@3.0.1: {}

  tr46@0.0.3: {}

  trim-lines@3.0.1: {}

  ts-api-utils@1.4.3(typescript@5.8.3):
    dependencies:
      typescript: 5.8.3

  ts-api-utils@2.1.0(typescript@5.8.3):
    dependencies:
      typescript: 5.8.3

  ts-interface-checker@0.1.13: {}

  ts-node@10.9.2(@swc/core@1.11.8(@swc/helpers@0.5.17))(@types/node@20.17.24)(typescript@5.8.3):
    dependencies:
      '@cspotcode/source-map-support': 0.8.1
      '@tsconfig/node10': 1.0.11
      '@tsconfig/node12': 1.0.11
      '@tsconfig/node14': 1.0.3
      '@tsconfig/node16': 1.0.4
      '@types/node': 20.17.24
      acorn: 8.15.0
      acorn-walk: 8.3.4
      arg: 4.1.3
      create-require: 1.1.1
      diff: 4.0.2
      make-error: 1.3.6
      typescript: 5.8.3
      v8-compile-cache-lib: 3.0.1
      yn: 3.1.1
    optionalDependencies:
      '@swc/core': 1.11.8(@swc/helpers@0.5.17)
    optional: true

  ts-node@10.9.2(@swc/core@1.11.8(@swc/helpers@0.5.17))(@types/node@20.19.26)(typescript@5.8.3):
    dependencies:
      '@cspotcode/source-map-support': 0.8.1
      '@tsconfig/node10': 1.0.11
      '@tsconfig/node12': 1.0.11
      '@tsconfig/node14': 1.0.3
      '@tsconfig/node16': 1.0.4
      '@types/node': 20.19.26
      acorn: 8.15.0
      acorn-walk: 8.3.4
      arg: 4.1.3
      create-require: 1.1.1
      diff: 4.0.2
      make-error: 1.3.6
      typescript: 5.8.3
      v8-compile-cache-lib: 3.0.1
      yn: 3.1.1
    optionalDependencies:
      '@swc/core': 1.11.8(@swc/helpers@0.5.17)

  tsconfig-paths@3.15.0:
    dependencies:
      '@types/json5': 0.0.29
      json5: 1.0.2
      minimist: 1.2.8
      strip-bom: 3.0.0

  tsconfig-paths@4.2.0:
    dependencies:
      json5: 2.2.3
      minimist: 1.2.8
      strip-bom: 3.0.0

  tslib@2.8.1: {}

  tsx@4.20.3:
    dependencies:
      esbuild: 0.25.5
      get-tsconfig: 4.10.1
    optionalDependencies:
      fsevents: 2.3.3

  turbo-darwin-64@2.6.2:
    optional: true

  turbo-darwin-arm64@2.6.2:
    optional: true

  turbo-linux-64@2.6.2:
    optional: true

  turbo-linux-arm64@2.6.2:
    optional: true

  turbo-windows-64@2.6.2:
    optional: true

  turbo-windows-arm64@2.6.2:
    optional: true

  turbo@2.6.2:
    optionalDependencies:
      turbo-darwin-64: 2.6.2
      turbo-darwin-arm64: 2.6.2
      turbo-linux-64: 2.6.2
      turbo-linux-arm64: 2.6.2
      turbo-windows-64: 2.6.2
      turbo-windows-arm64: 2.6.2

  twilio@4.23.0(debug@4.4.3):
    dependencies:
      axios: 1.12.2(debug@4.4.3)
      dayjs: 1.11.13
      https-proxy-agent: 5.0.1
      jsonwebtoken: 9.0.2
      qs: 6.14.0
      scmp: 2.1.0
      url-parse: 1.5.10
      xmlbuilder: 13.0.2
    transitivePeerDependencies:
      - debug
      - supports-color

  type-check@0.4.0:
    dependencies:
      prelude-ls: 1.2.1

  type-fest@0.20.2: {}

  type-fest@4.41.0: {}

  type-is@1.6.18:
    dependencies:
      media-typer: 0.3.0
      mime-types: 2.1.35

  typed-array-buffer@1.0.3:
    dependencies:
      call-bound: 1.0.4
      es-errors: 1.3.0
      is-typed-array: 1.1.15

  typed-array-byte-length@1.0.3:
    dependencies:
      call-bind: 1.0.8
      for-each: 0.3.5
      gopd: 1.2.0
      has-proto: 1.2.0
      is-typed-array: 1.1.15

  typed-array-byte-offset@1.0.4:
    dependencies:
      available-typed-arrays: 1.0.7
      call-bind: 1.0.8
      for-each: 0.3.5
      gopd: 1.2.0
      has-proto: 1.2.0
      is-typed-array: 1.1.15
      reflect.getprototypeof: 1.0.10

  typed-array-length@1.0.7:
    dependencies:
      call-bind: 1.0.8
      for-each: 0.3.5
      gopd: 1.2.0
      is-typed-array: 1.1.15
      possible-typed-array-names: 1.1.0
      reflect.getprototypeof: 1.0.10

  typescript-eslint@8.34.1(eslint@9.32.0(jiti@1.21.7))(typescript@5.8.3):
    dependencies:
      '@typescript-eslint/eslint-plugin': 8.34.1(@typescript-eslint/parser@8.34.1(eslint@9.32.0(jiti@1.21.7))(typescript@5.8.3))(eslint@9.32.0(jiti@1.21.7))(typescript@5.8.3)
      '@typescript-eslint/parser': 8.34.1(eslint@9.32.0(jiti@1.21.7))(typescript@5.8.3)
      '@typescript-eslint/utils': 8.34.1(eslint@9.32.0(jiti@1.21.7))(typescript@5.8.3)
      eslint: 9.32.0(jiti@1.21.7)
      typescript: 5.8.3
    transitivePeerDependencies:
      - supports-color

  typescript@5.8.3: {}

  unbox-primitive@1.1.0:
    dependencies:
      call-bound: 1.0.4
      has-bigints: 1.1.0
      has-symbols: 1.1.0
      which-boxed-primitive: 1.1.1

  undici-types@6.19.8: {}

  undici-types@6.21.0: {}

  unist-util-is@6.0.1:
    dependencies:
      '@types/unist': 3.0.3

  unist-util-position@5.0.0:
    dependencies:
      '@types/unist': 3.0.3

  unist-util-stringify-position@4.0.0:
    dependencies:
      '@types/unist': 3.0.3

  unist-util-visit-parents@6.0.2:
    dependencies:
      '@types/unist': 3.0.3
      unist-util-is: 6.0.1

  unist-util-visit@5.0.0:
    dependencies:
      '@types/unist': 3.0.3
      unist-util-is: 6.0.1
      unist-util-visit-parents: 6.0.2

  unrs-resolver@1.9.1:
    dependencies:
      napi-postinstall: 0.2.4
    optionalDependencies:
      '@unrs/resolver-binding-android-arm-eabi': 1.9.1
      '@unrs/resolver-binding-android-arm64': 1.9.1
      '@unrs/resolver-binding-darwin-arm64': 1.9.1
      '@unrs/resolver-binding-darwin-x64': 1.9.1
      '@unrs/resolver-binding-freebsd-x64': 1.9.1
      '@unrs/resolver-binding-linux-arm-gnueabihf': 1.9.1
      '@unrs/resolver-binding-linux-arm-musleabihf': 1.9.1
      '@unrs/resolver-binding-linux-arm64-gnu': 1.9.1
      '@unrs/resolver-binding-linux-arm64-musl': 1.9.1
      '@unrs/resolver-binding-linux-ppc64-gnu': 1.9.1
      '@unrs/resolver-binding-linux-riscv64-gnu': 1.9.1
      '@unrs/resolver-binding-linux-riscv64-musl': 1.9.1
      '@unrs/resolver-binding-linux-s390x-gnu': 1.9.1
      '@unrs/resolver-binding-linux-x64-gnu': 1.9.1
      '@unrs/resolver-binding-linux-x64-musl': 1.9.1
      '@unrs/resolver-binding-wasm32-wasi': 1.9.1
      '@unrs/resolver-binding-win32-arm64-msvc': 1.9.1
      '@unrs/resolver-binding-win32-ia32-msvc': 1.9.1
      '@unrs/resolver-binding-win32-x64-msvc': 1.9.1

  update-browserslist-db@1.1.3(browserslist@4.24.4):
    dependencies:
      browserslist: 4.24.4
      escalade: 3.2.0
      picocolors: 1.1.1

  update-browserslist-db@1.2.2(browserslist@4.28.1):
    dependencies:
      browserslist: 4.28.1
      escalade: 3.2.0
      picocolors: 1.1.1

  uri-js@4.4.1:
    dependencies:
      punycode: 2.3.1

  url-parse@1.5.10:
    dependencies:
      querystringify: 2.2.0
      requires-port: 1.0.0

  use-animation-frame@0.2.1(react@19.0.0):
    dependencies:
      react: 19.0.0

  use-callback-ref@1.3.3(@types/react@19.0.10)(react@19.0.0):
    dependencies:
      react: 19.0.0
      tslib: 2.8.1
    optionalDependencies:
      '@types/react': 19.0.10

  use-composed-ref@1.4.0(@types/react@19.0.10)(react@19.0.0):
    dependencies:
      react: 19.0.0
    optionalDependencies:
      '@types/react': 19.0.10

  use-isomorphic-layout-effect@1.2.1(@types/react@19.0.10)(react@19.0.0):
    dependencies:
      react: 19.0.0
    optionalDependencies:
      '@types/react': 19.0.10

  use-latest@1.3.0(@types/react@19.0.10)(react@19.0.0):
    dependencies:
      react: 19.0.0
      use-isomorphic-layout-effect: 1.2.1(@types/react@19.0.10)(react@19.0.0)
    optionalDependencies:
      '@types/react': 19.0.10

  use-sidecar@1.1.3(@types/react@19.0.10)(react@19.0.0):
    dependencies:
      detect-node-es: 1.1.0
      react: 19.0.0
      tslib: 2.8.1
    optionalDependencies:
      '@types/react': 19.0.10

  use-sync-external-store@1.4.0(react@19.0.0):
    dependencies:
      react: 19.0.0

  usehooks-ts@3.1.1(react@19.0.0):
    dependencies:
      lodash.debounce: 4.0.8
      react: 19.0.0

  util-deprecate@1.0.2: {}

  uuid@11.1.0: {}

  uuidjs@5.1.0: {}

  v8-compile-cache-lib@3.0.1: {}

  vfile-message@4.0.3:
    dependencies:
      '@types/unist': 3.0.3
      unist-util-stringify-position: 4.0.0

  vfile@6.0.3:
    dependencies:
      '@types/unist': 3.0.3
      vfile-message: 4.0.3

  victory-vendor@36.9.2:
    dependencies:
      '@types/d3-array': 3.2.1
      '@types/d3-ease': 3.0.2
      '@types/d3-interpolate': 3.0.4
      '@types/d3-scale': 4.0.9
      '@types/d3-shape': 3.1.7
      '@types/d3-time': 3.0.4
      '@types/d3-timer': 3.0.2
      d3-array: 3.2.4
      d3-ease: 3.0.1
      d3-interpolate: 3.0.1
      d3-scale: 4.0.2
      d3-shape: 3.2.0
      d3-time: 3.1.0
      d3-timer: 3.0.1

  victory-vendor@37.3.6:
    dependencies:
      '@types/d3-array': 3.2.1
      '@types/d3-ease': 3.0.2
      '@types/d3-interpolate': 3.0.4
      '@types/d3-scale': 4.0.9
      '@types/d3-shape': 3.1.7
      '@types/d3-time': 3.0.4
      '@types/d3-timer': 3.0.2
      d3-array: 3.2.4
      d3-ease: 3.0.1
      d3-interpolate: 3.0.1
      d3-scale: 4.0.2
      d3-shape: 3.2.0
      d3-time: 3.1.0
      d3-timer: 3.0.1

  vue-eslint-parser@9.4.3(eslint@8.57.1):
    dependencies:
      debug: 4.4.1
      eslint: 8.57.1
      eslint-scope: 7.2.2
      eslint-visitor-keys: 3.4.3
      espree: 9.6.1
      esquery: 1.6.0
      lodash: 4.17.21
      semver: 7.7.3
    transitivePeerDependencies:
      - supports-color

  watchpack@2.4.4:
    dependencies:
      glob-to-regexp: 0.4.1
      graceful-fs: 4.2.11

  web-streams-polyfill@3.3.3: {}

  web-vitals@4.2.4: {}

  webidl-conversions@3.0.1: {}

  webpack-bundle-analyzer@4.10.1:
    dependencies:
      '@discoveryjs/json-ext': 0.5.7
      acorn: 8.15.0
      acorn-walk: 8.3.4
      commander: 7.2.0
      debounce: 1.2.1
      escape-string-regexp: 4.0.0
      gzip-size: 6.0.0
      html-escaper: 2.0.2
      is-plain-object: 5.0.0
      opener: 1.5.2
      picocolors: 1.1.1
      sirv: 2.0.4
      ws: 7.5.10
    transitivePeerDependencies:
      - bufferutil
      - utf-8-validate

  webpack-sources@3.3.3: {}

  webpack@5.98.0(@swc/core@1.11.8(@swc/helpers@0.5.17)):
    dependencies:
      '@types/eslint-scope': 3.7.7
      '@types/estree': 1.0.8
      '@webassemblyjs/ast': 1.14.1
      '@webassemblyjs/wasm-edit': 1.14.1
      '@webassemblyjs/wasm-parser': 1.14.1
      acorn: 8.15.0
      browserslist: 4.28.1
      chrome-trace-event: 1.0.4
      enhanced-resolve: 5.18.4
      es-module-lexer: 1.7.0
      eslint-scope: 5.1.1
      events: 3.3.0
      glob-to-regexp: 0.4.1
      graceful-fs: 4.2.11
      json-parse-even-better-errors: 2.3.1
      loader-runner: 4.3.1
      mime-types: 2.1.35
      neo-async: 2.6.2
      schema-utils: 4.3.3
      tapable: 2.3.0
<<<<<<< HEAD
      terser-webpack-plugin: 5.3.15(@swc/core@1.11.8(@swc/helpers@0.5.17))(webpack@5.98.0(@swc/core@1.11.8(@swc/helpers@0.5.17)))
=======
      terser-webpack-plugin: 5.3.16(@swc/core@1.11.8(@swc/helpers@0.5.17))(webpack@5.98.0(@swc/core@1.11.8(@swc/helpers@0.5.17)))
>>>>>>> 2aa6a718
      watchpack: 2.4.4
      webpack-sources: 3.3.3
    transitivePeerDependencies:
      - '@swc/core'
      - esbuild
      - uglify-js

  whatwg-url@5.0.0:
    dependencies:
      tr46: 0.0.3
      webidl-conversions: 3.0.1

  which-boxed-primitive@1.1.1:
    dependencies:
      is-bigint: 1.1.0
      is-boolean-object: 1.2.2
      is-number-object: 1.1.1
      is-string: 1.1.1
      is-symbol: 1.1.1

  which-builtin-type@1.2.1:
    dependencies:
      call-bound: 1.0.4
      function.prototype.name: 1.1.8
      has-tostringtag: 1.0.2
      is-async-function: 2.1.1
      is-date-object: 1.1.0
      is-finalizationregistry: 1.1.1
      is-generator-function: 1.1.0
      is-regex: 1.2.1
      is-weakref: 1.1.1
      isarray: 2.0.5
      which-boxed-primitive: 1.1.1
      which-collection: 1.0.2
      which-typed-array: 1.1.19

  which-collection@1.0.2:
    dependencies:
      is-map: 2.0.3
      is-set: 2.0.3
      is-weakmap: 2.0.2
      is-weakset: 2.0.4

  which-typed-array@1.1.19:
    dependencies:
      available-typed-arrays: 1.0.7
      call-bind: 1.0.8
      call-bound: 1.0.4
      for-each: 0.3.5
      get-proto: 1.0.1
      gopd: 1.2.0
      has-tostringtag: 1.0.2

  which@2.0.2:
    dependencies:
      isexe: 2.0.0

  word-wrap@1.2.5: {}

  wrap-ansi@7.0.0:
    dependencies:
      ansi-styles: 4.3.0
      string-width: 4.2.3
      strip-ansi: 6.0.1

  wrap-ansi@8.1.0:
    dependencies:
      ansi-styles: 6.2.1
      string-width: 5.1.2
      strip-ansi: 7.1.0

  wrappy@1.0.2: {}

  ws@7.5.10: {}

  xmlbuilder@13.0.2: {}

  xtend@4.0.2: {}

  yaml@2.7.0: {}

  yjs@13.6.24:
    dependencies:
      lib0: 0.2.114

  yn@3.1.1: {}

  yocto-queue@0.1.0: {}

  zwitch@2.0.4: {}<|MERGE_RESOLUTION|>--- conflicted
+++ resolved
@@ -2124,8 +2124,8 @@
   '@types/node@20.19.11':
     resolution: {integrity: sha512-uug3FEEGv0r+jrecvUUpbY8lLisvIjg6AAic6a2bSP5OEOLeJsDSnvhCDov7ipFFMXS3orMpzlmi0ZcuGkBbow==}
 
-  '@types/node@20.19.26':
-    resolution: {integrity: sha512-0l6cjgF0XnihUpndDhk+nyD3exio3iKaYROSgvh/qSevPXax3L8p5DBRFjbvalnwatGgHEQn2R88y2fA3g4irg==}
+  '@types/node@20.19.25':
+    resolution: {integrity: sha512-ZsJzA5thDQMSQO788d7IocwwQbI8B5OPzmqNvpf3NY/+MHDAS759Wo0gd2WQeXYt5AAAQjzcrTVC6SKCuYgoCQ==}
 
   '@types/node@20.19.26':
     resolution: {integrity: sha512-0l6cjgF0XnihUpndDhk+nyD3exio3iKaYROSgvh/qSevPXax3L8p5DBRFjbvalnwatGgHEQn2R88y2fA3g4irg==}
@@ -2677,6 +2677,8 @@
 
   baseline-browser-mapping@2.9.6:
     resolution: {integrity: sha512-v9BVVpOTLB59C9E7aSnmIF8h7qRsFpx+A2nugVMTszEOMcfjlZMsXRm4LF23I3Z9AJxc8ANpIvzbzONoX9VJlg==}
+  baseline-browser-mapping@2.9.6:
+    resolution: {integrity: sha512-v9BVVpOTLB59C9E7aSnmIF8h7qRsFpx+A2nugVMTszEOMcfjlZMsXRm4LF23I3Z9AJxc8ANpIvzbzONoX9VJlg==}
     hasBin: true
 
   binary-extensions@2.3.0:
@@ -2741,8 +2743,8 @@
   caniuse-lite@1.0.30001703:
     resolution: {integrity: sha512-kRlAGTRWgPsOj7oARC9m1okJEXdL/8fekFVcxA8Hl7GH4r/sN4OJn/i6Flde373T50KS7Y37oFbMwlE8+F42kQ==}
 
-  caniuse-lite@1.0.30001760:
-    resolution: {integrity: sha512-7AAMPcueWELt1p3mi13HR/LHH0TJLT11cnwDJEs3xA4+CK/PLKeO9Kl1oru24htkyUKtkGCvAx4ohB0Ttry8Dw==}
+  caniuse-lite@1.0.30001759:
+    resolution: {integrity: sha512-Pzfx9fOKoKvevQf8oCXoyNRQ5QyxJj+3O0Rqx2V5oxT61KGx8+n6hV/IUyJeifUci2clnmmKVpvtiqRzgiWjSw==}
 
   caniuse-lite@1.0.30001760:
     resolution: {integrity: sha512-7AAMPcueWELt1p3mi13HR/LHH0TJLT11cnwDJEs3xA4+CK/PLKeO9Kl1oru24htkyUKtkGCvAx4ohB0Ttry8Dw==}
@@ -3099,6 +3101,8 @@
   electron-to-chromium@1.5.113:
     resolution: {integrity: sha512-wjT2O4hX+wdWPJ76gWSkMhcHAV2PTMX+QetUCPYEdCIe+cxmgzzSSiGRCKW8nuh4mwKZlpv0xvoW7OF2X+wmHg==}
 
+  electron-to-chromium@1.5.267:
+    resolution: {integrity: sha512-0Drusm6MVRXSOJpGbaSVgcQsuB4hEkMpHXaVstcPmhu5LIedxs1xNK/nIxmQIU/RPC0+1/o0AVZfBTkTNJOdUw==}
   electron-to-chromium@1.5.267:
     resolution: {integrity: sha512-0Drusm6MVRXSOJpGbaSVgcQsuB4hEkMpHXaVstcPmhu5LIedxs1xNK/nIxmQIU/RPC0+1/o0AVZfBTkTNJOdUw==}
 
@@ -5193,13 +5197,8 @@
     resolution: {integrity: sha512-g9ljZiwki/LfxmQADO3dEY1CbpmXT5Hm2fJ+QaGKwSXUylMybePR7/67YW7jOrrvjEgL1Fmz5kzyAjWVWLlucg==}
     engines: {node: '>=6'}
 
-<<<<<<< HEAD
   terser-webpack-plugin@5.3.15:
     resolution: {integrity: sha512-PGkOdpRFK+rb1TzVz+msVhw4YMRT9txLF4kRqvJhGhCM324xuR3REBSHALN+l+sAhKUmz0aotnjp5D+P83mLhQ==}
-=======
-  terser-webpack-plugin@5.3.16:
-    resolution: {integrity: sha512-h9oBFCWrq78NyWWVcSwZarJkZ01c2AyGrzs1crmHZO3QUg9D61Wu4NPjBy69n7JqylFF5y+CsUZYmYEIZ3mR+Q==}
->>>>>>> 2aa6a718
     engines: {node: '>= 10.13.0'}
     peerDependencies:
       '@swc/core': '*'
@@ -5430,6 +5429,8 @@
     peerDependencies:
       browserslist: '>= 4.21.0'
 
+  update-browserslist-db@1.2.2:
+    resolution: {integrity: sha512-E85pfNzMQ9jpKkA7+TJAi4TJN+tBCuWh5rUcS/sv6cFi+1q9LYDwDI5dpUL0u/73EElyQ8d3TEaeW4sPedBqYA==}
   update-browserslist-db@1.2.2:
     resolution: {integrity: sha512-E85pfNzMQ9jpKkA7+TJAi4TJN+tBCuWh5rUcS/sv6cFi+1q9LYDwDI5dpUL0u/73EElyQ8d3TEaeW4sPedBqYA==}
     hasBin: true
@@ -7182,7 +7183,7 @@
     dependencies:
       undici-types: 6.21.0
 
-  '@types/node@20.19.26':
+  '@types/node@20.19.25':
     dependencies:
       undici-types: 6.21.0
 
@@ -7863,6 +7864,7 @@
   base64-js@1.5.1: {}
 
   baseline-browser-mapping@2.9.6: {}
+  baseline-browser-mapping@2.9.6: {}
 
   binary-extensions@2.3.0: {}
 
@@ -7894,11 +7896,15 @@
 
   browserslist@4.28.1:
     dependencies:
+      baseline-browser-mapping: 2.9.6
+      caniuse-lite: 1.0.30001760
+      electron-to-chromium: 1.5.267
       baseline-browser-mapping: 2.9.6
       caniuse-lite: 1.0.30001760
       electron-to-chromium: 1.5.267
       node-releases: 2.0.27
       update-browserslist-db: 1.2.2(browserslist@4.28.1)
+      update-browserslist-db: 1.2.2(browserslist@4.28.1)
 
   buffer-equal-constant-time@1.0.1: {}
 
@@ -7932,7 +7938,7 @@
 
   caniuse-lite@1.0.30001703: {}
 
-  caniuse-lite@1.0.30001760: {}
+  caniuse-lite@1.0.30001759: {}
 
   caniuse-lite@1.0.30001760: {}
 
@@ -8247,6 +8253,7 @@
 
   electron-to-chromium@1.5.113: {}
 
+  electron-to-chromium@1.5.267: {}
   electron-to-chromium@1.5.267: {}
 
   emoji-regex@8.0.0: {}
@@ -9177,6 +9184,7 @@
   jest-worker@27.5.1:
     dependencies:
       '@types/node': 20.19.26
+      '@types/node': 20.19.26
       merge-stream: 2.0.0
       supports-color: 8.1.1
 
@@ -10682,11 +10690,7 @@
 
   tapable@2.3.0: {}
 
-<<<<<<< HEAD
   terser-webpack-plugin@5.3.15(@swc/core@1.11.8(@swc/helpers@0.5.17))(webpack@5.98.0(@swc/core@1.11.8(@swc/helpers@0.5.17))):
-=======
-  terser-webpack-plugin@5.3.16(@swc/core@1.11.8(@swc/helpers@0.5.17))(webpack@5.98.0(@swc/core@1.11.8(@swc/helpers@0.5.17))):
->>>>>>> 2aa6a718
     dependencies:
       '@jridgewell/trace-mapping': 0.3.31
       jest-worker: 27.5.1
@@ -10986,6 +10990,7 @@
       picocolors: 1.1.1
 
   update-browserslist-db@1.2.2(browserslist@4.28.1):
+  update-browserslist-db@1.2.2(browserslist@4.28.1):
     dependencies:
       browserslist: 4.28.1
       escalade: 3.2.0
@@ -11166,11 +11171,7 @@
       neo-async: 2.6.2
       schema-utils: 4.3.3
       tapable: 2.3.0
-<<<<<<< HEAD
       terser-webpack-plugin: 5.3.15(@swc/core@1.11.8(@swc/helpers@0.5.17))(webpack@5.98.0(@swc/core@1.11.8(@swc/helpers@0.5.17)))
-=======
-      terser-webpack-plugin: 5.3.16(@swc/core@1.11.8(@swc/helpers@0.5.17))(webpack@5.98.0(@swc/core@1.11.8(@swc/helpers@0.5.17)))
->>>>>>> 2aa6a718
       watchpack: 2.4.4
       webpack-sources: 3.3.3
     transitivePeerDependencies:
