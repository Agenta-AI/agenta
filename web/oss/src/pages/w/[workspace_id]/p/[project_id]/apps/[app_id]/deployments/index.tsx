--- conflicted
+++ resolved
@@ -1,53 +1,13 @@
-<<<<<<< HEAD
-// @ts-nocheck
-import {useEffect, useMemo, useState} from "react"
-=======
 import {GetServerSideProps} from "next/dist/types"
->>>>>>> eaa6f070
 
 export const getServerSideProps: GetServerSideProps = async ({params}) => {
     const workspaceId = params?.workspace_id
     const projectId = params?.project_id
     const appId = params?.app_id
 
-<<<<<<< HEAD
-import DeploymentsDashboard from "@/oss/components/DeploymentsDashboard"
-import EnvironmentCardRow from "@/oss/components/DeploymentsDashboard/components/DeploymentCard/EnvironmentCardRow"
-import {useAppId} from "@/oss/hooks/useAppId"
-import {useQueryParam} from "@/oss/hooks/useQuery"
-import {JSSTheme} from "@/oss/lib/Types"
-import {useEnvironments} from "@/oss/services/deployment/hooks/useEnvironments"
-import {deploymentRevisionsWithAppIdQueryAtomFamily} from "@/oss/state/deployment/atoms/revisions"
-import {deployedVariantByEnvironmentAtomFamily} from "@/oss/state/variant/atoms/fetcher"
-
-const useStyles = createUseStyles((theme: JSSTheme) => ({
-    container: {
-        display: "flex",
-        flexDirection: "column",
-        gap: theme.marginLG,
-    },
-    title: {
-        fontSize: theme.fontSizeHeading4,
-        fontWeight: theme.fontWeightMedium,
-        lineHeight: theme.lineHeightHeading4,
-    },
-}))
-
-const DeploymentsPage = () => {
-    const classes = useStyles()
-    const router = useRouter()
-    const [initialEnv, setInitialEnv] = useQueryParam("selectedEnvName", "development")
-    const [selectedEnv, setSelectedEnvLocal] = useState(initialEnv)
-
-    useEffect(() => {
-        const fromUrl = router.query.selectedEnvName
-        if (!fromUrl && !!selectedEnv) {
-            setInitialEnv(selectedEnv)
-=======
     if (!workspaceId || !projectId || !appId) {
         return {
             notFound: true,
->>>>>>> eaa6f070
         }
     }
 
