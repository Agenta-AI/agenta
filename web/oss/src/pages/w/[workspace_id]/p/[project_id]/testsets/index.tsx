--- conflicted
+++ resolved
@@ -26,11 +26,8 @@
 } from "@/oss/components/TestsetsTable/atoms/tableStore"
 import TestsetsHeaderFilters from "@/oss/components/TestsetsTable/components/TestsetsHeaderFilters"
 import useURL from "@/oss/hooks/useURL"
-<<<<<<< HEAD
-=======
 import {copyToClipboard} from "@/oss/lib/helpers/copyToClipboard"
 import {formatDate} from "@/oss/lib/helpers/dateTimeHelper"
->>>>>>> 01fe8a67
 import {useBreadcrumbsEffect} from "@/oss/lib/hooks/useBreadcrumbs"
 import type {TestsetCreationMode} from "@/oss/lib/Types"
 
@@ -98,7 +95,6 @@
         deleteDisabledTooltip: "Select testsets to delete",
     })
 
-<<<<<<< HEAD
     // Track expanded rows and their loaded children
     const [expandedRowKeys, setExpandedRowKeys] = useState<string[]>([])
     const [loadingRows, setLoadingRows] = useState<Set<string>>(new Set())
@@ -122,13 +118,6 @@
         }),
         [],
     )
-=======
-    return (
-        <div className="w-full p-6 flex flex-col">
-            <section className="w-full flex flex-col gap-6 mb-2">
-                <div className={classes.headerText}>
-                    <Typography.Title level={4}>Testsets</Typography.Title>
->>>>>>> 01fe8a67
 
     // Handle row expand - fetch revisions directly from testset (no variants)
     const handleExpand = useCallback(
