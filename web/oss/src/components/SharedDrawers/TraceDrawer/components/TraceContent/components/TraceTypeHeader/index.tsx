import {useMemo} from "react"

import {DeleteOutlined} from "@ant-design/icons"
import {SidebarSimple} from "@phosphor-icons/react"
import {Button, Tag, Tooltip, Typography} from "antd"
import clsx from "clsx"
<<<<<<< HEAD
=======
import {useAtomValue, useSetAtom} from "jotai"
>>>>>>> 6411e4fe
import dynamic from "next/dynamic"

import TooltipWithCopyAction from "@/oss/components/EnhancedUIs/Tooltip"
import AddToTestsetButton from "@/oss/components/SharedDrawers/AddToTestsetDrawer/components/AddToTestsetButton"
import AnnotateDrawerButton from "@/oss/components/SharedDrawers/AnnotateDrawer/assets/AnnotateDrawerButton"

import {deleteTraceModalAtom} from "../../../DeleteTraceModal/store/atom"
import {getTraceIdFromNode} from "../../../TraceHeader/assets/helper"

import {TraceTypeHeaderProps} from "./types"

const DeleteTraceModal = dynamic(() => import("../../../DeleteTraceModal"), {
    ssr: false,
})

const TraceTypeHeader = ({
    activeTrace,
    error,
    traces,
    setSelectedTraceId,
    setIsAnnotationsSectionOpen,
    isAnnotationsSectionOpen,
}: TraceTypeHeaderProps) => {
<<<<<<< HEAD
    const [isDeleteModalOpen, setIsDeleteModalOpen] = useState(false)

    // Get span ID for AddToTestsetButton - drawer will fetch data from entity cache
    const spanIds = useMemo(() => {
        if (!activeTrace?.span_id) return []
        return [activeTrace.span_id]
    }, [activeTrace?.span_id])
=======
    const setDeleteModalState = useSetAtom(deleteTraceModalAtom)
    const activeTraceData = useAtomValue(spanAgDataAtomFamily(activeTrace))
    const testsetData = useMemo(() => {
        if (!activeTrace?.key) return [] as {data: KeyValuePair; key: string; id: number}[]
        return [
            {
                data: activeTraceData as KeyValuePair,
                key: activeTrace.key,
                id: 1,
            },
        ]
    }, [activeTrace?.key, activeTraceData])
>>>>>>> 6411e4fe

    const displayTrace = activeTrace || traces?.[0]

    return (
        <div className="h-10 px-4 flex items-center justify-between gap-2 border-0 border-b border-solid border-colorSplit">
            <Tooltip
                placement="topLeft"
                title={activeTrace?.span_name || (error ? "Error" : "")}
                mouseEnterDelay={0.25}
            >
                <Typography.Text
                    className={clsx("truncate text-nowrap flex-1 text-sm font-medium")}
                >
                    {activeTrace?.span_name || (error ? "Error" : "")}
                </Typography.Text>
            </Tooltip>

            <div className="flex gap-2">
                <TooltipWithCopyAction
                    copyText={activeTrace?.span_id || ""}
                    title="Copy span id"
                    tooltipProps={{placement: "bottom", arrow: true}}
                >
                    <Tag className="font-mono truncate bg-[#0517290F]" variant="filled">
                        # {activeTrace?.span_id || "-"}
                    </Tag>
                </TooltipWithCopyAction>
                <AddToTestsetButton
                    className="flex items-center"
                    label="Add to testset"
                    size="small"
                    spanIds={spanIds}
                    disabled={!activeTrace?.span_id}
                />

                <AnnotateDrawerButton
                    label="Annotate"
                    size="small"
                    data={activeTrace?.annotations || []}
                    traceSpanIds={{
                        traceId: activeTrace?.trace_id,
                        spanId: activeTrace?.span_id,
                    }}
                    queryKey="trace-drawer-annotations"
                />

                <Button
                    icon={<DeleteOutlined />}
                    onClick={() =>
                        setDeleteModalState({
                            isOpen: true,
                            traceIds: [getTraceIdFromNode(displayTrace) || ""],
                            onClose: () => {
                                if (setSelectedTraceId) setSelectedTraceId("")
                            },
                        })
                    }
                    disabled={!displayTrace}
                    size="small"
                />
                {setIsAnnotationsSectionOpen && (
                    <Button
                        icon={<SidebarSimple size={14} />}
                        type={isAnnotationsSectionOpen ? "default" : "primary"}
                        className="shrink-0 flex items-center justify-center"
                        onClick={() => setIsAnnotationsSectionOpen((prev) => !prev)}
                        size="small"
                    />
                )}
            </div>

            <DeleteTraceModal />
        </div>
    )
}

export default TraceTypeHeader<|MERGE_RESOLUTION|>--- conflicted
+++ resolved
@@ -4,10 +4,7 @@
 import {SidebarSimple} from "@phosphor-icons/react"
 import {Button, Tag, Tooltip, Typography} from "antd"
 import clsx from "clsx"
-<<<<<<< HEAD
-=======
-import {useAtomValue, useSetAtom} from "jotai"
->>>>>>> 6411e4fe
+import {useSetAtom} from "jotai"
 import dynamic from "next/dynamic"
 
 import TooltipWithCopyAction from "@/oss/components/EnhancedUIs/Tooltip"
@@ -31,31 +28,13 @@
     setIsAnnotationsSectionOpen,
     isAnnotationsSectionOpen,
 }: TraceTypeHeaderProps) => {
-<<<<<<< HEAD
-    const [isDeleteModalOpen, setIsDeleteModalOpen] = useState(false)
-
-    // Get span ID for AddToTestsetButton - drawer will fetch data from entity cache
+    const setDeleteModalState = useSetAtom(deleteTraceModalAtom)
     const spanIds = useMemo(() => {
         if (!activeTrace?.span_id) return []
         return [activeTrace.span_id]
     }, [activeTrace?.span_id])
-=======
-    const setDeleteModalState = useSetAtom(deleteTraceModalAtom)
-    const activeTraceData = useAtomValue(spanAgDataAtomFamily(activeTrace))
-    const testsetData = useMemo(() => {
-        if (!activeTrace?.key) return [] as {data: KeyValuePair; key: string; id: number}[]
-        return [
-            {
-                data: activeTraceData as KeyValuePair,
-                key: activeTrace.key,
-                id: 1,
-            },
-        ]
-    }, [activeTrace?.key, activeTraceData])
->>>>>>> 6411e4fe
 
     const displayTrace = activeTrace || traces?.[0]
-
     return (
         <div className="h-10 px-4 flex items-center justify-between gap-2 border-0 border-b border-solid border-colorSplit">
             <Tooltip
