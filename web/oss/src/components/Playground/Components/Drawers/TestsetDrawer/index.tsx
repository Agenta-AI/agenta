--- conflicted
+++ resolved
@@ -1,28 +1,18 @@
-import {cloneElement, isValidElement, useCallback, useMemo} from "react"
+import {cloneElement, isValidElement, useMemo, useState} from "react"
 
 import {Database} from "@phosphor-icons/react"
-import {useSetAtom} from "jotai"
 import dynamic from "next/dynamic"
 
-<<<<<<< HEAD
-import {TestsetTraceData} from "@/oss/components/TestsetDrawer/assets/types"
-import {openDrawerAtom} from "@/oss/components/TestsetDrawer/atoms/drawerState"
-=======
 import {TestsetTraceData} from "@/oss/components/SharedDrawers/AddToTestsetDrawer/assets/types"
->>>>>>> 41c70f8d
 import {getResponseLazy} from "@/oss/lib/hooks/useStatelessVariants/state"
 
 import EnhancedButton from "../../../../EnhancedUIs/Button"
 
 import {TestsetDrawerButtonProps} from "./types"
 
-<<<<<<< HEAD
-const TestsetDrawer = dynamic(() => import("@/oss/components/TestsetDrawer/TestsetDrawer"))
-=======
 const TestsetDrawer = dynamic(
     () => import("@/oss/components/SharedDrawers/AddToTestsetDrawer/TestsetDrawer"),
 )
->>>>>>> 41c70f8d
 
 const TestsetDrawerButton = ({
     label,
@@ -34,35 +24,40 @@
     messageId,
     ...props
 }: TestsetDrawerButtonProps) => {
-    const openDrawer = useSetAtom(openDrawerAtom)
+    const [isTestsetDrawerOpen, setIsTestsetDrawerOpen] = useState(false)
 
-    // Build trace data from results/hashes
-    const buildTraceData = useCallback((): TestsetTraceData[] => {
-        let traces: (Record<string, any> | null | undefined)[] = []
+    let traces: (Record<string, any> | null | undefined)[] = []
+    const testsetTraceData = useMemo(() => {
+        if (!isTestsetDrawerOpen) return []
 
         if (results) {
             traces = Array.isArray(results) ? results : [results]
         } else if (resultHashes) {
             const traceHashes = Array.isArray(resultHashes) ? resultHashes : [resultHashes]
             traces = traceHashes
-                .map((hash) => (hash ? getResponseLazy(hash) : undefined))
+                .map((hash) => {
+                    return hash ? getResponseLazy(hash) : undefined
+                })
                 .filter((tr) => !!tr)
         }
 
         if (traces.length === 0) return []
+        const extractedData = traces
+            ?.map((result, idx) => {
+                return {
+                    data:
+                        (result?.response?.tree?.nodes?.[0]?.data as Record<string, any>) ||
+                        result?.response?.data,
+                    key:
+                        (result?.response?.tree?.nodes?.[0]?.node?.id as string) ||
+                        result?.response?.span_id,
+                    id: idx + 1,
+                }
+            })
+            .filter((result) => result.data)
 
-        return traces
-            .map((result, idx) => ({
-                data:
-                    (result?.response?.tree?.nodes?.[0]?.data as Record<string, any>) ||
-                    result?.response?.data,
-                key:
-                    (result?.response?.tree?.nodes?.[0]?.node?.id as string) ||
-                    result?.response?.span_id,
-                id: idx + 1,
-            }))
-            .filter((result) => result.data)
-    }, [resultHashes, results])
+        return extractedData
+    }, [resultHashes, results, isTestsetDrawerOpen])
 
     // Count of valid result hashes (may include failed ones; see validResultsCount for success only)
     // const isResults = useMemo(() => resultHashes?.filter(Boolean)?.length, [resultHashes])
@@ -92,17 +87,6 @@
             }).length
     }, [results, resultHashes])
 
-    // Handler to open the drawer with trace data
-    const handleOpenDrawer = useCallback(() => {
-        if (validResultsCount <= 0) return
-        onClickTestsetDrawer?.(messageId)
-
-        const traceData = buildTraceData()
-        if (traceData.length > 0) {
-            openDrawer(traceData)
-        }
-    }, [validResultsCount, onClickTestsetDrawer, messageId, buildTraceData, openDrawer])
-
     return (
         <>
             {isValidElement(children) ? (
@@ -111,7 +95,11 @@
                         onClick: () => void
                     }>,
                     {
-                        onClick: handleOpenDrawer,
+                        onClick: () => {
+                            if (validResultsCount <= 0) return
+                            onClickTestsetDrawer?.(messageId)
+                            setIsTestsetDrawerOpen(true)
+                        },
                     },
                 )
             ) : (
@@ -124,11 +112,21 @@
                     tooltipProps={{
                         title: validResultsCount <= 0 ? "No successful generations to add" : "",
                     }}
-                    onClick={handleOpenDrawer}
+                    onClick={() => {
+                        onClickTestsetDrawer?.(messageId)
+                        setIsTestsetDrawerOpen(true)
+                    }}
                 />
             )}
 
-            <TestsetDrawer />
+            <TestsetDrawer
+                open={isTestsetDrawerOpen}
+                data={testsetTraceData as TestsetTraceData[]}
+                showSelectedSpanText={false}
+                onClose={() => {
+                    setIsTestsetDrawerOpen(false)
+                }}
+            />
         </>
     )
 }
