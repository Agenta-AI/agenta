--- conflicted
+++ resolved
@@ -80,24 +80,10 @@
                         </Button>
                     </Tooltip>
 
-<<<<<<< HEAD
-                    <div id="tour-playground-load-testset">
-                        <LoadTestsetButton label="Load testset" variantId={variantId} />
-                    </div>
-
-                    <TestsetDrawerButton
-                        label="Add all to testset"
-                        icon={false}
-                        size="small"
-                        disabled={isRunning}
-                        resultHashes={resultHashes}
-                        id="tour-playground-add-testset"
-=======
                     <TestSetMenu
                         variantId={variantId}
                         resultHashes={resultHashes}
                         isRunning={isRunning}
->>>>>>> 03e28a1b
                     />
 
                     {!isRunning ? (
