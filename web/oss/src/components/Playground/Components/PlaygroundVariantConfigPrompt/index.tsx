import {useMemo, useRef} from "react"

import {Collapse} from "antd"
import clsx from "clsx"

import PlaygroundVariantConfigPromptCollapseContent from "./assets/PlaygroundVariantConfigPromptCollapseContent"
import PlaygroundVariantConfigPromptCollapseHeader from "./assets/PlaygroundVariantConfigPromptCollapseHeader"
import {useStyles} from "./styles"
import type {PlaygroundVariantConfigPromptComponentProps} from "./types"

/**
 * PlaygroundVariantConfigPrompt renders a collapsible configuration section for a single prompt.
 *
 * Features:
 * - Collapsible interface for prompt configuration
 * - Custom header with prompt information
 * - Configurable content section
 * - Maintains collapse state
 *
 * @component
 * @example
 * ```tsx
 * <PlaygroundVariantConfigPrompt
 *   variantId="variant-123"
 *   promptIndex={0}
 * />
 * ```
 */

const PlaygroundVariantConfigPrompt: React.FC<PlaygroundVariantConfigPromptComponentProps> = ({
    variantId,
    promptId,
    className,
    viewOnly = false,
<<<<<<< HEAD
    enableTourTarget = false,
=======
    disableCollapse = false,
    expandIcon: expandIconProp,
>>>>>>> 03e28a1b
    ...props
}) => {
    const defaultActiveKey = useRef(["1"])
    const classes = useStyles()
    const promptSectionId = enableTourTarget ? "tour-playground-prompt" : undefined

    const items = useMemo(
        () => [
            {
                key: "1",
                ...(disableCollapse
                    ? {
                          // Avoid AntD "disabled" styling (cursor: not-allowed).
                          // Make it effectively non-collapsible by allowing toggling only via icon,
                          // then removing the icon.
                          collapsible: "icon" as const,
                          showArrow: false,
                      }
                    : {}),
                classNames: {
                    body: "!border-t-0 !pt-0",
                    header: "z-10",
                },
                label: (
                    <div className="px-2.5 !p-0 my-0">
                        <PlaygroundVariantConfigPromptCollapseHeader
                            variantId={variantId}
                            promptId={promptId}
                            viewOnly={viewOnly}
                        />
                    </div>
                ),
                children: (
                    <PlaygroundVariantConfigPromptCollapseContent
                        variantId={variantId}
                        promptId={promptId}
                        viewOnly={viewOnly}
                        id={promptSectionId}
                    />
                ),
            },
        ],
<<<<<<< HEAD
        [variantId, promptId, viewOnly, promptSectionId],
=======
        [variantId, promptId, viewOnly, disableCollapse],
>>>>>>> 03e28a1b
    )

    return (
        <Collapse
            {...props}
            ghost
            className={clsx("rounded-none", className, classes.collapseContainer)}
            bordered={false}
            defaultActiveKey={defaultActiveKey.current}
            items={items}
            expandIcon={disableCollapse ? () => null : expandIconProp}
        />
    )
}

export default PlaygroundVariantConfigPrompt<|MERGE_RESOLUTION|>--- conflicted
+++ resolved
@@ -32,12 +32,9 @@
     promptId,
     className,
     viewOnly = false,
-<<<<<<< HEAD
     enableTourTarget = false,
-=======
     disableCollapse = false,
     expandIcon: expandIconProp,
->>>>>>> 03e28a1b
     ...props
 }) => {
     const defaultActiveKey = useRef(["1"])
@@ -80,11 +77,7 @@
                 ),
             },
         ],
-<<<<<<< HEAD
-        [variantId, promptId, viewOnly, promptSectionId],
-=======
-        [variantId, promptId, viewOnly, disableCollapse],
->>>>>>> 03e28a1b
+        [variantId, promptId, viewOnly, promptSectionId, disableCollapse],
     )
 
     return (
