--- conflicted
+++ resolved
@@ -10,16 +10,13 @@
     promptId: string
     /** Whether the prompt is mutable or view only */
     viewOnly?: boolean
-<<<<<<< HEAD
     /** Whether to expose onboarding target ids */
     enableTourTarget?: boolean
-=======
     /**
      * Disables collapsing behavior for the prompt panel (keeps the content shown).
      * Useful when the parent wants the prompt section to be always expanded.
      */
     disableCollapse?: boolean
->>>>>>> 03e28a1b
 }
 
 /**
