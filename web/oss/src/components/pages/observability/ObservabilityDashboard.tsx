--- conflicted
+++ resolved
@@ -184,7 +184,6 @@
     return (
         <PageLayout title={"Observability"}>
             <div className="flex flex-col gap-2">
-<<<<<<< HEAD
                 <ObservabilityHeader columns={columns} />
 
                 <div className="flex flex-col gap-2">
@@ -209,45 +208,20 @@
                                 setSelectedNode(record.span_id)
                                 const isSpanView = traceTabs === "span"
 
-                                const targetTraceId =
+                                const targetTraceId = String(
                                     record.trace_id ||
-=======
-                <Table
-                    rowSelection={{
-                        type: "checkbox",
-                        columnWidth: 48,
-                        selectedRowKeys,
-                        ...rowSelection,
-                    }}
-                    loading={showTableLoading}
-                    columns={mergedColumns as TableColumnType<TraceSpanNode>[]}
-                    dataSource={traces}
-                    bordered
-                    style={{cursor: "pointer"}}
-                    sticky={{
-                        offsetHeader: 0,
-                        offsetScroll: 0,
-                    }}
-                    onRow={(record) => ({
-                        onClick: () => {
-                            setSelectedNode(record.span_id)
-                            const isSpanView = traceTabs === "span"
-
-                            const targetTraceId = String(
-                                record.trace_id ||
->>>>>>> bd1d93f2
-                                    (record as any)?.invocationIds?.trace_id ||
-                                    (record as any)?.node?.trace_id ||
-                                    (record as any)?.root?.id ||
-                                    (record as any)?.traceId ||
-                                    (record as any)?.trace?.id ||
-                                    record.span_id ||
-<<<<<<< HEAD
-                                    null
+                                        (record as any)?.invocationIds?.trace_id ||
+                                        (record as any)?.node?.trace_id ||
+                                        (record as any)?.root?.id ||
+                                        (record as any)?.traceId ||
+                                        (record as any)?.trace?.id ||
+                                        record.span_id ||
+                                        "",
+                                )
 
                                 const targetSpanId = isSpanView
-                                    ? record.span_id || null
-                                    : record.span_id || null
+                                    ? String(record.span_id || "")
+                                    : String(record.span_id || "")
 
                                 if (!targetTraceId) {
                                     console.warn(
@@ -258,12 +232,12 @@
                                 }
 
                                 setSelectedTraceId(targetTraceId)
-                                setTraceDrawerActiveSpan(targetSpanId)
-                                setTraceParam(targetTraceId, {shallow: true})
+                                setTraceDrawerActiveSpan(targetSpanId || null)
+                                setTraceParam(targetTraceId)
                                 if (targetSpanId) {
-                                    setSpanParam(targetSpanId, {shallow: true})
+                                    setSpanParam(targetSpanId)
                                 } else {
-                                    setSpanParam(undefined, {shallow: true})
+                                    setSpanParam(undefined)
                                 }
                             },
                         })}
@@ -289,64 +263,16 @@
                         </Button>
                     )}
                 </div>
-=======
-                                    "",
-                            )
-
-                            const targetSpanId = isSpanView
-                                ? String(record.span_id || "")
-                                : String(record.span_id || "")
-
-                            if (!targetTraceId) {
-                                console.warn(
-                                    "TraceDrawer: unable to determine trace id for record",
-                                    record,
-                                )
-                                return
-                            }
-
-                            setSelectedTraceId(targetTraceId)
-                            setTraceDrawerActiveSpan(targetSpanId || null)
-                            setTraceParam(targetTraceId)
-                            if (targetSpanId) {
-                                setSpanParam(targetSpanId)
-                            } else {
-                                setSpanParam(undefined)
-                            }
-                        },
-                    })}
-                    components={{
-                        header: {
-                            cell: ResizableTitle,
-                        },
-                    }}
-                    pagination={false}
-                    scroll={{x: "max-content"}}
-                    locale={{
-                        emptyText: <EmptyObservability />,
+
+                <TestsetDrawer
+                    open={testsetDrawerData.length > 0}
+                    data={testsetDrawerData}
+                    onClose={() => {
+                        setTestsetDrawerData([])
+                        setSelectedRowKeys([])
                     }}
                 />
-                {hasMoreTraces && (
-                    <Button
-                        onClick={handleLoadMore}
-                        disabled={isFetchingMore}
-                        type="text"
-                        size="large"
-                    >
-                        {isFetchingMore ? "Loading…" : "Click here to load more"}
-                    </Button>
-                )}
->>>>>>> bd1d93f2
             </div>
-
-            <TestsetDrawer
-                open={testsetDrawerData.length > 0}
-                data={testsetDrawerData}
-                onClose={() => {
-                    setTestsetDrawerData([])
-                    setSelectedRowKeys([])
-                }}
-            />
         </PageLayout>
     )
 }
