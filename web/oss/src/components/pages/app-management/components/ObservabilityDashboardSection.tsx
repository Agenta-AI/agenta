<<<<<<< HEAD
import {Typography} from "antd"
=======
import {useMemo, type ComponentProps} from "react"

import {ChartLine} from "@phosphor-icons/react"
import {AreaChart} from "@tremor/react"
import {Spin} from "antd"
>>>>>>> d7dad461
import {createUseStyles} from "react-jss"

import AnalyticsDashboard from "@/oss/components/pages/observability/dashboard/AnalyticsDashboard"
import {JSSTheme} from "@/oss/lib/Types"

const useStyles = createUseStyles((theme: JSSTheme) => ({
    container: {
        "& .ant-spin-nested-loading": {
            width: "100%",
        },
    },
<<<<<<< HEAD
    sectionSubtitle: {
        fontSize: 13,
        color: theme.colorTextSecondary,
        fontWeight: 400,
=======
    emptyState: {
        display: "flex",
        alignItems: "center",
        justifyContent: "center",
        gap: 8,
        flex: 1,
        minHeight: 140,
        paddingBottom: 40,

        color: theme.colorTextTertiary,
        fontSize: 13,
    },
    statText: {
        display: "flex",
        alignItems: "center",
        gap: 4,
        fontSize: 13,
        "& .label": {
            color: theme.colorTextSecondary,
            fontWeight: 400,
        },
        "& .value": {
            color: theme.colorText,
            fontWeight: 500,
        },
        "&.danger .value": {
            color: theme.colorError,
        },
    },
    widgetContainer: {
        display: "grid",
        gridTemplateColumns: "repeat(2, 1fr)",
        gap: 20,
        "@media (min-width: 1360px)": {
            gridTemplateColumns: "repeat(4, 1fr)",
        },
        "@media (max-width: 850px)": {
            gridTemplateColumns: "repeat(1, 1fr)",
        },
>>>>>>> d7dad461
    },
}))

const ObservabilityDashboardSection = () => {
    const classes = useStyles()

    return (
<<<<<<< HEAD
        <div className={`my-6 flex flex-col gap-4 ${classes.container}`}>
            <div className="flex items-baseline justify-between">
                <Typography.Title level={2} className="!m-0">
                    Analytics
                </Typography.Title>
                <span className={classes.sectionSubtitle}>Last 30 days</span>
            </div>
            <AnalyticsDashboard layout="grid-4" />
=======
        <div className={`flex flex-col gap-4 ${classes.container}`}>
            <Spin spinning={loading || isFetching}>
                <div className={classes.widgetContainer}>
                    <div className="flex-1">
                        <WidgetCard
                            title="Requests"
                            leftSubHeading={
                                <div className={classes.statText}>
                                    <span className="label">Total:</span>
                                    <span className="value">
                                        {data?.total_count ? formatNumber(data?.total_count) : "-"}
                                    </span>
                                </div>
                            }
                            rightSubHeading={
                                (data?.failure_rate ?? 0) > 0 && (
                                    <div className={`${classes.statText} danger`}>
                                        <span className="label">Failed:</span>
                                        <span className="value">
                                            {data?.failure_rate
                                                ? `${formatNumber(data?.failure_rate)}%`
                                                : "-"}
                                        </span>
                                    </div>
                                )
                            }
                        >
                            {hasData ? (
                                <AreaChart
                                    {...defaultGraphProps}
                                    categories={
                                        (data?.failure_rate ?? 0) > 0
                                            ? ["success_count", "failure_count"]
                                            : ["success_count"]
                                    }
                                />
                            ) : (
                                <EmptyChart className={classes.emptyState} />
                            )}
                        </WidgetCard>
                    </div>
                    <div className="flex-1">
                        <WidgetCard
                            title="Latency"
                            leftSubHeading={
                                <div className={classes.statText}>
                                    <span className="label">Avg:</span>
                                    <span className="value">
                                        {data?.avg_latency
                                            ? `${formatNumber(data.avg_latency)}ms`
                                            : "-"}
                                    </span>
                                </div>
                            }
                        >
                            {hasData ? (
                                <AreaChart
                                    {...defaultGraphProps}
                                    categories={["latency"]}
                                    valueFormatter={(value) => `${formatCompactNumber(value)}ms`}
                                />
                            ) : (
                                <EmptyChart className={classes.emptyState} />
                            )}
                        </WidgetCard>
                    </div>
                    <div className="flex-1">
                        <WidgetCard
                            title="Cost"
                            leftSubHeading={
                                <div className={classes.statText}>
                                    <span className="label">Total:</span>
                                    <span className="value">
                                        {data?.total_cost ? formatCurrency(data.total_cost) : "-"}
                                    </span>
                                </div>
                            }
                            rightSubHeading={
                                <div className={classes.statText}>
                                    <span className="label">Avg:</span>
                                    <span className="value">
                                        {data?.total_cost ? formatCurrency(data.avg_cost) : "-"}
                                    </span>
                                </div>
                            }
                        >
                            {hasData ? (
                                <AreaChart
                                    {...defaultGraphProps}
                                    categories={["cost"]}
                                    colors={["cyan-600"]}
                                    valueFormatter={(value) => formatCurrency(value)}
                                />
                            ) : (
                                <EmptyChart className={classes.emptyState} />
                            )}
                        </WidgetCard>
                    </div>
                    <div className="flex-1">
                        <WidgetCard
                            title="Tokens"
                            leftSubHeading={
                                <div className={classes.statText}>
                                    <span className="label">Total:</span>
                                    <span className="value">
                                        {data?.total_tokens
                                            ? formatNumber(data?.total_tokens)
                                            : "-"}
                                    </span>
                                </div>
                            }
                            rightSubHeading={
                                <div className={classes.statText}>
                                    <span className="label">Avg:</span>
                                    <span className="value">
                                        {data?.avg_tokens ? formatNumber(data?.avg_tokens) : "-"}
                                    </span>
                                </div>
                            }
                        >
                            {hasData ? (
                                <AreaChart
                                    {...defaultGraphProps}
                                    categories={["total_tokens"]}
                                    colors={["cyan-600"]}
                                />
                            ) : (
                                <EmptyChart className={classes.emptyState} />
                            )}
                        </WidgetCard>
                    </div>
                </div>
            </Spin>
>>>>>>> d7dad461
        </div>
    )
}

export default ObservabilityDashboardSection<|MERGE_RESOLUTION|>--- conflicted
+++ resolved
@@ -1,12 +1,4 @@
-<<<<<<< HEAD
 import {Typography} from "antd"
-=======
-import {useMemo, type ComponentProps} from "react"
-
-import {ChartLine} from "@phosphor-icons/react"
-import {AreaChart} from "@tremor/react"
-import {Spin} from "antd"
->>>>>>> d7dad461
 import {createUseStyles} from "react-jss"
 
 import AnalyticsDashboard from "@/oss/components/pages/observability/dashboard/AnalyticsDashboard"
@@ -18,52 +10,10 @@
             width: "100%",
         },
     },
-<<<<<<< HEAD
     sectionSubtitle: {
         fontSize: 13,
         color: theme.colorTextSecondary,
         fontWeight: 400,
-=======
-    emptyState: {
-        display: "flex",
-        alignItems: "center",
-        justifyContent: "center",
-        gap: 8,
-        flex: 1,
-        minHeight: 140,
-        paddingBottom: 40,
-
-        color: theme.colorTextTertiary,
-        fontSize: 13,
-    },
-    statText: {
-        display: "flex",
-        alignItems: "center",
-        gap: 4,
-        fontSize: 13,
-        "& .label": {
-            color: theme.colorTextSecondary,
-            fontWeight: 400,
-        },
-        "& .value": {
-            color: theme.colorText,
-            fontWeight: 500,
-        },
-        "&.danger .value": {
-            color: theme.colorError,
-        },
-    },
-    widgetContainer: {
-        display: "grid",
-        gridTemplateColumns: "repeat(2, 1fr)",
-        gap: 20,
-        "@media (min-width: 1360px)": {
-            gridTemplateColumns: "repeat(4, 1fr)",
-        },
-        "@media (max-width: 850px)": {
-            gridTemplateColumns: "repeat(1, 1fr)",
-        },
->>>>>>> d7dad461
     },
 }))
 
@@ -71,8 +21,7 @@
     const classes = useStyles()
 
     return (
-<<<<<<< HEAD
-        <div className={`my-6 flex flex-col gap-4 ${classes.container}`}>
+        <div className={`flex flex-col gap-4 ${classes.container}`}>
             <div className="flex items-baseline justify-between">
                 <Typography.Title level={2} className="!m-0">
                     Analytics
@@ -80,141 +29,6 @@
                 <span className={classes.sectionSubtitle}>Last 30 days</span>
             </div>
             <AnalyticsDashboard layout="grid-4" />
-=======
-        <div className={`flex flex-col gap-4 ${classes.container}`}>
-            <Spin spinning={loading || isFetching}>
-                <div className={classes.widgetContainer}>
-                    <div className="flex-1">
-                        <WidgetCard
-                            title="Requests"
-                            leftSubHeading={
-                                <div className={classes.statText}>
-                                    <span className="label">Total:</span>
-                                    <span className="value">
-                                        {data?.total_count ? formatNumber(data?.total_count) : "-"}
-                                    </span>
-                                </div>
-                            }
-                            rightSubHeading={
-                                (data?.failure_rate ?? 0) > 0 && (
-                                    <div className={`${classes.statText} danger`}>
-                                        <span className="label">Failed:</span>
-                                        <span className="value">
-                                            {data?.failure_rate
-                                                ? `${formatNumber(data?.failure_rate)}%`
-                                                : "-"}
-                                        </span>
-                                    </div>
-                                )
-                            }
-                        >
-                            {hasData ? (
-                                <AreaChart
-                                    {...defaultGraphProps}
-                                    categories={
-                                        (data?.failure_rate ?? 0) > 0
-                                            ? ["success_count", "failure_count"]
-                                            : ["success_count"]
-                                    }
-                                />
-                            ) : (
-                                <EmptyChart className={classes.emptyState} />
-                            )}
-                        </WidgetCard>
-                    </div>
-                    <div className="flex-1">
-                        <WidgetCard
-                            title="Latency"
-                            leftSubHeading={
-                                <div className={classes.statText}>
-                                    <span className="label">Avg:</span>
-                                    <span className="value">
-                                        {data?.avg_latency
-                                            ? `${formatNumber(data.avg_latency)}ms`
-                                            : "-"}
-                                    </span>
-                                </div>
-                            }
-                        >
-                            {hasData ? (
-                                <AreaChart
-                                    {...defaultGraphProps}
-                                    categories={["latency"]}
-                                    valueFormatter={(value) => `${formatCompactNumber(value)}ms`}
-                                />
-                            ) : (
-                                <EmptyChart className={classes.emptyState} />
-                            )}
-                        </WidgetCard>
-                    </div>
-                    <div className="flex-1">
-                        <WidgetCard
-                            title="Cost"
-                            leftSubHeading={
-                                <div className={classes.statText}>
-                                    <span className="label">Total:</span>
-                                    <span className="value">
-                                        {data?.total_cost ? formatCurrency(data.total_cost) : "-"}
-                                    </span>
-                                </div>
-                            }
-                            rightSubHeading={
-                                <div className={classes.statText}>
-                                    <span className="label">Avg:</span>
-                                    <span className="value">
-                                        {data?.total_cost ? formatCurrency(data.avg_cost) : "-"}
-                                    </span>
-                                </div>
-                            }
-                        >
-                            {hasData ? (
-                                <AreaChart
-                                    {...defaultGraphProps}
-                                    categories={["cost"]}
-                                    colors={["cyan-600"]}
-                                    valueFormatter={(value) => formatCurrency(value)}
-                                />
-                            ) : (
-                                <EmptyChart className={classes.emptyState} />
-                            )}
-                        </WidgetCard>
-                    </div>
-                    <div className="flex-1">
-                        <WidgetCard
-                            title="Tokens"
-                            leftSubHeading={
-                                <div className={classes.statText}>
-                                    <span className="label">Total:</span>
-                                    <span className="value">
-                                        {data?.total_tokens
-                                            ? formatNumber(data?.total_tokens)
-                                            : "-"}
-                                    </span>
-                                </div>
-                            }
-                            rightSubHeading={
-                                <div className={classes.statText}>
-                                    <span className="label">Avg:</span>
-                                    <span className="value">
-                                        {data?.avg_tokens ? formatNumber(data?.avg_tokens) : "-"}
-                                    </span>
-                                </div>
-                            }
-                        >
-                            {hasData ? (
-                                <AreaChart
-                                    {...defaultGraphProps}
-                                    categories={["total_tokens"]}
-                                    colors={["cyan-600"]}
-                                />
-                            ) : (
-                                <EmptyChart className={classes.emptyState} />
-                            )}
-                        </WidgetCard>
-                    </div>
-                </div>
-            </Spin>
->>>>>>> d7dad461
         </div>
     )
 }
