import {memo, useEffect, useMemo, useState} from "react"

import {ModalProps} from "antd"
import clsx from "clsx"
import {useAtom, useSetAtom} from "jotai"
import {useLocalStorage} from "usehooks-ts"

import EnhancedModal from "@/oss/components/EnhancedUIs/Modal"
import {useAppId} from "@/oss/hooks/useAppId"
import {evaluatorConfigsAtom} from "@/oss/lib/atoms/evaluation"
import useFetchEvaluatorsData from "@/oss/lib/hooks/useFetchEvaluatorsData"
import {Evaluator, EvaluatorConfig} from "@/oss/lib/Types"

import ConfigureEvaluator from "./ConfigureEvaluator"
import {initPlaygroundAtom, resetPlaygroundAtom} from "./ConfigureEvaluator/state/atoms"
import Evaluators from "./Evaluators"
import NewEvaluator from "./NewEvaluator"

interface EvaluatorsModalProps extends ModalProps {
    current: number
    setCurrent: React.Dispatch<React.SetStateAction<number>>
    openedFromNewEvaluation?: boolean
    appId?: string | null
}

const EvaluatorsModal = ({
    current,
    setCurrent,
    openedFromNewEvaluation = false,
    appId: appIdOverride,
    ...modalProps
}: EvaluatorsModalProps) => {
    const routeAppId = useAppId()
    const appId = appIdOverride ?? routeAppId
    const [debugEvaluator] = useLocalStorage("isDebugSelectionOpen", false)
    const [evaluatorConfigs] = useAtom(evaluatorConfigsAtom)
    const [selectedEvaluator, setSelectedEvaluator] = useState<Evaluator | null>(null)
    const {refetchEvaluatorConfigs, isLoadingEvaluatorConfigs: fetchingEvalConfigs} =
        useFetchEvaluatorsData({appId: appId ?? ""})
    const [editMode, setEditMode] = useState(false)
    const [cloneConfig, setCloneConfig] = useState(false)
    const [editEvalEditValues, setEditEvalEditValues] = useState<EvaluatorConfig | null>(null)
    const [evaluatorsDisplay, setEvaluatorsDisplay] = useLocalStorage<"card" | "list">(
        "evaluator_view",
        "list",
    )

    // Atom actions for initializing/resetting playground state
    const initPlayground = useSetAtom(initPlaygroundAtom)
    const resetPlayground = useSetAtom(resetPlaygroundAtom)

    // Initialize playground atoms when evaluator is selected
    useEffect(() => {
        if (selectedEvaluator) {
            initPlayground({
                evaluator: selectedEvaluator,
                existingConfig: editEvalEditValues,
                mode: editMode ? "edit" : cloneConfig ? "clone" : "create",
            })
        }
    }, [selectedEvaluator, editMode, cloneConfig, editEvalEditValues, initPlayground])

    // Reset playground when modal closes
    useEffect(() => {
        if (!modalProps.open) {
            resetPlayground()
        }
    }, [modalProps.open, resetPlayground])

    const handleCloseConfigureEvaluator = () => {
        modalProps.onCancel?.({} as any)
        setEditMode(false)
        setCloneConfig(false)
        setEditEvalEditValues(null)
        setSelectedEvaluator(null)
        resetPlayground()
    }

    const handleSuccessConfigureEvaluator = () => {
        refetchEvaluatorConfigs()
        setEditMode(false)
        if (openedFromNewEvaluation) {
            modalProps.onCancel?.({} as any)
        } else {
            setCurrent(0)
        }
        setSelectedEvaluator(null)
        resetPlayground()
    }

    const steps = useMemo(() => {
        return [
            {
                content: (
                    <Evaluators
                        evaluatorConfigs={evaluatorConfigs}
                        handleOnCancel={() => modalProps.onCancel?.({} as any)}
                        setCurrent={setCurrent}
                        setSelectedEvaluator={setSelectedEvaluator}
                        fetchingEvalConfigs={fetchingEvalConfigs}
                        setEditMode={setEditMode}
                        setEditEvalEditValues={setEditEvalEditValues}
                        onSuccess={refetchEvaluatorConfigs}
                        setCloneConfig={setCloneConfig}
                        setEvaluatorsDisplay={setEvaluatorsDisplay}
                        evaluatorsDisplay={evaluatorsDisplay}
                    />
                ),
            },
            {
                content: (
                    <NewEvaluator
                        setCurrent={setCurrent}
                        handleOnCancel={() => modalProps.onCancel?.({} as any)}
                        setSelectedEvaluator={setSelectedEvaluator}
                        setEvaluatorsDisplay={setEvaluatorsDisplay}
                        evaluatorsDisplay={evaluatorsDisplay}
                    />
                ),
            },
        ]
    }, [
        evaluatorConfigs,
        fetchingEvalConfigs,
        evaluatorsDisplay,
        modalProps.onCancel,
        setCurrent,
        refetchEvaluatorConfigs,
        setEvaluatorsDisplay,
    ])

    // Add ConfigureEvaluator step when an evaluator is selected
    if (selectedEvaluator) {
        steps.push({
            content: (
                <ConfigureEvaluator
<<<<<<< HEAD
                    selectedEvaluator={selectedEvaluator}
                    setCurrent={setCurrent}
                    handleOnCancel={() => {
                        modalProps.onCancel?.({} as any)
                        setEditMode(false)
                        setCloneConfig(false)
                        setEditEvalEditValues(null)
                    }}
                    variants={variants || []}
                    onSuccess={() => {
                        refetchEvaluatorConfigs()
                        setEditMode(false)
                        if (openedFromNewEvaluation) {
                            modalProps.onCancel?.({} as any)
                        } else {
                            setCurrent(0)
                        }
                    }}
                    selectedTestcase={selectedTestcase}
                    selectedVariant={selectedVariant}
                    setSelectedVariant={setSelectedVariant}
                    editMode={editMode}
                    editEvalEditValues={editEvalEditValues}
                    setEditEvalEditValues={setEditEvalEditValues}
                    setEditMode={setEditMode}
                    cloneConfig={cloneConfig}
                    setCloneConfig={setCloneConfig}
                    setSelectedTestcase={setSelectedTestcase}
                    setDebugEvaluator={setDebugEvaluator}
                    debugEvaluator={debugEvaluator}
                    selectedTestset={selectedTestset}
                    setSelectedTestset={setSelectedTestset}
                    appId={appId}
=======
                    onClose={handleCloseConfigureEvaluator}
                    onSuccess={handleSuccessConfigureEvaluator}
>>>>>>> 20779e71
                />
            ),
        })
    }

    return (
        <EnhancedModal
            footer={null}
            closeIcon={null}
            title={null}
            width="90vw"
            className="[&_>_div]:!h-full [&_.ant-modal-content]:!h-full !overflow-y-hidden min-w-[600px] max-w-[95vw] min-h-[600px]"
            classNames={{body: "!h-full !overflow-auto"}}
            maskClosable={false}
            styles={{
                container: {
                    height: "85vh",
                },
            }}
            {...modalProps}
        >
            <div
                className={clsx([
                    "transition-all duration-300 ease-in-out !h-full w-full max-w-full overflow-hidden",
                    "[&_>_div]:!h-full",
                    {
                        "max-w-[600px]": current === 2 && !debugEvaluator,
                        "max-w-[95vw]": current !== 2 || debugEvaluator,
                    },
                ])}
            >
                {steps[current]?.content}
            </div>
        </EnhancedModal>
    )
}

export default memo(EvaluatorsModal)<|MERGE_RESOLUTION|>--- conflicted
+++ resolved
@@ -134,44 +134,8 @@
         steps.push({
             content: (
                 <ConfigureEvaluator
-<<<<<<< HEAD
-                    selectedEvaluator={selectedEvaluator}
-                    setCurrent={setCurrent}
-                    handleOnCancel={() => {
-                        modalProps.onCancel?.({} as any)
-                        setEditMode(false)
-                        setCloneConfig(false)
-                        setEditEvalEditValues(null)
-                    }}
-                    variants={variants || []}
-                    onSuccess={() => {
-                        refetchEvaluatorConfigs()
-                        setEditMode(false)
-                        if (openedFromNewEvaluation) {
-                            modalProps.onCancel?.({} as any)
-                        } else {
-                            setCurrent(0)
-                        }
-                    }}
-                    selectedTestcase={selectedTestcase}
-                    selectedVariant={selectedVariant}
-                    setSelectedVariant={setSelectedVariant}
-                    editMode={editMode}
-                    editEvalEditValues={editEvalEditValues}
-                    setEditEvalEditValues={setEditEvalEditValues}
-                    setEditMode={setEditMode}
-                    cloneConfig={cloneConfig}
-                    setCloneConfig={setCloneConfig}
-                    setSelectedTestcase={setSelectedTestcase}
-                    setDebugEvaluator={setDebugEvaluator}
-                    debugEvaluator={debugEvaluator}
-                    selectedTestset={selectedTestset}
-                    setSelectedTestset={setSelectedTestset}
-                    appId={appId}
-=======
                     onClose={handleCloseConfigureEvaluator}
                     onSuccess={handleSuccessConfigureEvaluator}
->>>>>>> 20779e71
                 />
             ),
         })
