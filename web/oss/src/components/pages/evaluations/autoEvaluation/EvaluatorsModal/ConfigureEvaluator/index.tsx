--- conflicted
+++ resolved
@@ -9,18 +9,7 @@
 
 import {message} from "@/oss/components/AppMessageContext"
 import {useAppId} from "@/oss/hooks/useAppId"
-<<<<<<< HEAD
-import {
-    EvaluationSettingsTemplate,
-    Evaluator,
-    EvaluatorConfig,
-    JSSTheme,
-    SettingsPreset,
-    Variant,
-} from "@/oss/lib/Types"
-=======
 import {EvaluationSettingsTemplate, JSSTheme, SettingsPreset} from "@/oss/lib/Types"
->>>>>>> 20779e71
 import {
     CreateEvaluationConfigData,
     createEvaluatorConfig,
@@ -43,13 +32,17 @@
 
 const LoadEvaluatorPreset = dynamic(
     () =>
-        import("@/agenta-oss-common/components/pages/evaluations/autoEvaluation/EvaluatorsModal/ConfigureEvaluator/components/modals/LoadEvaluatorPreset"),
+        import(
+            "@/agenta-oss-common/components/pages/evaluations/autoEvaluation/EvaluatorsModal/ConfigureEvaluator/components/modals/LoadEvaluatorPreset"
+        ),
     {ssr: false},
 )
 
 const DebugSection: any = dynamic(
     () =>
-        import("@/oss/components/pages/evaluations/autoEvaluation/EvaluatorsModal/ConfigureEvaluator/DebugSection"),
+        import(
+            "@/oss/components/pages/evaluations/autoEvaluation/EvaluatorsModal/ConfigureEvaluator/DebugSection"
+        ),
     {ssr: false},
 )
 
@@ -64,29 +57,6 @@
     onClose: () => void
     /** Callback after successful save */
     onSuccess: () => void
-<<<<<<< HEAD
-    selectedEvaluator: Evaluator
-    variants: Variant[] | null
-    selectedTestcase: {
-        testcase: Record<string, any> | null
-    }
-    setSelectedVariant: React.Dispatch<React.SetStateAction<Variant | null>>
-    selectedVariant: Variant | null
-    editMode: boolean
-    editEvalEditValues: EvaluatorConfig | null
-    setEditEvalEditValues: React.Dispatch<React.SetStateAction<EvaluatorConfig | null>>
-    setEditMode: (value: React.SetStateAction<boolean>) => void
-    cloneConfig: boolean
-    setCloneConfig: React.Dispatch<React.SetStateAction<boolean>>
-    setSelectedTestcase: React.Dispatch<
-        React.SetStateAction<{
-            testcase: Record<string, any> | null
-        }>
-    >
-    setSelectedTestset: React.Dispatch<React.SetStateAction<string>>
-    selectedTestset: string
-    appId?: string | null
-=======
     /** Optional container class for height customization (e.g., drawer vs page) */
     containerClassName?: string
     /**
@@ -99,7 +69,6 @@
     isTestPanelOpen?: boolean
     /** Drawer-only: toggle the right test panel */
     onToggleTestPanel?: () => void
->>>>>>> 20779e71
 }
 
 const useStyles = createUseStyles((theme: JSSTheme) => ({
@@ -152,14 +121,7 @@
 }))
 
 const ConfigureEvaluator = ({
-<<<<<<< HEAD
-    setCurrent,
-    selectedEvaluator,
-    handleOnCancel,
-    variants,
-=======
     onClose,
->>>>>>> 20779e71
     onSuccess,
     containerClassName,
     uiVariant = "page",
@@ -708,24 +670,6 @@
                             </div>
                         </div>
 
-<<<<<<< HEAD
-                        {/* Debug Section Content - without its own title */}
-                        <div className="p-4">
-                            <DebugSection
-                                selectedEvaluator={selectedEvaluator}
-                                selectedTestcase={selectedTestcase}
-                                selectedVariant={selectedVariant}
-                                setTraceTree={setTraceTree}
-                                debugEvaluator={true}
-                                form={form}
-                                traceTree={traceTree}
-                                variants={variants}
-                                setSelectedVariant={setSelectedVariant}
-                                setSelectedTestcase={setSelectedTestcase}
-                                selectedTestset={selectedTestset}
-                                setSelectedTestset={setSelectedTestset}
-                            />
-=======
                         {/* Right Column */}
                         <div className="flex-1 flex flex-col h-full min-w-0 overflow-y-auto">
                             {/* Test Evaluator Header */}
@@ -737,7 +681,6 @@
                             <div className="p-4">
                                 <DebugSection />
                             </div>
->>>>>>> 20779e71
                         </div>
                     </div>
                 )}
