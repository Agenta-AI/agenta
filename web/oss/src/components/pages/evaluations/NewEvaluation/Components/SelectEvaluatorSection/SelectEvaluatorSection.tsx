import {memo, useCallback, useEffect, useMemo, useRef, useState} from "react"

<<<<<<< HEAD
import {PlusOutlined} from "@ant-design/icons"
import {Button, Input, Space, Table, Tag} from "antd"
=======
import {MoreOutlined, PlusOutlined} from "@ant-design/icons"
import {GearSix, Note, Copy} from "@phosphor-icons/react"
import {Button, Dropdown, Input, Table, Tag, Space} from "antd"
>>>>>>> d7dad461
import {ColumnsType} from "antd/es/table"
import clsx from "clsx"
import {useSetAtom} from "jotai"
import dynamic from "next/dynamic"
import router from "next/router"

import {getMetricsFromEvaluator} from "@/oss/components/SharedDrawers/AnnotateDrawer/assets/transforms"
import useURL from "@/oss/hooks/useURL"
import {EvaluatorDto} from "@/oss/lib/hooks/useEvaluators/types"
import useFetchEvaluatorsData from "@/oss/lib/hooks/useFetchEvaluatorsData"
import {Evaluator, EvaluatorConfig} from "@/oss/lib/Types"

import {openEvaluatorDrawerAtom} from "../../../autoEvaluation/EvaluatorsModal/ConfigureEvaluator/state/atoms"
import type {SelectEvaluatorSectionProps} from "../../types"

<<<<<<< HEAD
const NoResultsFound = dynamic(
    () => import("@/oss/components/Placeholders/NoResultsFound/NoResultsFound"),
    {
        ssr: false,
    },
)
=======
import EvaluatorTemplateDropdown from "./EvaluatorTemplateDropdown"

const NoResultsFound = dynamic(() => import("@/oss/components/NoResultsFound/NoResultsFound"), {
    ssr: false,
})
>>>>>>> d7dad461

const EvaluatorMetrics = memo(({evaluator}: {evaluator: EvaluatorDto<"response">}) => {
    const metrics = getMetricsFromEvaluator(evaluator)
    return (
        <div className="flex flex-wrap gap-2">
            {Object.entries(metrics).map(([key, value]) => {
                return (
                    <Tag bordered={false} key={key}>
                        {key}
                    </Tag>
                )
            })}
        </div>
    )
})

// Use a generic type variable Preview and conditionally type filteredEvalConfigs
const SelectEvaluatorSection = <Preview extends boolean = false>({
    selectedEvalConfigs,
    setSelectedEvalConfigs,
    className,
    handlePanelChange,
    preview,
    evaluators: propsEvaluators,
    evaluatorConfigs: propsEvaluatorConfigs,
    selectedAppId,
    onSelectTemplate,
    onCreateHumanEvaluator,
    ...props
}: SelectEvaluatorSectionProps & {preview?: Preview}) => {
    const {projectURL} = useURL()
    const openEvaluatorDrawer = useSetAtom(openEvaluatorDrawerAtom)
    const fetchData = useFetchEvaluatorsData({
        preview: preview as boolean,
        queries: {is_human: preview},
        appId: selectedAppId || null,
    })
    const evaluatorsRegistryUrl = useMemo(
        () => `${projectURL}/evaluators?tab=${preview ? "human" : "automatic"}`,
        [projectURL, preview],
    )

    const {
        evaluatorsSwr,
        evaluatorConfigsSwr,
        isLoadingEvaluators: fetchLoadingEvaluators,
        isLoadingEvaluatorConfigs: fetchLoadingConfigs,
    } = fetchData

    const evaluators = useMemo(() => {
        if (preview) {
            return (
                propsEvaluators?.length ? propsEvaluators : evaluatorsSwr.data || []
            ) as EvaluatorDto<"response">[]
        }
        return propsEvaluators?.length
            ? propsEvaluators
            : ((evaluatorsSwr.data || []) as Evaluator[])
    }, [preview, propsEvaluators, evaluatorsSwr.data])

    const evaluatorConfigs = useMemo(() => {
        if (preview) {
            return evaluators as EvaluatorConfig[]
        }
        return (
            propsEvaluatorConfigs?.length ? propsEvaluatorConfigs : evaluatorConfigsSwr.data || []
        ) as EvaluatorConfig[]
    }, [preview, propsEvaluatorConfigs, evaluatorConfigsSwr.data, evaluators])

    const isLoadingEvaluators = fetchLoadingEvaluators
    const isLoadingEvaluatorConfigs = fetchLoadingConfigs

    const [searchTerm, setSearchTerm] = useState("")
    const prevSelectedAppIdRef = useRef<string | undefined>()
    const {refetchEvaluatorConfigs} = fetchData

    useEffect(() => {
        if (!selectedAppId) {
            prevSelectedAppIdRef.current = selectedAppId
            return
        }

        if (prevSelectedAppIdRef.current === selectedAppId) {
            return
        }

        prevSelectedAppIdRef.current = selectedAppId
        refetchEvaluatorConfigs()
    }, [selectedAppId, refetchEvaluatorConfigs])

    useEffect(() => {
        if (isLoadingEvaluators || isLoadingEvaluatorConfigs) return

        const availableIds = new Set(
            (preview
                ? (evaluators as EvaluatorDto<"response">[])
                : (evaluatorConfigs as EvaluatorConfig[])
            ).map((config) => config.id),
        )

        setSelectedEvalConfigs((prevSelected) => {
            const nextSelected = prevSelected.filter((id) => availableIds.has(id))
            return nextSelected.length === prevSelected.length ? prevSelected : nextSelected
        })
    }, [
        preview,
        evaluators,
        evaluatorConfigs,
        isLoadingEvaluators,
        isLoadingEvaluatorConfigs,
        setSelectedEvalConfigs,
    ])

    // Handler to open the drawer in edit mode
    const handleEditConfig = useCallback(
        (record: EvaluatorConfig) => {
            const evaluator = (evaluators as Evaluator[]).find(
                (e) => e.key === record.evaluator_key,
            )
            if (evaluator) {
                openEvaluatorDrawer({
                    evaluator,
                    existingConfig: record,
                    mode: "edit",
                })
            }
        },
        [evaluators, openEvaluatorDrawer],
    )

    // Handler to open the drawer in clone mode
    const handleCloneConfig = useCallback(
        (record: EvaluatorConfig) => {
            const evaluator = (evaluators as Evaluator[]).find(
                (e) => e.key === record.evaluator_key,
            )
            if (evaluator) {
                openEvaluatorDrawer({
                    evaluator,
                    existingConfig: record,
                    mode: "clone",
                })
            }
        },
        [evaluators, openEvaluatorDrawer],
    )

    const columnsPreview: ColumnsType<EvaluatorDto<"response">> = useMemo(
        () => [
            {
                title: "Name",
                dataIndex: "name",
                key: "name",
                render: (_, record: EvaluatorDto<"response">) => {
                    return <div>{record.name}</div>
                },
            },
            {
                title: "Slug",
                dataIndex: "slug",
                key: "slug",
                render: (_, record: EvaluatorDto<"response">) => {
                    return <div>{record.slug}</div>
                },
            },
            {
                title: "Metrics",
                dataIndex: "data",
                key: "data",
                render: (_, record: EvaluatorDto<"response">) => (
                    <EvaluatorMetrics evaluator={record} />
                ),
            },
        ],
        [],
    )

    const columnsConfig: ColumnsType<EvaluatorConfig> = useMemo(
        () => [
            {
                title: "Name",
                dataIndex: "name",
                key: "name",
                render: (_, record: EvaluatorConfig) => {
                    return <div>{record.name}</div>
                },
            },
            {
                title: "Type",
                dataIndex: "type",
                key: "type",
                render: (x, record: EvaluatorConfig) => {
                    // Find the evaluator by key to display its name
                    const evaluator = (evaluators as Evaluator[]).find(
                        (item) => item.key === record.evaluator_key,
                    )
                    return <Tag color={record.color}>{evaluator?.name}</Tag>
                },
            },
            {
                title: <GearSix size={16} />,
                key: "actions",
                width: 56,
                fixed: "right",
                align: "center",
                render: (_, record: EvaluatorConfig) => {
                    return (
                        <Dropdown
                            trigger={["click"]}
                            placement="bottomRight"
                            menu={{
                                items: [
                                    {
                                        key: "view_config",
                                        label: "View configuration",
                                        icon: <Note size={16} />,
                                        onClick: (e) => {
                                            e.domEvent.stopPropagation()
                                            handleEditConfig(record)
                                        },
                                    },
                                    {
                                        key: "clone",
                                        label: "Clone",
                                        icon: <Copy size={16} />,
                                        onClick: (e) => {
                                            e.domEvent.stopPropagation()
                                            handleCloneConfig(record)
                                        },
                                    },
                                ],
                            }}
                        >
                            <Button
                                type="text"
                                onClick={(e) => e.stopPropagation()}
                                icon={<MoreOutlined />}
                                size="small"
                            />
                        </Dropdown>
                    )
                },
            },
        ],
        [evaluators, handleEditConfig, handleCloneConfig],
    )

    // Conditionally type filteredEvalConfigs based on Preview
    const filteredEvalConfigs: Preview extends true
        ? EvaluatorDto<"response">[]
        : EvaluatorConfig[] = useMemo(() => {
        if (preview) {
            // Explicitly narrow types for Preview = true (human evaluations)
            let data = evaluators as EvaluatorDto<"response">[]

            // Filter to only include human evaluators with metrics
            data = data.filter((item) => {
                // Only include human evaluators
                if (!item.flags?.is_human) return false

                // Exclude evaluators without metric definitions
                const metrics = getMetricsFromEvaluator(item)
                if (Object.keys(metrics).length === 0) return false

                return true
            })

            if (!searchTerm) return data as any
            return data.filter((item) =>
                item.name.toLowerCase().includes(searchTerm.toLowerCase()),
            ) as any
        } else {
            // Explicitly narrow types for Preview = false
            const data = evaluatorConfigs as EvaluatorConfig[]
            if (!searchTerm) return data
            return data.filter((item) =>
                item.name.toLowerCase().includes(searchTerm.toLowerCase()),
            ) as any
        }
    }, [searchTerm, evaluatorConfigs, preview, evaluators])

    const onSelectEvalConfig = (selectedRowKeys: React.Key[]) => {
        const currentSelected = new Set(selectedEvalConfigs)
        const configs = filteredEvalConfigs as EvaluatorDto<"response">[]
        configs.forEach((item) => {
            if (selectedRowKeys.includes(item.id)) {
                currentSelected.add(item.id)
            } else {
                currentSelected.delete(item.id)
            }
        })
        setSelectedEvalConfigs(Array.from(currentSelected))
    }

    // Check if we have any evaluator configs at all (not just filtered by search)
    const hasEvaluatorConfigs = useMemo(() => {
        if (preview) {
            return (
                (evaluators as EvaluatorDto<"response">[]).filter(
                    (item) =>
                        item.flags?.is_human &&
                        Object.keys(getMetricsFromEvaluator(item)).length > 0,
                ).length > 0
            )
        }
        return (evaluatorConfigs as EvaluatorConfig[]).length > 0
    }, [preview, evaluators, evaluatorConfigs])

    return (
        <>
            <div className={clsx(className)} {...props}>
                {hasEvaluatorConfigs && (
                    <div className="flex items-center justify-between mb-2">
                        <Input.Search
                            placeholder="Search"
                            className="w-[300px] [&_input]:!py-[3.1px]"
                            value={searchTerm}
                            onChange={(e) => setSearchTerm(e.target.value)}
                        />
                        <Space>
                            {!preview && onSelectTemplate ? (
                                <EvaluatorTemplateDropdown onSelect={onSelectTemplate} />
                            ) : (
                                <Button
                                    icon={<PlusOutlined />}
                                    onClick={
                                        preview && onCreateHumanEvaluator
                                            ? onCreateHumanEvaluator
                                            : () => router.push(evaluatorsRegistryUrl)
                                    }
                                >
                                    Create new
                                </Button>
                            )}
                        </Space>
                    </div>
                )}

                {filteredEvalConfigs.length === 0 ? (
                    <NoResultsFound
                        className="!py-20"
                        title="No evaluators yet"
                        description="Evaluators help you measure and analyze your model's responses."
                        primaryActionSlot={
                            !preview && onSelectTemplate ? (
                                <EvaluatorTemplateDropdown onSelect={onSelectTemplate} />
                            ) : (
                                <Button
                                    type="primary"
                                    icon={<PlusOutlined />}
                                    onClick={
                                        preview && onCreateHumanEvaluator
                                            ? onCreateHumanEvaluator
                                            : () => router.push(evaluatorsRegistryUrl)
                                    }
                                >
                                    Create your first evaluator
                                </Button>
                            )
                        }
                    />
                ) : preview ? (
                    <Table<EvaluatorDto<"response">>
                        rowSelection={{
                            type: "checkbox",
                            columnWidth: 48,
                            selectedRowKeys: selectedEvalConfigs,
                            onChange: (selectedRowKeys) => {
                                onSelectEvalConfig(selectedRowKeys)
                            },
                        }}
                        onRow={(record) => ({
                            style: {cursor: "pointer"},
                            onClick: () => {
                                if (selectedEvalConfigs.includes(record.id)) {
                                    onSelectEvalConfig(
                                        selectedEvalConfigs.filter((id) => id !== record.id),
                                    )
                                } else {
                                    onSelectEvalConfig([...selectedEvalConfigs, record.id])
                                }
                            },
                        })}
                        className="ph-no-capture"
                        columns={columnsPreview}
                        rowKey={"id"}
                        dataSource={filteredEvalConfigs as EvaluatorDto<"response">[]}
                        scroll={{x: true}}
                        bordered
                        pagination={false}
                    />
                ) : (
                    <Table<EvaluatorConfig>
                        rowSelection={{
                            type: "checkbox",
                            columnWidth: 48,
                            selectedRowKeys: selectedEvalConfigs,
                            onChange: (selectedRowKeys) => {
                                onSelectEvalConfig(selectedRowKeys)
                            },
                        }}
                        onRow={(record) => ({
                            style: {cursor: "pointer"},
                            onClick: () => {
                                if (selectedEvalConfigs.includes(record.id)) {
                                    onSelectEvalConfig(
                                        selectedEvalConfigs.filter((id) => id !== record.id),
                                    )
                                } else {
                                    onSelectEvalConfig([...selectedEvalConfigs, record.id])
                                }
                            },
                        })}
                        className="ph-no-capture"
                        columns={columnsConfig}
                        rowKey={"id"}
                        dataSource={filteredEvalConfigs as EvaluatorConfig[]}
                        scroll={{x: true, y: 455}}
                        bordered
                        pagination={false}
                    />
                )}
            </div>
        </>
    )
}

export default memo(SelectEvaluatorSection)<|MERGE_RESOLUTION|>--- conflicted
+++ resolved
@@ -1,13 +1,8 @@
 import {memo, useCallback, useEffect, useMemo, useRef, useState} from "react"
 
-<<<<<<< HEAD
-import {PlusOutlined} from "@ant-design/icons"
-import {Button, Input, Space, Table, Tag} from "antd"
-=======
 import {MoreOutlined, PlusOutlined} from "@ant-design/icons"
-import {GearSix, Note, Copy} from "@phosphor-icons/react"
-import {Button, Dropdown, Input, Table, Tag, Space} from "antd"
->>>>>>> d7dad461
+import {Copy, GearSix, Note} from "@phosphor-icons/react"
+import {Button, Dropdown, Input, Space, Table, Tag} from "antd"
 import {ColumnsType} from "antd/es/table"
 import clsx from "clsx"
 import {useSetAtom} from "jotai"
@@ -23,20 +18,14 @@
 import {openEvaluatorDrawerAtom} from "../../../autoEvaluation/EvaluatorsModal/ConfigureEvaluator/state/atoms"
 import type {SelectEvaluatorSectionProps} from "../../types"
 
-<<<<<<< HEAD
+import EvaluatorTemplateDropdown from "./EvaluatorTemplateDropdown"
+
 const NoResultsFound = dynamic(
     () => import("@/oss/components/Placeholders/NoResultsFound/NoResultsFound"),
     {
         ssr: false,
     },
 )
-=======
-import EvaluatorTemplateDropdown from "./EvaluatorTemplateDropdown"
-
-const NoResultsFound = dynamic(() => import("@/oss/components/NoResultsFound/NoResultsFound"), {
-    ssr: false,
-})
->>>>>>> d7dad461
 
 const EvaluatorMetrics = memo(({evaluator}: {evaluator: EvaluatorDto<"response">}) => {
     const metrics = getMetricsFromEvaluator(evaluator)
