--- conflicted
+++ resolved
@@ -232,7 +232,6 @@
     // Render chat messages
     if (isChatMessages) {
         return (
-<<<<<<< HEAD
             <CellContentPopover
                 fullContent={
                     <ChatMessagesCellContent
@@ -248,10 +247,6 @@
                     className={clsx(CONTAINER_CLASS, "!justify-between")}
                     style={widthStyle}
                 >
-=======
-            <CellContentPopover content={popoverContent} copyContent={safeJsonStringify(value)}>
-                <div ref={ref} className={CONTAINER_CLASS} style={widthStyle}>
->>>>>>> 6411e4fe
                     <div className="scenario-invocation-content flex-1 min-h-0 overflow-hidden">
                         <ChatMessagesCellContent
                             value={jsonValue}
@@ -276,14 +271,10 @@
     // Render JSON objects/arrays
     if (isJson) {
         return (
-<<<<<<< HEAD
             <CellContentPopover
                 fullContent={<JsonCellContent value={jsonValue} truncate={false} />}
                 copyText={copyText}
             >
-=======
-            <CellContentPopover content={popoverContent} copyContent={safeJsonStringify(jsonValue)}>
->>>>>>> 6411e4fe
                 <div
                     ref={ref}
                     className={clsx(CONTAINER_CLASS, "!justify-between")}
@@ -306,14 +297,10 @@
 
     // Plain text
     return (
-<<<<<<< HEAD
         <CellContentPopover
             fullContent={<TextCellContent value={displayValue} truncate={false} />}
             copyText={copyText}
         >
-=======
-        <CellContentPopover content={popoverContent} copyContent={displayValue}>
->>>>>>> 6411e4fe
             <div ref={ref} className={clsx(CONTAINER_CLASS, "!justify-between")} style={widthStyle}>
                 <div className="scenario-invocation-content flex-1 min-h-0 overflow-hidden">
                     <TextCellContent value={displayValue} maxLines={maxLines} />
