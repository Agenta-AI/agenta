import {js as beautify} from "js-beautify"

export default function tsCode(uri: string, params: string, apiKey: string): string {
    const parsedParams = JSON.parse(params)
    const isChat = parsedParams.messages !== undefined

    const codeString = `import axios from 'axios';

const generate = async () => {
    const url = '${uri}';
    const data = ${params};
    const headers = {
        "Content-Type": "application/json",
<<<<<<< HEAD
        "Authorization": "ApiKey ${apiKey}"${isChat ? ',\n        "Baggage": "ag.meta.session_id=your_session_id" // Optional: track chat sessions' : " // Add your API key here"}
=======
        "Authorization": "ApiKey ${apiKey}", // Add your API key here${isChat ? '\n        "Baggage": "ag.session.id=your_session_id" // Optional: track chat sessions' : ""}
>>>>>>> a960fd78
    };

    const response = await axios.post(url, data, { headers });
    
    console.log(response.data);
};

generate().catch(console.error);
`

    const formattedCodeString = beautify(codeString)
    return formattedCodeString
}<|MERGE_RESOLUTION|>--- conflicted
+++ resolved
@@ -11,11 +11,7 @@
     const data = ${params};
     const headers = {
         "Content-Type": "application/json",
-<<<<<<< HEAD
-        "Authorization": "ApiKey ${apiKey}"${isChat ? ',\n        "Baggage": "ag.meta.session_id=your_session_id" // Optional: track chat sessions' : " // Add your API key here"}
-=======
         "Authorization": "ApiKey ${apiKey}", // Add your API key here${isChat ? '\n        "Baggage": "ag.session.id=your_session_id" // Optional: track chat sessions' : ""}
->>>>>>> a960fd78
     };
 
     const response = await axios.post(url, data, { headers });
