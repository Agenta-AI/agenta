--- conflicted
+++ resolved
@@ -1,9 +1,4 @@
 import {atom} from "jotai"
-<<<<<<< HEAD
-=======
-import {selectAtom} from "jotai/utils"
-import {eagerAtom} from "jotai-eager"
->>>>>>> bd1d93f2
 import {atomWithQuery} from "jotai-tanstack-query"
 
 import {queryClient} from "@/oss/lib/api/queryClient"
@@ -74,18 +69,10 @@
 logAtom(projectsQueryAtom, "projectsQueryAtom", logProjects)
 
 const EmptyProjects: ProjectsResponse[] = []
-<<<<<<< HEAD
 export const projectsAtom = atom((get) => {
     const res = get(projectsQueryAtom)
     return (res as any)?.data ?? EmptyProjects
 })
-=======
-export const projectsAtom = selectAtom(
-    projectsQueryAtom,
-    (res) => (res as any)?.data ?? EmptyProjects,
-    deepEqual,
-)
->>>>>>> bd1d93f2
 
 const _projectBelongsToWorkspace = (project: ProjectsResponse, workspaceId: string) => {
     if (project.workspace_id && project.workspace_id === workspaceId) return true
