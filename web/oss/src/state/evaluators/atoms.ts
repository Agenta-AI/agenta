--- conflicted
+++ resolved
@@ -1,8 +1,3 @@
-<<<<<<< HEAD
-=======
-import {atom} from "jotai"
-import {atomFamily} from "jotai/utils"
->>>>>>> a960fd78
 import {atomWithQuery} from "jotai-tanstack-query"
 import {atomFamily} from "jotai/utils"
 
