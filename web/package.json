{
    "name": "agenta-web",
<<<<<<< HEAD
    "version": "0.62.7",
=======
    "version": "0.63.0",
>>>>>>> 46fc56c6
    "workspaces": [
        "ee",
        "oss",
        "tests",
        "variants-state"
    ],
    "dependencies": {
        "ajv-formats": "^3.0.1",
        "jotai-eager": "^0.2.3",
        "json5": "^2.2.3",
        "next": "15.5.2"
    },
    "devDependencies": {
        "@agenta/ee": "workspace:./ee",
        "@agenta/oss": "workspace:./oss",
        "@eslint/eslintrc": "^3.3.1",
        "@eslint/js": "^9.29.0",
        "@lexical/eslint-plugin": "^0.33.1",
        "@next/eslint-plugin-next": "15.5.2",
        "@typescript-eslint/eslint-plugin": "^8.35.0",
        "@typescript-eslint/parser": "^8.35.0",
        "eslint": "^9.32.0",
        "eslint-config-next": "15.5.2",
        "eslint-config-prettier": "^10.1.5",
        "eslint-plugin-prettier": "^5.5.0",
        "eslint-plugin-react": "^7.37.5",
        "eslint-plugin-react-hooks": "^5.1.0",
        "husky": "^9.1.7",
        "node-fetch": "^3.3.2",
        "prettier": "3.6.0",
        "prettier-eslint": "^16.4.0",
        "prettier-plugin-tailwindcss": "^0.1",
        "ts-node": "^10.9.2",
        "tsconfig-paths": "^4.2.0",
        "tsx": "^4.20.3",
        "turbo": "2.5.4",
        "typescript-eslint": "^8.34.1"
    },
    "packageManager": "pnpm@10.4.1",
    "scripts": {
        "build-oss": "turbo run build --filter=@agenta/oss",
        "build-ee": "turbo run build --filter=@agenta/ee",
        "dev-ee": "turbo run dev --filter=@agenta/ee",
        "dev-oss": "turbo run dev --filter=@agenta/oss",
        "lint": "turbo run lint",
        "lint-fix": "turbo run lint -- --fix",
        "test:revision-centric": "tsx --tsconfig oss/tsconfig.json oss/tests/datalayer/test-revision-centric.ts",
        "test:apps": "tsx --tsconfig oss/tsconfig.json oss/tests/datalayer/test-apps.ts",
        "test:environments": "tsx --tsconfig oss/tsconfig.json oss/tests/datalayer/test-environments.ts",
        "test:deployments": "tsx --tsconfig oss/tsconfig.json oss/tests/datalayer/test-deployments.ts",
        "test:orgs": "tsx --tsconfig oss/tsconfig.json oss/tests/datalayer/test-orgs.ts",
        "test:profile": "tsx --tsconfig oss/tsconfig.json oss/tests/datalayer/test-profile.ts",
        "test:workspace": "tsx --tsconfig oss/tsconfig.json oss/tests/datalayer/test-workspace.ts",
        "test:project": "tsx --tsconfig oss/tsconfig.json oss/tests/datalayer/test-project.ts",
        "test:newPlayground": "tsx --tsconfig oss/tsconfig.json oss/tests/datalayer/test-newPlayground.ts",
        "test:playground-dev": "tsx --tsconfig oss/tsconfig.json oss/tests/datalayer/run-playground-tests.ts",
        "test:observability": "tsx --tsconfig oss/tsconfig.json oss/tests/datalayer/test-observability.ts",
        "test:datalayer": "pnpm test:revision-centric && pnpm test:apps && pnpm test:environments && pnpm test:deployments && pnpm test:orgs && pnpm test:profile && pnpm test:workspace && pnpm test:project && pnpm test:newPlayground && pnpm test:observability",
        "format": "prettier --check \"**/*.{js,jsx,cjs,mjs,ts,tsx,cts,mts,mdx}\" --ignore-path ./ee/.gitignore --ignore-path ./oss/.gitignore",
        "format-fix": "prettier --write \"**/*.{js,jsx,cjs,mjs,ts,tsx,cts,mts,mdx}\" --ignore-path ./ee/.gitignore --ignore-path ./oss/.gitignore",
        "generate:tailwind-tokens": "tsx scripts/generate-tailwind-tokens.ts"
    },
    "pnpm": {
        "ignoredBuiltDependencies": [
            "browser-tabs-lock"
        ],
        "onlyBuiltDependencies": [
            "@swc/core",
            "core-js",
            "sharp"
        ],
        "overrides": {
            "prismjs@<1.30.0": ">=1.30.0",
            "@babel/runtime@<7.26.10": ">=7.26.10"
        }
    }
}<|MERGE_RESOLUTION|>--- conflicted
+++ resolved
@@ -1,10 +1,5 @@
 {
     "name": "agenta-web",
-<<<<<<< HEAD
-    "version": "0.62.7",
-=======
-    "version": "0.63.0",
->>>>>>> 46fc56c6
     "workspaces": [
         "ee",
         "oss",
