--- conflicted
+++ resolved
@@ -1,10 +1,6 @@
 {
     "name": "agenta-web",
-<<<<<<< HEAD
-    "version": "0.62.0",
-=======
     "version": "0.62.4",
->>>>>>> acfa09a0
     "workspaces": [
         "ee",
         "oss",
