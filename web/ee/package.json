--- conflicted
+++ resolved
@@ -1,10 +1,6 @@
 {
     "name": "@agenta/ee",
-<<<<<<< HEAD
     "version": "0.70.0",
-=======
-    "version": "0.69.8",
->>>>>>> 1ae261ff
     "private": true,
     "engines": {
         "node": ">=18"
