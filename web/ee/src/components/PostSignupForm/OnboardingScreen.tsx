--- conflicted
+++ resolved
@@ -1,11 +1,7 @@
 import {useState} from "react"
 
 import {ArrowLeft, Code, TreeView, Rocket} from "@phosphor-icons/react"
-<<<<<<< HEAD
-import {Typography, Card, Button, Space} from "antd"
-=======
 import {Typography, Card, Button} from "antd"
->>>>>>> 06e9ef9e
 import {useRouter} from "next/router"
 import {createUseStyles} from "react-jss"
 
@@ -20,11 +16,7 @@
 
 import {RunEvaluationView} from "./RunEvaluationView"
 
-<<<<<<< HEAD
-const {Title, Text} = Typography
-=======
 const {Title} = Typography
->>>>>>> 06e9ef9e
 
 const useStyles = createUseStyles((theme: JSSTheme) => ({
     card: {
