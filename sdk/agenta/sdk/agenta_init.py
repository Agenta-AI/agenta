--- conflicted
+++ resolved
@@ -99,19 +99,11 @@
             _api_url = _host + "/api"
 
         try:
-<<<<<<< HEAD
-            assert _host and isinstance(
-                _host, str
-            ), "Host is required. Please provide a valid host or set AGENTA_HOST environment variable."
-            self.host = parse_url(url=_host)
-            self.api_url = self.host + "/api"
-=======
             assert _api_url and isinstance(_api_url, str), (
                 "API URL is required. Please provide a valid API URL or set AGENTA_API_URL environment variable."
             )
             self.host = _host
             self.api_url = _api_url
->>>>>>> acfa09a0
         except AssertionError as e:
             log.error(str(e))
             raise
