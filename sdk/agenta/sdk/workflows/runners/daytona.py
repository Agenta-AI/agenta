import os
import json
from typing import Any, Dict, Union, Optional

from daytona import Daytona, DaytonaConfig

from agenta.sdk.workflows.runners.base import CodeRunner

from agenta.sdk.utils.logging import get_module_logger

log = get_module_logger(__name__)

# Template for wrapping user code with evaluation context
EVALUATION_CODE_TEMPLATE = """
import json

# Parse all parameters from a single dict
params = json.loads({params_json!r})
app_params = params['app_params']
inputs = params['inputs']
output = params['output']
correct_answer = params['correct_answer']

# User-provided evaluation code
{user_code}

# Execute and capture result
result = evaluate(app_params, inputs, output, correct_answer)

# Ensure result is a float
if isinstance(result, (float, int, str)):
    try:
        result = float(result)
    except (ValueError, TypeError):
        result = None

# Print result for capture
print(json.dumps({{"result": result}}))
"""


class DaytonaRunner(CodeRunner):
    """Remote code runner using Daytona sandbox for execution."""

    _instance: Optional["DaytonaRunner"] = None

    def __new__(cls):
        """Singleton pattern to reuse Daytona client and sandbox."""
        if cls._instance is None:
            cls._instance = super().__new__(cls)
            cls._instance._initialized = False
        return cls._instance

    def __init__(self):
        """Initialize Daytona runner with config from environment variables."""
        if self._initialized:
            return

        self._initialized = True
        self.daytona: Optional[Daytona] = None
        self._validate_config()

    def _validate_config(self) -> None:
        """Validate required environment variables for Daytona."""
        # Only DAYTONA_API_KEY is strictly required
        # DAYTONA_API_URL defaults to https://app.daytona.io/api
        # DAYTONA_TARGET defaults to AGENTA_REGION or 'eu'
        if not os.getenv("DAYTONA_API_KEY"):
            raise ValueError(
                "Missing required environment variable: DAYTONA_API_KEY. "
                "Set AGENTA_SERVICES_SANDBOX_RUNNER=local to use local execution instead."
            )

    def _initialize_client(self) -> None:
        """Lazily initialize Daytona client on first use."""
        if self.daytona is not None:
            return

        try:
            # Get configuration with fallbacks
            api_url = os.getenv("DAYTONA_API_URL") or "https://app.daytona.io/api"
            api_key = os.getenv("DAYTONA_API_KEY")
            target = os.getenv("DAYTONA_TARGET") or os.getenv("AGENTA_REGION") or "eu"

            config = DaytonaConfig(
                api_url=api_url,
                api_key=api_key,
                target=target,
            )
            self.daytona = Daytona(config)
            # log.debug("Daytona client initialized")

        except Exception as e:
            raise RuntimeError(f"Failed to initialize Daytona client: {e}")

    def _create_sandbox(self) -> Any:
        """Create a new sandbox for this run from snapshot."""
        try:
            if self.daytona is None:
                raise RuntimeError("Daytona client not initialized")

            snapshot_id = os.getenv("AGENTA_SERVICES_SANDBOX_SNAPSHOT_PYTHON")

            if not snapshot_id:
                raise RuntimeError(
                    "AGENTA_SERVICES_SANDBOX_SNAPSHOT_PYTHON environment variable is required. "
                    "Set it to the Daytona sandbox ID or snapshot name you want to use."
                )

            # log.debug(f"Creating sandbox from snapshot: {snapshot_id}")

            from daytona import CreateSandboxFromSnapshotParams

            sandbox = self.daytona.create(
                CreateSandboxFromSnapshotParams(
                    snapshot=snapshot_id,
                    ephemeral=True,
                    auto_archive_interval=0,
                    auto_delete_interval=0,
                    auto_stop_interval=0,
                )
            )

<<<<<<< HEAD
            log.debug(
                f"Sandbox created: {sandbox.id if hasattr(sandbox, 'id') else sandbox}"
            )
=======
            # log.debug(
            #     f"Sandbox created: {sandbox.id if hasattr(sandbox, 'id') else sandbox}"
            # )
>>>>>>> b8f5928c
            return sandbox

        except Exception as e:
            raise RuntimeError(f"Failed to create sandbox from snapshot: {e}")

    def run(
        self,
        code: str,
        app_params: Dict[str, Any],
        inputs: Dict[str, Any],
        output: Union[dict, str],
        correct_answer: Any,
    ) -> Union[float, None]:
        """
        Execute provided Python code in Daytona sandbox.

        The code must define an `evaluate()` function that takes
        (app_params, inputs, output, correct_answer) and returns a float (0-1).

        Args:
            code: The Python code to be executed
            app_params: The parameters of the app variant
            inputs: Inputs to be used during code execution
            output: The output of the app variant after being called
            correct_answer: The correct answer (or target) for comparison

        Returns:
            Float score between 0 and 1, or None if execution fails
        """
        self._initialize_client()
        sandbox = self._create_sandbox()

        try:
            # Prepare all parameters as a single dict
            params = {
                "app_params": app_params,
                "inputs": inputs,
                "output": output,
                "correct_answer": correct_answer,
            }
            params_json = json.dumps(params)

            # Wrap the user code with the necessary context and evaluation
            wrapped_code = EVALUATION_CODE_TEMPLATE.format(
                params_json=params_json,
                user_code=code,
            )

            # Log the input parameters for debugging
            # log.debug("Input parameters to evaluation:")
            # print("\n" + "=" * 80)
            # print("INPUT PARAMETERS:")
            # print("=" * 80)
            # print(f"app_params: {app_params}")
            # print(f"inputs: {inputs}")
            # print(f"output: {output}")
            # print(f"correct_answer: {correct_answer}")
            # print("=" * 80 + "\n")

            # Log the generated code for debugging
            # log.debug("Generated code to send to Daytona:")
            # print("=" * 80)
            # print("GENERATED CODE TO SEND TO DAYTONA:")
            # print("=" * 80)
            # code_lines = wrapped_code.split("\n")
            # for i, line in enumerate(code_lines, 1):
            #     log.debug(f"  {i:3d}: {line}")
            #     print(f"  {i:3d}: {line}")
            # print("=" * 80)
            # print(f"Total lines: {len(code_lines)}")
            # print("=" * 80 + "\n")

            # Callback functions to capture output and errors
            stdout_lines = []
            stderr_lines = []

            def on_stdout(line: str) -> None:
                """Capture stdout output."""
                # log.debug(f"[STDOUT] {line}")
                # print(f"[STDOUT] {line}")
                stdout_lines.append(line)

            def on_stderr(line: str) -> None:
                """Capture stderr output."""
                # log.warning(f"[STDERR] {line}")
                # print(f"[STDERR] {line}")
                stderr_lines.append(line)

            def on_error(error: Exception) -> None:
                """Capture errors."""
                log.error(f"[ERROR] {type(error).__name__}: {error}")
                # print(f"[ERROR] {type(error).__name__}: {error}")

            # Execute the code in the Daytona sandbox
            # log.debug("Executing code in Daytona sandbox")
            response = sandbox.code_interpreter.run_code(
                wrapped_code,
                on_stdout=on_stdout,
                on_stderr=on_stderr,
                on_error=on_error,
            )

            # log.debug(f"Raw response: {response}")
            # print(f"Raw response: {response}")

            # Parse the result from the response object
            # Response has stdout, stderr, and error fields
            response_stdout = response.stdout if hasattr(response, "stdout") else ""
            response_error = response.error if hasattr(response, "error") else None

            if response_error:
                log.error(f"Sandbox execution error: {response_error}")
                raise RuntimeError(f"Sandbox execution failed: {response_error}")

            # Parse the result from stdout
            output_lines = response_stdout.strip().split("\n")
            for line in reversed(output_lines):
                if not line.strip():
                    continue
                try:
                    result_obj = json.loads(line)
                    if isinstance(result_obj, dict) and "result" in result_obj:
                        result = result_obj["result"]
                        if isinstance(result, (float, int, type(None))):
                            return float(result) if result is not None else None
                except json.JSONDecodeError:
                    continue

            raise ValueError("Could not parse evaluation result from Daytona output")

        except Exception as e:
            log.error(f"Error during Daytona code execution: {e}", exc_info=True)
            # print(f"Exception details: {type(e).__name__}: {e}")
            raise RuntimeError(f"Error during Daytona code execution: {e}")

    def cleanup(self) -> None:
        """Clean up Daytona client resources."""
        try:
            self.daytona = None
        except Exception as e:
            # Log but don't raise on cleanup failures
            log.error(f"Warning: Failed to cleanup Daytona resources", exc_info=True)

    def __del__(self):
        """Ensure cleanup on deletion."""
        try:
            self.cleanup()
        except Exception:
            pass<|MERGE_RESOLUTION|>--- conflicted
+++ resolved
@@ -121,15 +121,9 @@
                 )
             )
 
-<<<<<<< HEAD
-            log.debug(
-                f"Sandbox created: {sandbox.id if hasattr(sandbox, 'id') else sandbox}"
-            )
-=======
             # log.debug(
             #     f"Sandbox created: {sandbox.id if hasattr(sandbox, 'id') else sandbox}"
             # )
->>>>>>> b8f5928c
             return sandbox
 
         except Exception as e:
