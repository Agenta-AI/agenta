--- conflicted
+++ resolved
@@ -1,8 +1,4 @@
 from threading import Lock
-<<<<<<< HEAD
-from typing import Dict, List, Optional
-=======
->>>>>>> a960fd78
 
 from agenta.sdk.contexts.tracing import TracingContext
 from agenta.sdk.utils.logging import get_module_logger
@@ -16,13 +12,10 @@
 )
 from opentelemetry.trace import SpanContext
 
-<<<<<<< HEAD
-=======
 from agenta.sdk.utils.logging import get_module_logger
 
 from agenta.sdk.contexts.tracing import TracingContext
 
->>>>>>> a960fd78
 log = get_module_logger(__name__)
 
 
@@ -74,17 +67,9 @@
 
         baggage = get_baggage(parent_context)
 
-<<<<<<< HEAD
-        # Copy any `ag.*` baggage entries onto the span attributes so they can be
-        # used for filtering and grouping (for example `ag.meta.session_id`).
-        for key, value in baggage.items():
-            if key.startswith("ag."):
-                span.set_attribute(key, value)
-=======
         for key in baggage.keys():
             if key.startswith("ag."):
                 span.set_attribute(key, baggage[key])
->>>>>>> a960fd78
 
         context = TracingContext.get()
 
