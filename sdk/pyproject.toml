--- conflicted
+++ resolved
@@ -1,10 +1,6 @@
 [tool.poetry]
 name = "agenta"
-<<<<<<< HEAD
-version = "0.62.0"
-=======
 version = "0.62.4"
->>>>>>> acfa09a0
 description = "The SDK for agenta is an open-source LLMOps platform."
 readme = "README.md"
 authors = [
