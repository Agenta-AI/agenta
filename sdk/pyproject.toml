[tool.poetry]
name = "agenta"
<<<<<<< HEAD
version = "0.70.0"
=======
version = "0.69.8"
>>>>>>> 1ae261ff
description = "The SDK for agenta is an open-source LLMOps platform."
readme = "README.md"
authors = [
    "Mahmoud Mabrouk <mahmoud@agenta.ai>",
    "Juan Vega <jp@agenta.ai>"
]
classifiers = [
    "Intended Audience :: Developers",
    "License :: OSI Approved :: MIT License",
    "Programming Language :: Python :: 3.9",
    "Topic :: Software Development :: Libraries"
]
homepage = "https://agenta.ai"
repository = "https://github.com/agenta-ai/agenta"
documentation = "https://agenta.ai/docs/"
keywords = ["LLMOps", "LLM", "evaluation", "prompt engineering"]

exclude = [
    "agenta/tests/*"
]

[tool.poetry.dependencies]
python = "^3.11"
#
fastapi = ">=0.125"
pydantic = "^2"
python-dotenv = "^1"
importlib-metadata = "^8"
httpx = "^0.28"
pyyaml = "^6"
toml = "^0.10"
litellm = "^1"
jinja2 = "^3"
python-jsonpath = "^2"
opentelemetry-api = "^1"
opentelemetry-sdk = "^1"
opentelemetry-instrumentation = "^0.59b0"
opentelemetry-exporter-otlp-proto-http ="^1"
structlog = "^25"
restrictedpython =  { version = "^8", python = ">=3.11, <3.14" }
openai = "^2"
daytona = "^0.121.0"


[tool.poetry.group.dev.dependencies]
posthog = "^7"
questionary = "^2"
pytest = "^9"
setuptools = "^80"
pytest-asyncio = "^1"
mypy = "^1"
pytest-xdist = "^3"
uvicorn = "^0.38"
requests = "^2"
pexpect = "^4"
boto3 = "^1"

[build-system]
requires = ["poetry-core"]
build-backend = "poetry.core.masonry.api"<|MERGE_RESOLUTION|>--- conflicted
+++ resolved
@@ -1,10 +1,6 @@
 [tool.poetry]
 name = "agenta"
-<<<<<<< HEAD
 version = "0.70.0"
-=======
-version = "0.69.8"
->>>>>>> 1ae261ff
 description = "The SDK for agenta is an open-source LLMOps platform."
 readme = "README.md"
 authors = [
