--- conflicted
+++ resolved
@@ -1,10 +1,5 @@
 [tool.poetry]
 name = "agenta"
-<<<<<<< HEAD
-version = "0.62.7"
-=======
-version = "0.63.0"
->>>>>>> 46fc56c6
 description = "The SDK for agenta is an open-source LLMOps platform."
 readme = "README.md"
 authors = [
