--- conflicted
+++ resolved
@@ -28,18 +28,12 @@
 # Core dependencies (always loaded)
 pydantic = "^2"
 httpx = "^0.28"
-<<<<<<< HEAD
-structlog = "^25"
-
-# Tracing dependencies (core feature, always loaded for now)
-=======
 pyyaml = "^6"
 toml = "^0.10"
 litellm = "^1"
 orjson = "^3"
 jinja2 = "^3"
 python-jsonpath = "^2"
->>>>>>> 20779e71
 opentelemetry-api = "^1"
 opentelemetry-sdk = "^1"
 opentelemetry-instrumentation = "^0.59b0"
