--- conflicted
+++ resolved
@@ -133,12 +133,8 @@
 
         depends_on:
             - postgres
-<<<<<<< HEAD
-            - redis
-=======
             - redis-volatile
             - redis-durable
->>>>>>> 8d63ac04
 
         extra_hosts:
             - "host.docker.internal:host-gateway"
