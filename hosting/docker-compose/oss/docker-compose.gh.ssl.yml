name: agenta-gh-ssl

services:
    web:
        profiles:
            - with-web

        build:
            context: ../../../web
            dockerfile: oss/docker/Dockerfile.gh

        networks:
            - agenta-gh-ssl-network
        labels:
            - "traefik.http.routers.web.rule=Host(`${TRAEFIK_DOMAIN}`) && PathPrefix(`/`)"
            - "traefik.http.routers.web.entrypoints=web,web-secure"
            - "traefik.http.services.web.loadbalancer.server.port=3000"
            - "traefik.http.routers.web.tls=true"
            - "traefik.http.routers.web.tls.certresolver=myResolver"
        env_file:
            - ${ENV_FILE:-./.env.oss.gh}
        command: sh -c "node ./oss/server.js"
        restart: always

    api:
        build: 
            context: ../../../api
            dockerfile: oss/docker/Dockerfile.gh

        volumes:
            - /var/run/docker.sock:/var/run/docker.sock

        networks:
            - agenta-gh-ssl-network
        extra_hosts:
            - "host.docker.internal:host-gateway"
        labels:
            - "traefik.http.routers.api.rule=Host(`${TRAEFIK_DOMAIN}`) && PathPrefix(`/api/`)"
            - "traefik.http.routers.api.entrypoints=web,web-secure"
            - "traefik.http.middlewares.api-strip.stripprefix.prefixes=/api"
            - "traefik.http.middlewares.api-strip.stripprefix.forceslash=true"
            - "traefik.http.routers.api.middlewares=api-strip"
            - "traefik.http.services.api.loadbalancer.server.port=8000"
            - "traefik.http.routers.api.service=api"
            - "traefik.http.routers.api.tls=true"
            - "traefik.http.routers.api.tls.certresolver=myResolver"
        env_file:
            - ${ENV_FILE:-./.env.oss.gh}
        environment:
            - SCRIPT_NAME=/api
        command: >
<<<<<<< HEAD
            newrelic-admin run-program gunicorn routes:app
=======
            newrelic-admin run-program gunicorn entrypoints.routers:app
>>>>>>> 2292227b
            --bind 0.0.0.0:8000
            --worker-class uvicorn.workers.UvicornWorker
            --workers 2
            --max-requests 10000
            --max-requests-jitter 1000
            --timeout 60
            --graceful-timeout 60
            --log-level info
            --access-logfile -
            --error-logfile -

        depends_on:
            postgres:
                condition: service_healthy
            alembic:
                condition: service_completed_successfully
        restart: always

    evals:
        build:
            context: ../../../api
            dockerfile: oss/docker/Dockerfile.gh

        volumes:
            - /var/run/docker.sock:/var/run/docker.sock

        networks:
            - agenta-gh-ssl-network
        extra_hosts:
            - "host.docker.internal:host-gateway"
        env_file:
            - ${ENV_FILE:-./.env.oss.gh}

        command:
            [
                "newrelic-admin",
                "run-program",
                "python",
                "entrypoints/evals.py"
            ]
        depends_on:
            postgres:
                condition: service_healthy
            redis-volatile:
                condition: service_healthy
            redis-durable:
                condition: service_healthy
        restart: always

    ingest:
        build:
            context: ../../../api
            dockerfile: oss/docker/Dockerfile.gh

        volumes:
            - /var/run/docker.sock:/var/run/docker.sock

        networks:
            - agenta-gh-ssl-network
        extra_hosts:
            - "host.docker.internal:host-gateway"
        env_file:
            - ${ENV_FILE:-./.env.oss.gh}

        command:
            [
                "newrelic-admin",
                "run-program",
                "python",
                "entrypoints/ingest.py"
            ]
        depends_on:
            postgres:
                condition: service_healthy
            redis-volatile:
                condition: service_healthy
            redis-durable:
                condition: service_healthy
        restart: always

    cron:
        build:
            context: ../../../api
            dockerfile: oss/docker/Dockerfile.gh

        volumes:
            - /var/run/docker.sock:/var/run/docker.sock

        env_file:
            - ${ENV_FILE:-./.env.oss.gh}

        depends_on:
            - postgres
            - api

        extra_hosts:
            - "host.docker.internal:host-gateway"
        
        restart: always
        
        networks:
            - agenta-gh-ssl-network

        command: cron -f

    alembic:
        build: 
            context: ../../../api
            dockerfile: oss/docker/Dockerfile.gh

        volumes:
            - /var/run/docker.sock:/var/run/docker.sock

        networks:
            - agenta-gh-ssl-network
        env_file:
            - ${ENV_FILE:-./.env.oss.gh}

        command: sh -c "python -m oss.databases.postgres.migrations.runner"
            
        depends_on:
            postgres:
                condition: service_healthy

    completion:
        build:
            context: ../../../services/completion
            dockerfile: oss/docker/Dockerfile.gh

        volumes:
            - ../../../services/completion:/app
            - ../../../sdk:/sdk
        networks:
            - agenta-gh-ssl-network
        extra_hosts:
            - "host.docker.internal:host-gateway"
        labels:
            - "traefik.http.routers.completion.rule=Host(`${TRAEFIK_DOMAIN}`) && PathPrefix(`/services/completion/`)"
            - "traefik.http.routers.completion.entrypoints=web,web-secure"
            - "traefik.http.middlewares.completion-strip.stripprefix.prefixes=/services/completion"
            - "traefik.http.middlewares.completion-strip.stripprefix.forceslash=true"
            - "traefik.http.routers.completion.middlewares=completion-strip"
            - "traefik.http.services.completion.loadbalancer.server.port=80"
            - "traefik.http.routers.completion.service=completion"
            - "traefik.http.routers.completion.tls=true"
            - "traefik.http.routers.completion.tls.certresolver=myResolver"
        env_file:
            - ${ENV_FILE:-./.env.oss.gh}
        environment:
            - SCRIPT_NAME=/services/completion

        command: >
            newrelic-admin run-program gunicorn oss.src.main:app
            --bind 0.0.0.0:80
            --worker-class uvicorn.workers.UvicornWorker
            --workers 2
            --max-requests 10000
            --max-requests-jitter 1000
            --timeout 60
            --graceful-timeout 60
            --log-level info
            --access-logfile -
            --error-logfile -

        restart: always

    chat:
        build:
            context: ../../../services/chat
            dockerfile: oss/docker/Dockerfile.gh
        volumes:
            - ../../../services/chat:/app
            - ../../../sdk:/sdk
        env_file:
            - ${ENV_FILE:-./.env.oss.gh}
        environment:
            - SCRIPT_NAME=/services/chat
        extra_hosts:
            - "host.docker.internal:host-gateway"
        labels:
            - "traefik.http.routers.chat.rule=Host(`${TRAEFIK_DOMAIN}`) && PathPrefix(`/services/chat/`)"
            - "traefik.http.routers.chat.entrypoints=web,web-secure"
            - "traefik.http.middlewares.chat-strip.stripprefix.prefixes=/services/chat"
            - "traefik.http.middlewares.chat-strip.stripprefix.forceslash=true"
            - "traefik.http.routers.chat.middlewares=chat-strip"
            - "traefik.http.services.chat.loadbalancer.server.port=80"
            - "traefik.http.routers.chat.service=chat"
            - "traefik.http.routers.chat.tls=true"
            - "traefik.http.routers.chat.tls.certresolver=myResolver"
        networks:
            - agenta-gh-ssl-network

        command: >
            newrelic-admin run-program gunicorn oss.src.main:app
            --bind 0.0.0.0:80
            --worker-class uvicorn.workers.UvicornWorker
            --workers 2
            --max-requests 10000
            --max-requests-jitter 1000
            --timeout 60
            --graceful-timeout 60
            --log-level info
            --access-logfile -
            --error-logfile -

        restart: always

    postgres:
        image: postgres:16

        volumes:
            - postgres-data:/var/lib/postgresql/data/
            - ../../../api/oss/databases/postgres/init-db-oss.sql:/docker-entrypoint-initdb.d/init-db.sql

        restart: always
        networks:
            - agenta-gh-ssl-network
        env_file:
            - ${ENV_FILE:-./.env.oss.gh}
        ports:
            - "${POSTGRES_PORT:-5432}:5432"

        healthcheck:
            test: ["CMD-SHELL", "pg_isready -U postgres"]
            interval: 10s
            timeout: 5s
            retries: 5

    redis-volatile:
        image: redis:8

        command: >
            redis-server
            --appendonly no
            --save ""
            --maxmemory 512mb
            --maxmemory-policy volatile-lru
            --port 6379

        ports:
            - "6379:6379"

        volumes:
            - redis-volatile-data:/data

        networks:
            - agenta-gh-ssl-network

        labels:
            - "traefik.enable=false"

        restart: always

        healthcheck:
            test: ["CMD", "redis-cli", "-p", "6379", "ping"]
            interval: 10s
            timeout: 5s
            retries: 5
            start_period: 5s

    redis-durable:
        image: redis:8

        command: >
            redis-server
            --appendonly yes
            --appendfsync no
            --save ""
            --maxmemory 512mb
            --maxmemory-policy noeviction
            --port 6381

        ports:
            - "6381:6381"

        volumes:
            - redis-durable-data:/data

        networks:
            - agenta-gh-ssl-network

        labels:
            - "traefik.enable=false"

        restart: always

        healthcheck:
            test: ["CMD", "redis-cli", "-p", "6381", "ping"]
            interval: 10s
            timeout: 5s
            retries: 5
            start_period: 5s

    traefik:
        image: traefik:2
        volumes:
            - ./ssl/traefik.yml:/traefik.yml
            - /var/run/docker.sock:/var/run/docker.sock
            - ${AGENTA_SSL_DIR:-/home/ubuntu/ssl_certificates}/acme.json:/acme.json
        networks:
            - agenta-gh-ssl-network
        ports:
            - "${TRAEFIK_PORT:-80}:${TRAEFIK_PORT:-80}"
            - "${TRAEFIK_UI_PORT:-8080}:8080"
            - "${TRAEFIK_HTTPS_PORT:-443}:${TRAEFIK_HTTPS_PORT:-443}"
        restart: always

    supertokens:
        image: registry.supertokens.io/supertokens/supertokens-postgresql

        depends_on:
            postgres:
                condition: service_healthy
        ports:
            - "${SUPERTOKENS_PORT:-3567}:3567"
        env_file:
            - ${ENV_FILE:-./.env.oss.gh}
        networks:
            - agenta-gh-ssl-network
        healthcheck:
            test: >
                bash -c 'exec 3<>/dev/tcp/127.0.0.1/3567 && echo -e "GET /hello HTTP/1.1\r\nhost: 127.0.0.1:3567\r\nConnection: close\r\n\r\n" >&3 && cat <&3 | grep "Hello"'
            interval: 10s
            timeout: 5s
            retries: 5
        restart: always

networks:
    agenta-gh-ssl-network:

volumes:
    postgres-data:
    redis-volatile-data:
    redis-durable-data:<|MERGE_RESOLUTION|>--- conflicted
+++ resolved
@@ -49,11 +49,7 @@
         environment:
             - SCRIPT_NAME=/api
         command: >
-<<<<<<< HEAD
-            newrelic-admin run-program gunicorn routes:app
-=======
             newrelic-admin run-program gunicorn entrypoints.routers:app
->>>>>>> 2292227b
             --bind 0.0.0.0:8000
             --worker-class uvicorn.workers.UvicornWorker
             --workers 2
