--- conflicted
+++ resolved
@@ -50,11 +50,7 @@
             - SCRIPT_NAME=/api
 
         command: >
-<<<<<<< HEAD
-            newrelic-admin run-program gunicorn routes:app
-=======
             newrelic-admin run-program gunicorn entrypoints.routers:app
->>>>>>> 2292227b
             --bind 0.0.0.0:8000
             --worker-class uvicorn.workers.UvicornWorker
             --workers 2
