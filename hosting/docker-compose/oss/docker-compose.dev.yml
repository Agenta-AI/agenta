--- conflicted
+++ resolved
@@ -35,11 +35,7 @@
             dockerfile: oss/docker/Dockerfile.dev
 
         volumes:
-<<<<<<< HEAD
-            - ../../../api/routes.py:/app/routes.py
-=======
             - ../../../api/entrypoints/routers.py:/app/entrypoints/routers.py
->>>>>>> 2292227b
             - ../../../api/oss:/app/oss
             - ../../../sdk:/sdk
 
@@ -63,11 +59,7 @@
         command:
             [
                 "uvicorn",
-<<<<<<< HEAD
-                "routes:app",
-=======
                 "entrypoints.routers:app",
->>>>>>> 2292227b
                 "--host",
                 "0.0.0.0",
                 "--port",
