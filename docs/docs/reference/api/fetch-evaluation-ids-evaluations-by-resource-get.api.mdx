---
id: fetch-evaluation-ids-evaluations-by-resource-get
title: "Fetch Evaluation Ids"
description: "Fetches evaluation ids for a given resource type and id."
sidebar_label: "Fetch Evaluation Ids"
hide_title: true
hide_table_of_contents: true
api: eJztVt1v2jAQ/1csP60SAlbtiafRlbVonVpRthdAyCQHcRuc1Ha6MpT/fXd2EhI+KlXVHiaNFzj7d3e/+zRbbsXK8N6ED55FnAkrE2X4rMVDMIGWKcm8x7+CDSIwDCoQk6Fhy0QzwVbyGRTTYJJMB8DsJgUmVIiI9lRNVV+vsjUoa3pTxfAj0nQuQ/bBWH3WY+MI2PCSJUtm8RfeOaO/IhlEzCZsSY5rbk3bGym9zZ23mi0no7WKztvMUVQ30tjJ7eIBAjsMZyVF8zarUzUS0kAZ9PV4fDd4CcAltMeGPtxmFNIwqdAIJofyGgRgDB2GoCT4XI7AZlqVRh1RDB059lmMAlFslqjNWzxJQbuDYYildGTnOxSFXBPNfLGZV7xWYNFAKrRYgwVNjbLlCgU05OuI15I65CkDvUFBw1MmNaAnqzNocYN9sxa8t+UUIwKRr1QrRFppYzroY82RWZ63KtONvLzfw6is2pgARx1hEk77WYrYHHMktBaElBbW5pBAfoTBEP3k+YysmxSzDU7vvNulr+bM3WeuA5ZZzEYFGH0FibI4TATHAsQycFXrPBjS2b6To3PC3LCz3T4g0jXRsIsNqwK6wg7J8dPin87PD4P4Se3srQy0TvRbIkg1da6VPkchWCFj+lWF0gTESdC4FWpzu3QNux9ydSKRyQo0z2eUh2bCyrTcJJ4gpWptVq/12Xcsl1gBr4ydhrpkVP1YwhK3dBq9N3FxedcFbrYzs0uvz+7pMC59+o45KyG0ow4M+tri9EcJbY9yIdgIhU5tbXRqawMRBvRzuS8yjWXjkbWp6XU6QZxkYRvTpKxoC9kRqeT7z03f3bIvBOU0LQaCTEu7cfb6d8NvsLkGEWLpepNZHXBP3eP7oQnbDUQq8RhdFiugn2FoWv72RS52QOS1KHSplolTL9eV53YhgkdQtP4oTk+72/7Y7p4KplBgSKsYAhG4ISh5OBheNdNVJQpvcC5oArgFsf68uyCWaWLsWqiavWNTvM9tuxvG/0/8v/zEF71t4cV20lhIt61cI22LYZ3wGnnUqI8rzk+E/UOg7XYhDPzQcZ7TsX8LaehCacQirr2GJxvpw6hYXmfsFLNHHMDaHwgiRiC3mv+Co/2/E6/729Px/wx2KjMStCQdt3xa5bKgLHndfkBdUNM6eOfISrVTrwZjnOE/KpL9nA==
sidebar_class_name: "get api-method"
info_path: reference/api/agenta-backend
custom_edit_url: null
---

import ApiTabs from "@theme/ApiTabs";
import DiscriminatorTabs from "@theme/DiscriminatorTabs";
import MethodEndpoint from "@theme/ApiExplorer/MethodEndpoint";
import SecuritySchemes from "@theme/ApiExplorer/SecuritySchemes";
import MimeTabs from "@theme/MimeTabs";
import ParamsItem from "@theme/ParamsItem";
import ResponseSamples from "@theme/ResponseSamples";
import SchemaItem from "@theme/SchemaItem";
import SchemaTabs from "@theme/SchemaTabs";
import Markdown from "@theme/Markdown";
import Heading from "@theme/Heading";
import OperationTabs from "@theme/OperationTabs";
import TabItem from "@theme/TabItem";

<Heading
  as={"h1"}
  className={"openapi__heading"}
  children={"Fetch Evaluation Ids"}
>
</Heading>

<MethodEndpoint
  method={"get"}
  path={"/evaluations/by_resource"}
>
  
</MethodEndpoint>



Fetches evaluation ids for a given resource type and id.

Arguments:
    resource_type (str): The type of resource for which to fetch evaluations.
    resource_ids List[ObjectId]: The IDs of resource for which to fetch evaluations.

Raises:
    HTTPException: If the resource_type is invalid or access is denied.

Returns:
    List[str]: A list of evaluation ids.

<Heading
  id={"request"}
  as={"h2"}
  className={"openapi-tabs__heading"}
  children={"Request"}
>
</Heading>

<details
  style={{"marginBottom":"1rem"}}
  className={"openapi-markdown__details"}
  data-collapsed={false}
  open={true}
>
  <summary
    style={{}}
  >
    <h3
      className={"openapi-markdown__details-summary-header-params"}
    >
      Query Parameters
    </h3>
  </summary><div>
    <ul>
<<<<<<< HEAD
=======
      <ParamsItem
        className={"paramsItem"}
        param={{"name":"app_id","in":"query","required":true,"schema":{"type":"string","title":"App Id"}}}
      >
        
>>>>>>> 910c0d0a
      </ParamsItem><ParamsItem
        className={"paramsItem"}
        param={{"name":"resource_type","in":"query","required":true,"schema":{"type":"string","title":"Resource Type"}}}
      >
        
      </ParamsItem><ParamsItem
        className={"paramsItem"}
        param={{"name":"resource_ids","in":"query","required":false,"schema":{"type":"array","items":{"type":"string"},"title":"Resource Ids"}}}
      >
        
      </ParamsItem>
    </ul>
  </div>
</details><div>
  <div>
    <ApiTabs
      label={undefined}
      id={undefined}
    >
      <TabItem
        label={"200"}
        value={"200"}
      >
        <div>
          
          
          Successful Response
          
          
        </div><div>
          <MimeTabs
            className={"openapi-tabs__mime"}
            schemaType={"response"}
          >
            <TabItem
              label={"application/json"}
              value={"application/json"}
            >
              <SchemaTabs
                className={"openapi-tabs__schema"}
              >
                <TabItem
                  label={"Schema"}
                  value={"Schema"}
                >
                  <details
                    style={{}}
                    className={"openapi-markdown__details response"}
                    data-collapsed={false}
                    open={true}
                  >
                    <summary
                      style={{}}
                      className={"openapi-markdown__details-summary-response"}
                    >
                      <strong>
                        Schema
                      </strong>
                    </summary><div
                      style={{"textAlign":"left","marginLeft":"1rem"}}
                    >
                      
                    </div><ul
                      style={{"marginLeft":"1rem"}}
                    >
                      <li>
                        <div
                          style={{"fontSize":"var(--ifm-code-font-size)","opacity":"0.6","marginLeft":"-.5rem","paddingBottom":".5rem"}}
                        >
                          Array [
                        </div>
                      </li><div
                        style={{"marginTop":".5rem","marginBottom":".5rem"}}
                      >
                        
                        
                        string
                        
                        
                      </div><li>
                        <div
                          style={{"fontSize":"var(--ifm-code-font-size)","opacity":"0.6","marginLeft":"-.5rem"}}
                        >
                          ]
                        </div>
                      </li>
                    </ul>
                  </details>
                </TabItem><TabItem
                  label={"Example (from schema)"}
                  value={"Example (from schema)"}
                >
                  <ResponseSamples
                    responseExample={"[\n  \"string\"\n]"}
                    language={"json"}
                  >
                    
                  </ResponseSamples>
                </TabItem>
              </SchemaTabs>
            </TabItem>
          </MimeTabs>
        </div>
      </TabItem><TabItem
        label={"422"}
        value={"422"}
      >
        <div>
          
          
          Validation Error
          
          
        </div><div>
          <MimeTabs
            className={"openapi-tabs__mime"}
            schemaType={"response"}
          >
            <TabItem
              label={"application/json"}
              value={"application/json"}
            >
              <SchemaTabs
                className={"openapi-tabs__schema"}
              >
                <TabItem
                  label={"Schema"}
                  value={"Schema"}
                >
                  <details
                    style={{}}
                    className={"openapi-markdown__details response"}
                    data-collapsed={false}
                    open={true}
                  >
                    <summary
                      style={{}}
                      className={"openapi-markdown__details-summary-response"}
                    >
                      <strong>
                        Schema
                      </strong>
                    </summary><div
                      style={{"textAlign":"left","marginLeft":"1rem"}}
                    >
                      
                    </div><ul
                      style={{"marginLeft":"1rem"}}
                    >
                      <SchemaItem
                        collapsible={true}
                        className={"schemaItem"}
                      >
                        <details
                          style={{}}
                          className={"openapi-markdown__details"}
                        >
                          <summary
                            style={{}}
                          >
                            <span
                              className={"openapi-schema__container"}
                            >
                              <strong
                                className={"openapi-schema__property"}
                              >
                                detail
                              </strong><span
                                className={"openapi-schema__name"}
                              >
                                 object[]
                              </span>
                            </span>
                          </summary><div
                            style={{"marginLeft":"1rem"}}
                          >
                            <li>
                              <div
                                style={{"fontSize":"var(--ifm-code-font-size)","opacity":"0.6","marginLeft":"-.5rem","paddingBottom":".5rem"}}
                              >
                                Array [
                              </div>
                            </li><SchemaItem
                              collapsible={true}
                              className={"schemaItem"}
                            >
                              <details
                                style={{}}
                                className={"openapi-markdown__details"}
                              >
                                <summary
                                  style={{}}
                                >
                                  <span
                                    className={"openapi-schema__container"}
                                  >
                                    <strong
                                      className={"openapi-schema__property"}
                                    >
                                      loc
                                    </strong><span
                                      className={"openapi-schema__name"}
                                    >
                                       object[]
                                    </span><span
                                      className={"openapi-schema__divider"}
                                    >
                                      
                                    </span><span
                                      className={"openapi-schema__required"}
                                    >
                                      required
                                    </span>
                                  </span>
                                </summary><div
                                  style={{"marginLeft":"1rem"}}
                                >
                                  <li>
                                    <div
                                      style={{"fontSize":"var(--ifm-code-font-size)","opacity":"0.6","marginLeft":"-.5rem","paddingBottom":".5rem"}}
                                    >
                                      Array [
                                    </div>
                                  </li><div>
                                    <span
                                      className={"badge badge--info"}
                                    >
                                      anyOf
                                    </span><SchemaTabs>
                                      <TabItem
                                        label={"MOD1"}
                                        value={"0-item-properties"}
                                      >
                                        <div
                                          style={{"marginTop":".5rem","marginBottom":".5rem"}}
                                        >
                                          
                                          
                                          string
                                          
                                          
                                        </div>
                                      </TabItem><TabItem
                                        label={"MOD2"}
                                        value={"1-item-properties"}
                                      >
                                        <div
                                          style={{"marginTop":".5rem","marginBottom":".5rem"}}
                                        >
                                          
                                          
                                          integer
                                          
                                          
                                        </div>
                                      </TabItem>
                                    </SchemaTabs>
                                  </div><li>
                                    <div
                                      style={{"fontSize":"var(--ifm-code-font-size)","opacity":"0.6","marginLeft":"-.5rem"}}
                                    >
                                      ]
                                    </div>
                                  </li>
                                </div>
                              </details>
                            </SchemaItem><SchemaItem
                              collapsible={false}
                              name={"msg"}
                              required={true}
                              schemaName={"Message (string)"}
                              qualifierMessage={undefined}
                              schema={{"type":"string","title":"Message"}}
                            >
                              
                            </SchemaItem><SchemaItem
                              collapsible={false}
                              name={"type"}
                              required={true}
                              schemaName={"Error Type (string)"}
                              qualifierMessage={undefined}
                              schema={{"type":"string","title":"Error Type"}}
                            >
                              
                            </SchemaItem><li>
                              <div
                                style={{"fontSize":"var(--ifm-code-font-size)","opacity":"0.6","marginLeft":"-.5rem"}}
                              >
                                ]
                              </div>
                            </li>
                          </div>
                        </details>
                      </SchemaItem>
                    </ul>
                  </details>
                </TabItem><TabItem
                  label={"Example (from schema)"}
                  value={"Example (from schema)"}
                >
                  <ResponseSamples
                    responseExample={"{\n  \"detail\": [\n    {\n      \"loc\": [\n        \"string\",\n        0\n      ],\n      \"msg\": \"string\",\n      \"type\": \"string\"\n    }\n  ]\n}"}
                    language={"json"}
                  >
                    
                  </ResponseSamples>
                </TabItem>
              </SchemaTabs>
            </TabItem>
          </MimeTabs>
        </div>
      </TabItem>
    </ApiTabs>
  </div>
</div>
      <|MERGE_RESOLUTION|>--- conflicted
+++ resolved
@@ -77,14 +77,6 @@
     </h3>
   </summary><div>
     <ul>
-<<<<<<< HEAD
-=======
-      <ParamsItem
-        className={"paramsItem"}
-        param={{"name":"app_id","in":"query","required":true,"schema":{"type":"string","title":"App Id"}}}
-      >
-        
->>>>>>> 910c0d0a
       </ParamsItem><ParamsItem
         className={"paramsItem"}
         param={{"name":"resource_type","in":"query","required":true,"schema":{"type":"string","title":"Resource Type"}}}
