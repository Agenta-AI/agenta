--- conflicted
+++ resolved
@@ -2,13 +2,10 @@
 title: "Changelog"
 ---
 
-<<<<<<< HEAD
-import Image from "@theme/IdealImage";
-=======
 ```mdx-code-block
 import { Stream } from '@cloudflare/stream-react';
+import Image from "@theme/IdealImage";
 ```
->>>>>>> eb1d47c3
 
 <section class="changelog">
 ### Evaluator Testing Playground and a New Evaluation View
