--- conflicted
+++ resolved
@@ -2,13 +2,10 @@
 title: "Changelog"
 ---
 
-<<<<<<< HEAD
-import Image from "@theme/IdealImage";
-=======
 ```mdx-code-block
 import { Stream } from '@cloudflare/stream-react';
+import Image from "@theme/IdealImage";
 ```
->>>>>>> 7b27c4ef
 
 <section class="changelog">
 ### Evaluator Testing Playground and a New Evaluation View
