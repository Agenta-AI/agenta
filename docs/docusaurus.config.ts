// @ts-check
import { themes as prismThemes } from "prism-react-renderer";
import type * as Preset from "@docusaurus/preset-classic";
import type { Config } from "@docusaurus/types";
import type * as Plugin from "@docusaurus/types/src/plugin";
import type * as OpenApiPlugin from "docusaurus-plugin-openapi-docs";
import "dotenv/config";

const config: Config = {
  title: "Docs - Agenta",
  tagline: "The LLMOps platform.",
  favicon: "images/favicon.ico",
  // Set the production url of your site here
  url: "https://docs.agenta.ai",
  // Set the /<baseUrl>/ pathname under which your site is served
  // For GitHub pages deployment, it is often '/<projectName>/'
  baseUrl: "/",
  organizationName: "Agenta-AI",
  projectName: "agenta",
  onBrokenLinks: "throw",
  onBrokenMarkdownLinks: "throw",
  onBrokenAnchors: "throw",
  titleDelimiter: "-",
  // Even if you don't use internationalization, you can use this field to set
  // useful metadata like html lang. For example, if your site is Chinese, you
  // may want to replace "en" with "zh-Hans". 
  i18n: {
    defaultLocale: "en",
    locales: ["en"],
  },

  scripts: [

    {
      src: 'https://www.googletagmanager.com/gtag/js?id=G-LTF78FZS33',
      async: true,
    },
    {
<<<<<<< HEAD
      src: '/ga-script.js',
      async: true,
    }, {
      src: "/hotjar.js",
=======
      src: "/docs/hotjar.js",
>>>>>>> acfa09a0
      async: true,
    },
  ],

  presets: [
    [
      "classic",
      {
        docs: {
          path: "docs",
          routeBasePath: "/",
          sidebarPath: "./sidebars.ts",
          editUrl: "https://github.com/Agenta-AI/agenta/tree/main/docs",
          docItemComponent: "@theme/ApiItem",
          breadcrumbs: false,
        },
        blog: {
          routeBasePath: "/changelog",
          showReadingTime: false,
          feedOptions: {
            type: ["rss", "atom"],
          },
          blogSidebarCount: 0,
          editUrl: "https://github.com/Agenta-AI/agenta/tree/main/docs",
          onInlineTags: "ignore",
        },
        theme: {
          customCss: "./src/css/custom.css",
        },
      } satisfies Preset.Options,
    ],
  ],

  themeConfig: {
    image: "images/social-card.png",
    docs: {
      sidebar: {
        hideable: false,
        autoCollapseCategories: false,
      },
    },
    navbar: {
      logo: {
        alt: "agenta-ai",
        src: "images/Agenta-logo-full-light.png",
        srcDark: "images/Agenta-logo-full-dark-accent.png",
      },
      hideOnScroll: false,
      items: [
        {
          type: "doc",
          sidebarId: "docsSidebar",
          docId: "getting-started/introduction",
          position: "left",
          label: "Docs",
          customProps: {
            icon: {
              name: "fileText",
            },
          },
        },
        {
          type: "docSidebar",
          sidebarId: "guidesSidebar",
          position: "left",
          label: "Tutorials",
          customProps: {
            icon: {
              name: "bookOpen",
            },
          },
        },
        {
          type: "docSidebar",
          sidebarId: "refrenceSidebar",
          position: "left",
          label: "Reference",
          customProps: {
            icon: {
              name: "code",
            },
          },
        },
        {
          to: "/roadmap",
          position: "left",
          label: "Roadmap",
          customProps: {
            icon: {
              name: "route",
            },
          },
        },
        {
          to: "/changelog/main",
          position: "left",
          label: "Changelog",
          customProps: {
            icon: {
              name: "clock",
            },
          },
        },
        {
          type: "docSidebar",
          sidebarId: "selfHostSidebar",
          position: "left",
          label: "Self-host",
          customProps: {
            icon: {
              name: "server",
            },
          },
        },

        // {
        //   to: "https://github.com/orgs/Agenta-AI/projects/13/views/1",
        //   position: "left",
        //   label: "Roadmap",
        // },
        // nav social links
        {
          type: "search",
          position: "right",
        },
        {
          href: "https://cal.com/mahmoud-mabrouk-ogzgey/demo",
          position: "right",
          html: "<button class='nav_secondary_button'>Book A Demo</button>",
        },
        {
          href: "https://cloud.agenta.ai/",
          position: "right",
          html: "<button class='nav_primary_button'>Start for Free</button>",
        },
        {
          href: "https://github.com/Agenta-AI/agenta",
          position: "right",
          html: '<svg xmlns="http://www.w3.org/2000/svg" viewBox="0 0 496 512" class="theme-icon nav_github_icons"><path d="M165.9 397.4c0 2-2.3 3.6-5.2 3.6-3.3 .3-5.6-1.3-5.6-3.6 0-2 2.3-3.6 5.2-3.6 3-.3 5.6 1.3 5.6 3.6zm-31.1-4.5c-.7 2 1.3 4.3 4.3 4.9 2.6 1 5.6 0 6.2-2s-1.3-4.3-4.3-5.2c-2.6-.7-5.5 .3-6.2 2.3zm44.2-1.7c-2.9 .7-4.9 2.6-4.6 4.9 .3 2 2.9 3.3 5.9 2.6 2.9-.7 4.9-2.6 4.6-4.6-.3-1.9-3-3.2-5.9-2.9zM244.8 8C106.1 8 0 113.3 0 252c0 110.9 69.8 205.8 169.5 239.2 12.8 2.3 17.3-5.6 17.3-12.1 0-6.2-.3-40.4-.3-61.4 0 0-70 15-84.7-29.8 0 0-11.4-29.1-27.8-36.6 0 0-22.9-15.7 1.6-15.4 0 0 24.9 2 38.6 25.8 21.9 38.6 58.6 27.5 72.9 20.9 2.3-16 8.8-27.1 16-33.7-55.9-6.2-112.3-14.3-112.3-110.5 0-27.5 7.6-41.3 23.6-58.9-2.6-6.5-11.1-33.3 2.6-67.9 20.9-6.5 69 27 69 27 20-5.6 41.5-8.5 62.8-8.5s42.8 2.9 62.8 8.5c0 0 48.1-33.6 69-27 13.7 34.7 5.2 61.4 2.6 67.9 16 17.7 25.8 31.5 25.8 58.9 0 96.5-58.9 104.2-114.8 110.5 9.2 7.9 17 22.9 17 46.4 0 33.7-.3 75.4-.3 83.6 0 6.5 4.6 14.4 17.3 12.1C428.2 457.8 496 362.9 496 252 496 113.3 383.5 8 244.8 8zM97.2 352.9c-1.3 1-1 3.3 .7 5.2 1.6 1.6 3.9 2.3 5.2 1 1.3-1 1-3.3-.7-5.2-1.6-1.6-3.9-2.3-5.2-1zm-10.8-8.1c-.7 1.3 .3 2.9 2.3 3.9 1.6 1 3.6 .7 4.3-.7 .7-1.3-.3-2.9-2.3-3.9-2-.6-3.6-.3-4.3 .7zm32.4 35.6c-1.6 1.3-1 4.3 1.3 6.2 2.3 2.3 5.2 2.6 6.5 1 1.3-1.3 .7-4.3-1.3-6.2-2.2-2.3-5.2-2.6-6.5-1zm-11.4-14.7c-1.6 1-1.6 3.6 0 5.9 1.6 2.3 4.3 3.3 5.6 2.3 1.6-1.3 1.6-3.9 0-6.2-1.4-2.3-4-3.3-5.6-2z" fill="currentColor" /></svg>',
        },
        {
          href: "https://join.slack.com/t/agenta-hq/shared_invite/zt-37pnbp5s6-mbBrPL863d_oLB61GSNFjw",
          html: '<svg xmlns="http://www.w3.org/2000/svg" viewBox="0 0 448 512" class="theme-icon nav_slack_icons"><path d="M94.1 315.1c0 25.9-21.2 47.1-47.1 47.1S0 341 0 315.1c0-25.9 21.2-47.1 47.1-47.1h47.1v47.1zm23.7 0c0-25.9 21.2-47.1 47.1-47.1s47.1 21.2 47.1 47.1v117.8c0 25.9-21.2 47.1-47.1 47.1s-47.1-21.2-47.1-47.1V315.1zm47.1-189c-25.9 0-47.1-21.2-47.1-47.1S139 32 164.9 32s47.1 21.2 47.1 47.1v47.1H164.9zm0 23.7c25.9 0 47.1 21.2 47.1 47.1s-21.2 47.1-47.1 47.1H47.1C21.2 244 0 222.8 0 196.9s21.2-47.1 47.1-47.1H164.9zm189 47.1c0-25.9 21.2-47.1 47.1-47.1 25.9 0 47.1 21.2 47.1 47.1s-21.2 47.1-47.1 47.1h-47.1V196.9zm-23.7 0c0 25.9-21.2 47.1-47.1 47.1-25.9 0-47.1-21.2-47.1-47.1V79.1c0-25.9 21.2-47.1 47.1-47.1 25.9 0 47.1 21.2 47.1 47.1V196.9zM283.1 385.9c25.9 0 47.1 21.2 47.1 47.1 0 25.9-21.2 47.1-47.1 47.1-25.9 0-47.1-21.2-47.1-47.1v-47.1h47.1zm0-23.7c-25.9 0-47.1-21.2-47.1-47.1 0-25.9 21.2-47.1 47.1-47.1h117.8c25.9 0 47.1 21.2 47.1 47.1 0 25.9-21.2 47.1-47.1 47.1H283.1z" fill="currentColor" /></svg>',
          position: "right",
        },
      ],
    },
    prism: {
      theme: prismThemes.github,
      darkTheme: prismThemes.vsDark,

      prism: {

        additionalLanguages: ["ruby", "csharp", "php", "java", "powershell", "json", "bash"],

        magicComments: [
          // Remember to extend the default highlight class name as well!
          {
            className: "theme-code-block-highlighted-line",
            line: "highlight-next-line",
            block: { start: "highlight-start", end: "highlight-end" },
          },
          {
            className: "code-block-error-line",
            line: "highlight-error",
          },
        ],
      },
      languageTabs: [
        {
          highlight: "python",
          language: "python",
          logoClass: "python",
        },
        {
          highlight: "bash",
          language: "curl",
          logoClass: "bash",
        },
        {
          highlight: "csharp",
          language: "csharp",
          logoClass: "csharp",
        },
        {
          highlight: "go",
          language: "go",
          logoClass: "go",
        },
        {
          highlight: "javascript",
          language: "nodejs",
          logoClass: "nodejs",
        },
        {
          highlight: "ruby",
          language: "ruby",
          logoClass: "ruby",
        },
        {
          highlight: "php",
          language: "php",
          logoClass: "php",
        },
        {
          highlight: "java",
          language: "java",
          logoClass: "java",
          variant: "unirest",
        },
        {
          highlight: "powershell",
          language: "powershell",
          logoClass: "powershell",
        },
      ],
    } satisfies Preset.ThemeConfig,
    algolia: {
      askAi: 'I14hRlCxbWzW',
      appId: "0HZ4ONM2EC",
      apiKey: "18ab633e81d706cbda7c78d25d0fe763",
      indexName: "agenta",
    },
    // For image zoom plugin
    zoom: {
      config: {
        margin: 50,
      },
    },
  },
  plugins: [
    async function myPlugin(context, options) {
      return {
        name: "docusaurus-tailwindcss",
        configurePostCss(postcssOptions) {
          // Appends TailwindCSS
          postcssOptions.plugins.push(require("tailwindcss"));
          return postcssOptions;
        },
      };
    },
    [
      "docusaurus-plugin-openapi-docs",
      {
        id: "openapi",
        docsPluginId: "classic",
        config: {
          agenta: {
            specPath: "docs/reference/openapi.json",
            outputDir: "docs/reference/api",
            downloadUrl:
              "https://raw.githubusercontent.com/Agenta-AI/agenta/refs/heads/main/docs/docs/reference/openapi.json",
            sidebarOptions: {
              groupPathsBy: "tag",
              categoryLinkSource: "tag",
            },
          } satisfies OpenApiPlugin.Options,
        } satisfies Plugin.PluginOptions,
      },
    ],
    [
      "posthog-docusaurus",
      {
        apiKey: process.env.POSTHOG_API_KEY || "dummy",  // Posthog is only available on the prod website
        appUrl: "https://docs.agenta.ai",
        enableInDevelopment: false, // optional
        api_host: "https://app.posthog.com",
      },
    ],
    [
      "@docusaurus/plugin-client-redirects",
      {
        redirects: [
          {
            from: "/prompt-management/creating-a-custom-template",
            to: "/custom-workflows/quick-start",
          },
          {
            from: "/self-host/deploy_remotely/host-remotely",
            to: "/self-host/guides/deploy-remotely",
          },
          {
            from: "/self-host/deploy_remotely/host-on-kubernetes",
            to: "/self-host/guides/deploy-to-kubernetes",
          },
          {
            from: "/self-host/migration/applying-schema-migration",
            to: "/self-host/upgrading",
          },
          {
            from: "/reference/sdk/quick_start",
            to: "/reference/sdk/configuration-management",
          },
          {
            from: "/prompt-management/overview",
            to: "/prompt-engineering/concepts",
          },
          {
            from: "/prompt-management/quick-start",
            to: "/prompt-engineering/quick-start",
          },
          {
            from: "/prompt-management/prompt-management-sdk",
            to: "/prompt-engineering/managing-prompts-programatically/create-and-commit",
          },
          {
            from: "/prompt-management/adding-custom-providers",
            to: "/prompt-engineering/playground/custom-providers",
          },
          {
            from: "/prompt-management/using-the-playground",
            to: "/prompt-engineering/playground/using-playground",
          },
          {
            from: "/prompt-management/integration/how-to-integrate-with-agenta",
            to: "/prompt-engineering/integrating-prompts/integrating-with-agenta",
          },
          {
            from: "/prompt-management/integration/fetch-prompts",
            to: "/prompt-engineering/integrating-prompts/fetch-prompt-programatically",
          },
          {
            from: "/prompt-management/integration/proxy-calls",
            to: "/prompt-engineering/integrating-prompts/proxy-calls",
          },
          {
            from: "/self-host/host-locally",
            to: "/self-host/quick-start",
          },
          {
            from: "/self-host/host-remotely",
            to: "/self-host/guides/deploy-remotely",
          },
          {
            from: "/self-host/host-on-kubernetes",
            to: "/self-host/guides/deploy-to-kubernetes",
          },
          {
            from: "/self-host/applying-schema-migration",
            to: "/self-host/upgrading",
          },
          // Prompt Engineering restructure redirects
          {
            from: "/prompt-engineering/overview",
            to: "/prompt-engineering/concepts",
          },
          {
            from: "/prompt-engineering/prompt-management/how-to-integrate-with-agenta",
            to: "/prompt-engineering/integrating-prompts/integrating-with-agenta",
          },
          {
            from: "/prompt-engineering/prompt-management/prompt-management-sdk",
            to: "/prompt-engineering/managing-prompts-programatically/create-and-commit",
          },
          {
            from: "/prompt-engineering/prompt-management/proxy-calls",
            to: "/prompt-engineering/integrating-prompts/proxy-calls",
          },
          {
            from: "/prompt-engineering/playground/using-the-playground",
            to: "/prompt-engineering/playground/using-playground",
          },
          {
            from: "/prompt-engineering/playground/adding-custom-providers",
            to: "/prompt-engineering/playground/custom-providers",
          },
          // Evaluation restructure redirects
          {
            from: "/evaluation/create-test-sets",
            to: "/evaluation/managing-test-sets/upload-csv",
          },
          {
            from: "/evaluation/no-code-evaluation",
            to: "/evaluation/evaluation-from-ui/running-evaluations",
          },
          {
            from: "/evaluation/sdk-evaluation",
            to: "/evaluation/concepts",
          },
          {
            from: "/evaluation/configure-evaluators",
            to: "/evaluation/configure-evaluators/overview",
          },
          {
            from: "/evaluation/human_evaluation",
            to: "/evaluation/human-evaluation/quick-start",
          },
          {
            from: "/evaluation/annotate-api",
            to: "/observability/trace-with-python-sdk/annotate-traces",
          },
          {
            from: "/evaluation/evaluators/classification-entiry-extraction",
            to: "/evaluation/configure-evaluators/classification-entity-extraction",
          },
          {
            from: "/evaluation/evaluators/pattern-matching",
            to: "/evaluation/configure-evaluators/regex-evaluator",
          },
          {
            from: "/evaluation/configure-evaluators/pattern-matching",
            to: "/evaluation/configure-evaluators/regex-evaluator",
          },
          {
            from: "/evaluation/evaluators/semantic-similarity",
            to: "/evaluation/configure-evaluators/semantic-similarity",
          },
          {
            from: "/evaluation/evaluators/llm-as-a-judge",
            to: "/evaluation/configure-evaluators/llm-as-a-judge",
          },
          {
            from: "/evaluation/evaluators/rag-evaluators",
            to: "/evaluation/configure-evaluators/rag-evaluators",
          },
          {
            from: "/evaluation/evaluators/custom-evaluator",
            to: "/evaluation/configure-evaluators/custom-evaluator",
          },
          {
            from: "/evaluation/evaluators/webhook-evaluator",
            to: "/evaluation/configure-evaluators/webhook-evaluator",
          },
          {
            from: "/evaluation/quick-start-ui",
            to: "/evaluation/evaluation-from-ui/quick-start",
          },
          {
            from: "/evaluation/quick-start-sdk",
            to: "/evaluation/concepts",
          },
          {
            from: "/evaluation/overview",
            to: "/evaluation/concepts",
          },
          // Observability restructure redirects
          {
            from: "/observability/observability-sdk",
            to: "/observability/trace-with-python-sdk/setup-tracing",
          },
          {
            from: "/observability/opentelemetry",
            to: "/observability/trace-with-opentelemetry/distributed-tracing",
          },
          {
            from: "/observability/otel-semconv",
            to: "/observability/trace-with-opentelemetry/semantic-conventions",
          },
          {
            from: "/observability/overview",
            to: "/observability/concepts",
          },
          {
            from: "/observability/quickstart",
            to: "/observability/quickstart-python",
          },
          {
            from: "/observability/trace-with-opentelemetry/setup-tracing",
            to: "/observability/trace-with-opentelemetry/getting-started",
          },
          {
            from: "/observability/using-the-ui/filtering-traces",
            to: "/observability/concepts",
          },
          {
            from: "/observability/concepts/semantic-conventions",
            to: "/observability/trace-with-opentelemetry/semantic-conventions",
          },
          {
            from: "/reference/api",
            to: "/reference/api/category",
          }
        ],
        createRedirects(existingPath) {
          if (existingPath.includes('/reference/sdk/core_functions')) {
            return [
              existingPath.replace('reference/sdk/core_functions', 'reference/sdk/deprecated-v2/core_functions'),
            ];
          }
          return undefined;
        },

      },
    ],

    [
      "@docusaurus/plugin-ideal-image",
      {
        quality: 85,
        max: 1600, // max resized image's size.
        min: 600, // min resized image's size. if original is lower, use that size.
        steps: 3, // the max number of images generated between min and max (inclusive)
        disableInDev: false,
      },
    ],

    "docusaurus-plugin-image-zoom",
  ],

  themes: ["docusaurus-theme-openapi-docs"],
};

export default async function createConfig() {
  return config;
}<|MERGE_RESOLUTION|>--- conflicted
+++ resolved
@@ -36,14 +36,7 @@
       async: true,
     },
     {
-<<<<<<< HEAD
-      src: '/ga-script.js',
-      async: true,
-    }, {
-      src: "/hotjar.js",
-=======
       src: "/docs/hotjar.js",
->>>>>>> acfa09a0
       async: true,
     },
   ],
