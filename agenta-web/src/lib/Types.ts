import {EvaluationFlow, EvaluationType} from "./enums"

export interface testset {
    _id: string
    name: string
    created_at: string
}

export interface AppVariant {
    id: number
    name: string
    endpoint: string
}

export interface Variant {
    variantName: string
    templateVariantName: string | null // template name of the variant in case it has a precursor. Needed to compute the URI path
    persistent: boolean // whether the variant is persistent in the backend or not
    parameters: Record<string, string> | null // parameters of the variant. Only set in the case of forked variants
    previousVariantName?: null | string // name of the variant that was forked from. Only set in the case of forked variants
}

// Define the interface for the tabs item in playground page
export interface PlaygroundTabsItem {
    key: string
    label: string
    children: JSX.Element
    closable: boolean
}

export interface Evaluation {
    id: string
    createdAt: string
    variants: Variant[]
    evaluationType: string
    status: EvaluationFlow
    testset: {
        _id: string
        name: string
    }
    appName: string
}

export interface Parameter {
    name: string
    type: string
    input: boolean
    required: boolean
    default?: any
    enum?: Array<string>
    minimum?: number
    maximum?: number
}

export interface EvaluationResponseType {
    id: string
    variants: string[]
    votes_data: {
        variants_votes_data: {
            number_of_votes: number
            percentage: number
        }
        flag_votes: {number_of_votes: number; percentage: number}
    }
    app_name: string
    status: string
    evaluation_type: string
    evaluation_type_settings: {
        similarity_threshold?: number
    }
    llm_app_prompt_template?: string
    testset: {
        _id: string
        name: string
    }
    created_at: string
}

export type LanguageItem = {displayName: string; languageKey: string}

export interface ResultsTableDataType {
    id: string
    variants: string[]
    votesData?: {
        variants_votes_data: {
            number_of_votes: number
            percentage: number
        }
        flag_votes: {number_of_votes: number; percentage: number}
    }
    scoresData?: any
    evaluationType: EvaluationType
    createdAt?: string
}

/**
 * Used to define the additional inputs the user can add to a variant through DictInput in the SDK
 */
export interface InputParameter {
    name: string
}

export interface Template {
    id: number
    image: {
        name: string
        title: string
        description: string
        architecture: string
    }
}

export interface TemplateImage {
    image_tag: string
    image_id: string
    message?: string
}

export interface AppTemplate {
    app_name: string
    image_id: string
    image_tag: string
    env_vars: {
        OPENAI_API_KEY: string
    }
}

<<<<<<< HEAD
export interface ISession {
    loading: boolean
    doesSessionExist: boolean
    userId: string
    invalidClaims: Array<any>
    accessTokenPayload: {
        exp: number
        iat: number
        iss: string
        parentRefreshTokenHash1: string
        refreshTokenHash1: string
        sessionHandle: string
        sub: string
    }
}
=======
export type GenericObject = Record<string, any>
export type KeyValuePair = Record<string, string>
>>>>>>> 9653fc9b
<|MERGE_RESOLUTION|>--- conflicted
+++ resolved
@@ -125,7 +125,6 @@
     }
 }
 
-<<<<<<< HEAD
 export interface ISession {
     loading: boolean
     doesSessionExist: boolean
@@ -141,7 +140,5 @@
         sub: string
     }
 }
-=======
 export type GenericObject = Record<string, any>
-export type KeyValuePair = Record<string, string>
->>>>>>> 9653fc9b
+export type KeyValuePair = Record<string, string>