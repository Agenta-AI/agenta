import {StaticImageData} from "next/image"
import {EvaluationFlow, EvaluationType} from "./enums"
import {GlobalToken} from "antd"

export type JSSTheme = GlobalToken & {isDark: boolean; fontWeightMedium: number}

export interface testset {
    _id: string
    name: string
    created_at: string
}

export interface TestSet {
    id: string
    name: string
    created_at: string
    updated_at: string
    csvdata: KeyValuePair[]
}

export interface ListAppsItem {
    app_id: string
    app_name: string
<<<<<<< HEAD
    app_type?: string
=======
    updated_at: string
>>>>>>> 847a685d
}

export interface AppVariant {
    id: number
    name: string
    endpoint: string
}

export interface Variant {
    variantName: string
    templateVariantName: string | null // template name of the variant in case it has a precursor. Needed to compute the URI path
    persistent: boolean // whether the variant is persistent in the backend or not
    parameters: Record<string, string> | null // parameters of the variant. Only set in the case of forked variants
    previousVariantName?: null | string // name of the variant that was forked from. Only set in the case of forked variants
    variantId: string
    baseId: string
    baseName: string
    configName: string
    revision: number
    updatedAt: string
    createdAt: string
    modifiedById: string
}

// Define the interface for the tabs item in playground page
export interface PlaygroundTabsItem {
    key: string
    label: string
    children: JSX.Element
    closable: boolean
}

export interface LLMRunRateLimit {
    batch_size: number
    max_retries: number
    retry_delay: number
    delay_between_batches: number
}

export interface Evaluation {
    id: string
    createdAt: string
    createdBy: string
    user: {
        id: string
        username: string
    }
    variants: Variant[]
    evaluationType: EvaluationType
    status: EvaluationFlow
    testset: {
        _id: string
        testsetChatColumn: string
    } & TestSet
    appName: string
    llmAppPromptTemplate?: string
    evaluationTypeSettings: {
        similarityThreshold: number
        regexPattern: string
        regexShouldMatch: boolean
        webhookUrl: string
        customCodeEvaluationId?: string
        llmAppPromptTemplate?: string
        evaluationPromptTemplate?: string
    }
    revisions: string[]
    variant_revision_ids: string[]
}

export interface EvaluationScenario {
    id: string
    evaluation_id: string
    inputs: {input_name: string; input_value: string}[]
    outputs: {variant_id: string; variant_output: string}[]
    correctAnswer: string | null
    vote?: string | null
    score?: string | number | null
    isPinned: boolean
    note: string
}

//TODO: modify this to accomodate results of other evaluation types
// currently only used for human_a_b_testing
export interface EvaluationResult {
    votes_data: {
        nb_of_rows: number
        flag_votes: {
            number_of_votes: number
            percentage: number
        }
        positive_votes: {
            number_of_votes: number
            percentage: number
        }
        variants: string[]
        variant_names: string[]
        variants_votes_data: {
            [id: string]: {
                number_of_votes: number
                percentage: number
            }
        }
    }
}

export interface CreateCustomEvaluation {
    evaluation_name: string
    python_code: string
    app_id: string
}

export interface CreateCustomEvaluationSuccessResponse {
    status: string
    message: string
    evaluation_id: string
}

export interface ExecuteCustomEvalCode {
    evaluation_id: string
    inputs: Array<Object>
    outputs: Array<Object>
    variant_id: string
    correct_answer: string
    app_id: string
}

export interface SingleCustomEvaluation {
    id: string
    app_name: string
    evaluation_name: string
}

export interface AICritiqueCreate {
    correct_answer: string
    llm_app_prompt_template?: string
    inputs: Array<Object>
    outputs: Array<Object>
    evaluation_prompt_template: string
    open_ai_key: string
}

export interface Parameter {
    name: string
    type: string
    input: boolean
    required: boolean
    default?: any
    enum?: Array<string>
    minimum?: number
    maximum?: number
    choices?: {[key: string]: Array<string>}
}

export interface IPromptRevisions {
    config: {
        config_name: string
        parameters: Record<string, any>
    }
    created_at: string
    modified_by: string
    revision: number
}

export interface EvaluationResponseType {
    id: string
    variant_ids: string[]
    variant_names: string[]
    votes_data: {
        variants_votes_data: {
            number_of_votes: number
            percentage: number
        }
        flag_votes: {number_of_votes: number; percentage: number}
    }
    app_id: string
    status: string
    evaluation_type: string
    variants_revision_ids: string[]
    revisions: string[] // The revision number
    evaluation_type_settings: {
        similarity_threshold: number
        regex_pattern: string
        regex_should_match: boolean
        webhook_url: string
        custom_code_evaluation_id?: string
        llm_app_prompt_template?: string
    }
    testset_name: string
    testset_id: string
    created_at: string
    user_username: string
    user_id: string
}

export type LanguageItem = {displayName: string; languageKey: string}

export interface ResultsTableDataType {
    id: string
    variants: string[]
    votesData?: {
        variants_votes_data: {
            number_of_votes: number
            percentage: number
        }
        flag_votes: {number_of_votes: number; percentage: number}
    }
    scoresData?: any
    evaluationType: EvaluationType
    createdAt?: string
    avgScore?: number
}

/**
 * Used to define the additional inputs the user can add to a variant through DictInput in the SDK
 */
export interface InputParameter {
    name: string
}

export interface Template {
    id: string
    image: {
        id: string
        name: string
        digest: string
        title: string
        description: string
    }
}

export interface TemplateImage {
    image_tag: string
    image_id: string
    message?: string
}

export interface LlmProvidersKeys {
    OPENAI_API_KEY: string
    REPLICATE_API_KEY: string
    HUGGING_FACE_API_KEY: string
    COHERE_API_KEY: string
    ANTHROPIC_API_KEY: string
    AZURE_API_KEY: string
    AZURE_API_BASE: string
    TOGETHERAI_API_KEY: string
    MISTRAL_API_KEY: string
    GROQ_API_KEY: string
    GEMINI_API_KEY: string
}

export interface AppTemplate {
    app_name: string
    template_id: string
    env_vars?: Record<string, string>
    organization_id?: string
    workspace_id?: string
}

export type GenericObject = Record<string, any>
export type KeyValuePair = Record<string, string>

export interface Environment {
    name: string
    app_id: string
    deployed_app_variant_id: string | null
    deployed_variant_name: string | null
    deployed_app_variant_revision_id: string | null
    revision: string | null
}

export interface CustomEvaluation {
    id: string
    app_name: string
    evaluation_name: string
    python_code: string
    created_at: string
    updated_at: string
}

export interface User {
    id: string
    uid: string
    username: string
    email: string
}

export enum ChatRole {
    System = "system",
    User = "user",
    Assistant = "assistant",
    Function = "function",
}

export type ChatMessage = {
    role: ChatRole
    content: string
    id?: string
}

type ValueType = number | string | boolean | GenericObject | null
type ValueTypeOptions =
    | "text"
    | "number"
    | "boolean"
    | "bool"
    | "string"
    | "code"
    | "regex"
    | "object"
    | "error"
    | "cost"
    | "latency"

//evaluation revamp types
export interface EvaluationSettingsTemplate {
    type: ValueTypeOptions
    label: string
    default?: ValueType
    description: string
    min?: number
    max?: number
    required?: boolean
    advanced?: boolean
}

export interface Evaluator {
    name: string
    key: string
    settings_template: Record<string, EvaluationSettingsTemplate>
    icon_url?: string | StaticImageData
    color?: string
    direct_use?: boolean
    description: string
    oss?: boolean
}

export interface EvaluatorConfig {
    id: string
    evaluator_key: string
    name: string
    settings_values: Record<string, any>
    created_at: string
}

export type EvaluationError = {
    message: string
    stacktrace: string
}

export interface TypedValue {
    type: ValueTypeOptions
    value: ValueType
    error: null | EvaluationError
}

export enum EvaluationStatus {
    INITIALIZED = "EVALUATION_INITIALIZED",
    STARTED = "EVALUATION_STARTED",
    FINISHED = "EVALUATION_FINISHED",
    FINISHED_WITH_ERRORS = "EVALUATION_FINISHED_WITH_ERRORS",
    ERROR = "EVALUATION_FAILED",
    AGGREGATION_FAILED = "EVALUATION_AGGREGATION_FAILED",
}

export enum EvaluationStatusType {
    STATUS = "status",
    ERROR = "error",
}

export interface CorrectAnswer {
    key: string
    value: string
}

export interface _Evaluation {
    id: string
    appId: string
    user: {
        id: string
        username: string
    }
    testset: {
        id: string
        name: string
    }
    status: {
        type: EvaluationStatusType
        value: EvaluationStatus
        error: null | EvaluationError
    }
    variants: {variantId: string; variantName: string}[]
    aggregated_results: {
        evaluator_config: EvaluatorConfig
        result: TypedValue & {error: null | EvaluationError}
    }[]
    created_at?: string
    updated_at?: string
    duration?: number
    revisions: string[]
    average_latency?: TypedValue & {error: null | EvaluationError}
    average_cost?: TypedValue & {error: null | EvaluationError}
    total_cost?: TypedValue & {error: null | EvaluationError}
    variant_revision_ids: string[]
}

export interface _EvaluationScenario {
    id: string
    evaluation_id: string
    evaluation: _Evaluation
    evaluators_configs: EvaluatorConfig[]
    inputs: (TypedValue & {name: string})[]
    outputs: {result: TypedValue; cost?: number; latency?: number}[]
    correct_answers?: CorrectAnswer[]
    is_pinned?: boolean
    note?: string
    results: {evaluator_config: string; result: TypedValue & {error: null | EvaluationError}}[]
}

export interface Annotation {
    id: string
    app_id: string
    variants: {variantId: string; variantName: string}[]
    annotation_name: "flag" | "score"
    testset: {
        id: string
        name: string
    }
    aggregated_results: string[]
}

export interface AnnotationScenario {
    id: string
    annotation_id: string
    annotation: Annotation
    inputs: (TypedValue & {name: string})[]
    outputs: TypedValue[]
    is_pinned?: boolean
    note?: string
    result: TypedValue
}

export type ComparisonResultRow = {
    inputs: {name: string; value: string}[]
    variants: {
        variantId: string
        variantName: string
        output: {result: TypedValue; cost?: number; latency?: number}
        evaluationId: string
        evaluatorConfigs: {
            evaluatorConfig: EvaluatorConfig
            result: TypedValue & {error: null | EvaluationError}
        }[]
    }[]
    id: string
} & {[key: string]: any}

export type RequestMetadata = {
    cost: number
    latency: number
    usage: {completion_tokens?: number; prompt_tokens?: number; total_tokens: number}
}

export type WithPagination<T> = {
    data: T[]
    total: number
    page: number
    pageSize: number
}

export type PaginationQuery = {
    page: number
    pageSize: number
}

export type StyleProps = {
    themeMode: "dark" | "light"
}

export interface SingleModelEvaluationListTableDataType {
    key: string
    variants: Variant[]
    testset: {
        _id: string
        name: string
    }
    evaluationType: string
    status: EvaluationFlow
    scoresData: {
        nb_of_rows: number
        wrong?: GenericObject[]
        correct?: GenericObject[]
        true?: GenericObject[]
        false?: GenericObject[]
        variant: string[]
    }
    avgScore: number
    custom_code_eval_id: string
    resultsData: {[key: string]: number}
    createdAt: string
    revisions: string[]
    variant_revision_ids: string[]
}

export type FuncResponse = {
    message: string
    cost: number
    latency: number
    usage: {completion_tokens: number; prompt_tokens: number; total_tokens: number}
}

export type BaseResponse = {
    version: string
    data: string | Record<string, any>
    trace?: {
        trace_id: string
        cost?: number
        latency?: number
        usage?: {completion_tokens: number; prompt_tokens: number; total_tokens: number}
        spans?: BaseResponseSpans[]
    }
}

export type BaseResponseSpans = {
    id: string
    app_id?: string
    variant_id?: string
    variant_name?: string
    inputs?: Record<string, any>
    outputs?: Record<string, any> | string[]
    internals?: Record<string, any> | null
    config?: Record<string, any> | null
    environment?: string
    tags?: string[] | null
    token_consumption?: number | null
    name: string
    parent_span_id?: string | null
    attributes?: Record<string, any>
    spankind: string
    status: TraceSpanStatus
    user?: string | null
    start_time: string
    end_time: string
    tokens?: {
        completion_tokens: number
        prompt_tokens: number
        total_tokens: number
    } | null
    cost?: number | null
}

export interface TraceSpan {
    id: string
    created_at: string
    variant: {
        variant_id: string | null
        variant_name: string | null
        revision: number | null
    }
    environment: string | null
    status: TraceSpanStatus
    error?: string
    spankind: string
    metadata?: TraceSpanMetadata
    user_id?: string | null
    children?: TraceSpan[] | null
    parent_span_id?: string | null
    name?: string
    content: {
        inputs: Record<string, any> | null
        internals: Record<string, any> | null
        outputs: string[] | Record<string, any> | null
        role?: string | null
    }
}

export enum TraceSpanStatus {
    UNSET = "UNSET",
    OK = "OK",
    ERROR = "ERROR",
}

export type TraceSpanMetadata = {
    cost?: number | null
    latency?: number | null
    usage?: {
        completion_tokens: number
        prompt_tokens: number
        total_tokens: number
    } | null
}

export interface TraceSpanDetails extends TraceSpan {
    config?: GenericObject
}

export interface TraceSpanTreeNode {
    title: React.ReactElement
    key: string
    children?: TraceSpanTreeNode[]
}<|MERGE_RESOLUTION|>--- conflicted
+++ resolved
@@ -21,11 +21,8 @@
 export interface ListAppsItem {
     app_id: string
     app_name: string
-<<<<<<< HEAD
     app_type?: string
-=======
     updated_at: string
->>>>>>> 847a685d
 }
 
 export interface AppVariant {
