--- conflicted
+++ resolved
@@ -496,7 +496,6 @@
     themeMode: "dark" | "light"
 }
 
-<<<<<<< HEAD
 export interface SingleModelEvaluationListTableDataType {
     key: string
     variants: Variant[]
@@ -520,7 +519,8 @@
     createdAt: string
     revisions: string[]
     variant_revision_ids: string[]
-=======
+}
+
 export type FuncResponse = {
     message: string
     cost: number
@@ -617,5 +617,4 @@
     title: React.ReactElement
     key: string
     children?: TraceSpanTreeNode[]
->>>>>>> 9531a8c1
 }