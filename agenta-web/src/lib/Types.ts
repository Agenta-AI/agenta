--- conflicted
+++ resolved
@@ -21,11 +21,8 @@
 export interface ListAppsItem {
     app_id: string
     app_name: string
-<<<<<<< HEAD
     app_type?: string
-=======
     updated_at: string
->>>>>>> bf0bbd52
 }
 
 export interface AppVariant {
