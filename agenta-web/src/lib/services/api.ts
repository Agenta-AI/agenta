import useSWR from "swr"
import axios from "@/lib//helpers/axiosConfig"
import {parseOpenApiSchema} from "@/lib/helpers/openapi_parser"
import {
    Variant,
    Parameter,
    EvaluationResponseType,
    Evaluation,
    AppTemplate,
    GenericObject,
    TemplateImage,
    RestartVariantDocker,
    RestartVariantDockerResponse,
<<<<<<< HEAD
    Environment,
=======
    CreateCustomEvaluation,
    ExecuteCustomEvalCode,
>>>>>>> fe5d3bb6
} from "@/lib/Types"
import {
    fromEvaluationResponseToEvaluation,
    fromEvaluationScenarioResponseToEvaluationScenario,
} from "../transformers"
import {EvaluationFlow, EvaluationType} from "../enums"
import {delay} from "../helpers/utils"
/**
 * Raw interface for the parameters parsed from the openapi.json
 */

const fetcher = (url: string) => axios.get(url).then((res) => res.data)

export async function fetchVariants(
    app: string,
    ignoreAxiosError: boolean = false,
): Promise<Variant[]> {
    const response = await axios.get(
        `${process.env.NEXT_PUBLIC_AGENTA_API_URL}/api/app_variant/list_variants/?app_name=${app}`,
        {_ignoreError: ignoreAxiosError} as any,
    )

    if (response.data && Array.isArray(response.data) && response.data.length > 0) {
        return response.data.map((variant: Record<string, any>) => {
            let v: Variant = {
                variantName: variant.variant_name,
                templateVariantName: variant.previous_variant_name,
                persistent: true,
                parameters: variant.parameters,
                previousVariantName: variant.previous_variant_name || null,
            }
            return v
        })
    }

    return []
}

export async function restartAppVariantContainer(data: RestartVariantDocker) {
    try {
        const response: RestartVariantDockerResponse = await axios.post(
            `${process.env.NEXT_PUBLIC_AGENTA_API_URL}/api/containers/restart_container/`,
            data,
        )
        return response
    } catch (err) {
        throw err
    }
}

/**
 * Calls the variant endpoint with the input parameters and the optional parameters and returns the response.
 * @param inputParametersDict A dictionary of the input parameters to be passed to the variant endpoint
 * @param inputParamDefinition A list of the parameters that are defined in the openapi.json (these are only part of the input params, the rest is defined by the user in the optparms)
 * @param optionalParameters The optional parameters (prompt, models, AND DICTINPUTS WHICH ARE TO BE USED TO ADD INPUTS )
 * @param URIPath
 * @returns
 */
export async function callVariant(
    inputParametersDict: Record<string, string>,
    inputParamDefinition: Parameter[],
    optionalParameters: Parameter[],
    URIPath: string,
) {
    // Separate input parameters into two dictionaries based on the 'input' property
    const mainInputParams: Record<string, string> = {} // Parameters with input = true
    const secondaryInputParams: Record<string, string> = {} // Parameters with input = false
    for (let key of Object.keys(inputParametersDict)) {
        const paramDefinition = inputParamDefinition.find((param) => param.name === key)

        // If parameter definition is found and its 'input' property is false,
        // then it goes to 'secondaryInputParams', otherwise to 'mainInputParams'
        if (paramDefinition && !paramDefinition.input) {
            secondaryInputParams[key] = inputParametersDict[key]
        } else {
            mainInputParams[key] = inputParametersDict[key]
        }
    }

    optionalParameters = optionalParameters || []

    const optParams = optionalParameters
        .filter((param) => param.default)
        .filter((param) => param.type !== "object") // remove dics from optional parameters
        .reduce((acc: any, param) => {
            acc[param.name] = param.default
            return acc
        }, {})
    const requestBody = {
        ["inputs"]: secondaryInputParams,
        ...mainInputParams,
        ...optParams,
    }

    let splittedURIPath = URIPath.split("/")
    const appContainerURIPath = await getAppContainerURL(splittedURIPath[0], splittedURIPath[1])

    return axios
        .post(
            `${process.env.NEXT_PUBLIC_AGENTA_API_URL}/${appContainerURIPath}/generate`,
            requestBody,
        )
        .then((res) => {
            return res.data
        })
}

/**
 * Parses the openapi.json from a variant and returns the parameters as an array of objects.
 * @param app
 * @param variantName
 * @returns
 */
export const getVariantParametersFromOpenAPI = async (
    app: string,
    variant: Variant,
    ignoreAxiosError: boolean = false,
) => {
    const sourceName = variant.templateVariantName
        ? variant.templateVariantName
        : variant.variantName
    const appContainerURIPath = await getAppContainerURL(app, sourceName)
    const url = `${process.env.NEXT_PUBLIC_AGENTA_API_URL}/${appContainerURIPath}/openapi.json`
    const response = await axios.get(url, {_ignoreError: ignoreAxiosError} as any)
    let APIParams = parseOpenApiSchema(response.data)
    // we create a new param for DictInput that will contain the name of the inputs
    APIParams = APIParams.map((param) => {
        if (param.type === "object") {
            // if param.default is defined
            if (param?.default) {
                param.default = param.default.map((item: string) => {
                    return {name: item}
                })
            } else {
                param.default = []
            }
        }
        return param
    })
    const initOptParams = APIParams.filter((param) => !param.input) // contains the default values too!
    const inputParams = APIParams.filter((param) => param.input) // don't have input values
    return {initOptParams, inputParams}
}

// Define a type for our cache
interface Cache {
    [key: string]: string
}

// Create the cache object
const urlCache: Cache = {}

/**
 * Retries the container url for an app
 * @param {string} app - The name of the app
 * @param {string} variantName - The name of the variant
 * @returns {Promise<string>} - Returns the URL path or an empty string
 * @throws {Error} - Throws an error if the request fails
 */
export const getAppContainerURL = async (app: string, variantName: string): Promise<string> => {
    try {
        // Null-check for the environment variable
        if (!process.env.NEXT_PUBLIC_AGENTA_API_URL) {
            throw new Error("Environment variable NEXT_PUBLIC_AGENTA_API_URL is not set.")
        }

        const queryParam = `?app_name=${app}&variant_name=${variantName}`
        const cacheKey = `${app}_${variantName}`

        // Check if the URL is already cached
        if (urlCache[cacheKey]) {
            return urlCache[cacheKey]
        }

        // Retrieve container URL from backend
        const url = `${process.env.NEXT_PUBLIC_AGENTA_API_URL}/api/containers/container_url/${queryParam}`
        const response = await axios.get(url)
        if (response.status === 200 && response.data && response.data.uri) {
            // Cache the URL before returning
            urlCache[cacheKey] = response.data.uri
            return response.data.uri
        } else {
            return ""
        }
    } catch (error) {
        // Forward the error so it can be handled by the calling function
        throw error
    }
}

/**
 * Saves a new variant to the database based on previous
 */
export async function saveNewVariant(appName: string, variant: Variant, parameters: Parameter[]) {
    const appVariant = {
        app_name: appName,
        variant_name: variant.templateVariantName,
    }
    await axios.post(
        `${process.env.NEXT_PUBLIC_AGENTA_API_URL}/api/app_variant/add/from_previous/`,
        {
            previous_app_variant: appVariant,
            new_variant_name: variant.variantName,
            parameters: parameters.reduce((acc, param) => {
                return {...acc, [param.name]: param.default}
            }, {}),
        },
    )
}

export async function updateVariantParams(
    appName: string,
    variant: Variant,
    parameters: Parameter[],
) {
    await axios.put(
        `${process.env.NEXT_PUBLIC_AGENTA_API_URL}/api/app_variant/update_variant_parameters/`,
        {
            app_name: appName,
            variant_name: variant.variantName,
            parameters: parameters.reduce((acc, param) => {
                return {...acc, [param.name]: param.default}
            }, {}),
        },
    )
}

export async function removeApp(appName: string) {
    await axios.delete(`${process.env.NEXT_PUBLIC_AGENTA_API_URL}/api/app_variant/remove_app/`, {
        data: {app_name: appName},
    })
}

export async function removeVariant(appName: string, variantName: string) {
    await axios.delete(
        `${process.env.NEXT_PUBLIC_AGENTA_API_URL}/api/app_variant/remove_variant/`,
        {data: {app_name: appName, variant_name: variantName}},
    )
}
/**
 * Loads the list of testsets
 * @returns
 */
export const useLoadTestsetsList = (app_name: string) => {
    const {data, error, mutate} = useSWR(
        `${process.env.NEXT_PUBLIC_AGENTA_API_URL}/api/testsets/?app_name=${app_name}`,
        fetcher,
        {revalidateOnFocus: false},
    )
    return {
        testsets: data,
        isTestsetsLoading: !error && !data,
        isTestsetsLoadingError: error,
        mutate,
    }
}

export async function createNewTestset(appName: string, testsetName: string, testsetData: any) {
    const response = await axios.post(
        `${process.env.NEXT_PUBLIC_AGENTA_API_URL}/api/testsets/${appName}`,
        {
            name: testsetName,
            csvdata: testsetData,
        },
    )
    return response
}

export async function updateTestset(testsetId: String, testsetName: string, testsetData: any) {
    const response = await axios.put(
        `${process.env.NEXT_PUBLIC_AGENTA_API_URL}/api/testsets/${testsetId}`,
        {
            name: testsetName,
            csvdata: testsetData,
        },
    )
    return response
}

export const loadTestset = async (testsetId: string) => {
    const response = await axios.get(
        `${process.env.NEXT_PUBLIC_AGENTA_API_URL}/api/testsets/${testsetId}`,
    )
    return response.data
}

export const deleteTestsets = async (ids: string[]) => {
    const response = await axios({
        method: "delete",
        url: `${process.env.NEXT_PUBLIC_AGENTA_API_URL}/api/testsets/`,
        data: {testset_ids: ids},
    })
    return response.data
}

export const loadEvaluations = async (app_name: string) => {
    return await axios
        .get(`${process.env.NEXT_PUBLIC_AGENTA_API_URL}/api/evaluations?app_name=${app_name}`)
        .then((responseData) => {
            const evaluations = responseData.data.map((item: EvaluationResponseType) => {
                return fromEvaluationResponseToEvaluation(item)
            })

            return evaluations
        })
}

export const loadEvaluation = async (evaluationId: string) => {
    return await axios
        .get(`${process.env.NEXT_PUBLIC_AGENTA_API_URL}/api/evaluations/${evaluationId}`)
        .then((responseData) => {
            return fromEvaluationResponseToEvaluation(responseData.data)
        })
}

export const deleteEvaluations = async (ids: string[]) => {
    const response = await axios({
        method: "delete",
        url: `${process.env.NEXT_PUBLIC_AGENTA_API_URL}/api/evaluations/`,
        data: {evaluations_ids: ids},
    })
    return response.data
}

export const loadEvaluationsScenarios = async (
    evaluationTableId: string,
    evaluation: Evaluation,
) => {
    return await axios
        .get(
            `${process.env.NEXT_PUBLIC_AGENTA_API_URL}/api/evaluations/${evaluationTableId}/evaluation_scenarios`,
        )
        .then((responseData) => {
            console.log("responseData.data: ", responseData.data)
            const evaluationsRows = responseData.data.map((item: any) => {
                return fromEvaluationScenarioResponseToEvaluationScenario(item, evaluation)
            })

            return evaluationsRows
        })
}

export const createNewEvaluation = async (
    {
        variants,
        appName,
        evaluationType,
        evaluationTypeSettings,
        inputs,
        llmAppPromptTemplate,
        selectedCustomEvaluationID,
        testset,
    }: {
        variants: string[]
        appName: string
        evaluationType: string
        evaluationTypeSettings: Partial<EvaluationResponseType["evaluation_type_settings"]>
        inputs: string[]
        llmAppPromptTemplate?: string
        selectedCustomEvaluationID?: string
        testset: {_id: string; name: string}
    },
    ignoreAxiosError: boolean = false,
) => {
    const data = {
        variants, // TODO: Change to variant id
        app_name: appName,
        inputs: inputs,
        evaluation_type: evaluationType,
        evaluation_type_settings: evaluationTypeSettings,
        llm_app_prompt_template: llmAppPromptTemplate,
        custom_code_evaluation_id: selectedCustomEvaluationID,
        testset,
        status: EvaluationFlow.EVALUATION_INITIALIZED,
    }

    const response = await axios.post(
        `${process.env.NEXT_PUBLIC_AGENTA_API_URL}/api/evaluations/`,
        data,
        {_ignoreError: ignoreAxiosError} as any,
    )
    return response.data.id
}

export const updateEvaluation = async (evaluationId: string, data: GenericObject) => {
    const response = await axios.put(
        `${process.env.NEXT_PUBLIC_AGENTA_API_URL}/api/evaluations/${evaluationId}`,
        data,
    )
    return response.data
}

export const updateEvaluationScenario = async (
    evaluationTableId: string,
    evaluationScenarioId: string,
    data: GenericObject,
    evaluationType: EvaluationType,
) => {
    const response = await axios.put(
        `${process.env.NEXT_PUBLIC_AGENTA_API_URL}/api/evaluations/${evaluationTableId}/evaluation_scenario/${evaluationScenarioId}/${evaluationType}`,
        data,
    )
    return response.data
}

export const postEvaluationScenario = async (evaluationTableId: string, data: GenericObject) => {
    const response = await axios.post(
        `${process.env.NEXT_PUBLIC_AGENTA_API_URL}/api/evaluations/${evaluationTableId}/evaluation_scenario`,
        data,
    )
    return response.data
}

export const fetchEvaluationResults = async (evaluationId: string) => {
    const response = await axios.get(
        `${process.env.NEXT_PUBLIC_AGENTA_API_URL}/api/evaluations/${evaluationId}/results`,
    )
    return response.data
}

export const fetchEvaluationScenarioResults = async (evaluation_scenario_id: string) => {
    const response = await axios.get(
        `${process.env.NEXT_PUBLIC_AGENTA_API_URL}/api/evaluations/evaluation_scenario/${evaluation_scenario_id}/score`,
    )
    return response
}

export const saveCustomCodeEvaluation = async (
    payload: CreateCustomEvaluation,
    ignoreAxiosError: boolean = false,
) => {
    const response = await axios.post(
        `${process.env.NEXT_PUBLIC_AGENTA_API_URL}/api/evaluations/custom_evaluation/`,
        payload,
        {_ignoreError: ignoreAxiosError} as any,
    )
    return response
}

export const fetchCustomEvaluations = async (
    app_name: string,
    ignoreAxiosError: boolean = false,
) => {
    const response = await axios.get(
        `${process.env.NEXT_PUBLIC_AGENTA_API_URL}/api/evaluations/custom_evaluation/list/${app_name}`,
        {_ignoreError: ignoreAxiosError} as any,
    )
    return response
}

export const fetchCustomEvaluationDetail = async (
    id: string,
    ignoreAxiosError: boolean = false,
) => {
    const response = await axios.get(
        `${process.env.NEXT_PUBLIC_AGENTA_API_URL}/api/evaluations/custom_evaluation/${id}`,
        {_ignoreError: ignoreAxiosError} as any,
    )
    return response.data
}

export const fetchCustomEvaluationNames = async (
    app_name: string,
    ignoreAxiosError: boolean = false,
) => {
    const response = await axios.get(
        `${process.env.NEXT_PUBLIC_AGENTA_API_URL}/api/evaluations/custom_evaluation/${app_name}/names/`,
        {_ignoreError: ignoreAxiosError} as any,
    )
    return response
}

export const executeCustomEvaluationCode = async (
    payload: ExecuteCustomEvalCode,
    ignoreAxiosError: boolean = false,
) => {
    const response = await axios.post(
        `${process.env.NEXT_PUBLIC_AGENTA_API_URL}/api/evaluations/custom_evaluation/execute/${payload.evaluation_id}/`,
        payload,
        {_ignoreError: ignoreAxiosError} as any,
    )
    return response
}

export const updateEvaluationScenarioScore = async (
    evaluation_scenario_id: string,
    score: number,
    ignoreAxiosError: boolean = false,
) => {
    const response = await axios.put(
        `${process.env.NEXT_PUBLIC_AGENTA_API_URL}/api/evaluations/evaluation_scenario/${evaluation_scenario_id}/score`,
        {score: score},
        {_ignoreError: ignoreAxiosError} as any,
    )
    return response
}

export const fetchApps = () => {
    const {data, error, isLoading} = useSWR(
        `${process.env.NEXT_PUBLIC_AGENTA_API_URL}/api/app_variant/list_apps/`,
        fetcher,
    )
    return {
        data,
        error,
        isLoading,
    }
}

export const getTemplates = async () => {
    const response = await axios.get(
        `${process.env.NEXT_PUBLIC_AGENTA_API_URL}/api/containers/templates/`,
    )
    return response.data
}

export const pullTemplateImage = async (image_name: string, ignoreAxiosError: boolean = false) => {
    const response = await axios.get(
        `${process.env.NEXT_PUBLIC_AGENTA_API_URL}/api/containers/templates/${image_name}/images/`,
        {_ignoreError: ignoreAxiosError} as any,
    )
    return response.data
}

export const startTemplate = async (
    templateObj: AppTemplate,
    ignoreAxiosError: boolean = false,
) => {
    const response = await axios.post(
        `${process.env.NEXT_PUBLIC_AGENTA_API_URL}/api/app_variant/add/from_template/`,
        templateObj,
        {_ignoreError: ignoreAxiosError} as any,
    )
    return response
}

export const fetchData = async (url: string): Promise<any> => {
    const response = await fetch(url)
    return response.json()
}

export const waitForAppToStart = async (
    appName: string,
    timeout: number = 20000,
    interval: number = 2000,
) => {
    const variant = await fetchVariants(appName, true)
    if (variant.length) {
        const shortPoll = async () => {
            let started = false
            while (!started) {
                try {
                    await getVariantParametersFromOpenAPI(appName, variant[0], true)
                    started = true
                } catch {}
                await delay(interval)
            }
        }
        await Promise.race([
            shortPoll(),
            new Promise((_, rej) => setTimeout(() => rej(new Error("timeout")), timeout)),
        ])
    }
}

export const createAndStartTemplate = async ({
    appName,
    openAIKey,
    imageName,
    onStatusChange,
}: {
    appName: string
    openAIKey: string
    imageName: string
    onStatusChange?: (
        status:
            | "fetching_image"
            | "creating_app"
            | "starting_app"
            | "success"
            | "bad_request"
            | "timeout"
            | "error",
        details?: any,
    ) => void
}) => {
    try {
        onStatusChange?.("fetching_image")
        const data: TemplateImage = await pullTemplateImage(imageName, true)
        if (data.message) throw data.message

        const variantData = {
            app_name: appName,
            image_id: data.image_id,
            image_tag: data.image_tag,
            env_vars: {
                OPENAI_API_KEY: openAIKey,
            },
        }
        onStatusChange?.("creating_app")
        try {
            await startTemplate(variantData, true)
        } catch (error: any) {
            if (error?.response?.status === 400) {
                onStatusChange?.("bad_request", error)
                return
            }
            throw error
        }

        onStatusChange?.("starting_app")
        try {
            await waitForAppToStart(appName)
        } catch (error: any) {
            if (error.message === "timeout") {
                onStatusChange?.("timeout")
                return
            }
            throw error
        }

        onStatusChange?.("success")
    } catch (error) {
        onStatusChange?.("error", error)
    }
}

export const fetchEnvironments = async (appName: string): Promise<Environment[]> => {
    const response: Environment[] = await fetchData(
        `${process.env.NEXT_PUBLIC_AGENTA_API_URL}/api/environments/?app_name=${appName}`,
    )
    return response
}

export const publishVariant = async (
    appName: string,
    variantName: string,
    environmentName: string,
) => {
    await axios.post(
        `${process.env.NEXT_PUBLIC_AGENTA_API_URL}/api/environments/deploy/?app_name=${appName}&variant_name=${variantName}&environment_name=${environmentName}`,
    )
}<|MERGE_RESOLUTION|>--- conflicted
+++ resolved
@@ -11,12 +11,9 @@
     TemplateImage,
     RestartVariantDocker,
     RestartVariantDockerResponse,
-<<<<<<< HEAD
     Environment,
-=======
     CreateCustomEvaluation,
     ExecuteCustomEvalCode,
->>>>>>> fe5d3bb6
 } from "@/lib/Types"
 import {
     fromEvaluationResponseToEvaluation,
