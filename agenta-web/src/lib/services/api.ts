--- conflicted
+++ resolved
@@ -381,7 +381,6 @@
     return response.data
 }
 
-<<<<<<< HEAD
 export const fetchEvaluationResults = async (evaluationId: string) => {
     try {
         const response = await fetch(
@@ -398,10 +397,9 @@
         throw error
     }
 }
-=======
+
 // TODO: integrate with endpoint
 export const getTemplates = async () => {}
 
 // TODO: integrate with endpoint, improve templateObj type
-export const startTemplate = async (appName: string, templateObj: AppTemplate) => {}
->>>>>>> 344a0e92
+export const startTemplate = async (appName: string, templateObj: AppTemplate) => {}