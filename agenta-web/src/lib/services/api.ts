--- conflicted
+++ resolved
@@ -13,7 +13,6 @@
     ExecuteCustomEvalCode,
     ListAppsItem,
     AICritiqueCreate,
-    LlmProvidersKeys,
 } from "@/lib/Types"
 import {
     fromEvaluationResponseToEvaluation,
@@ -613,24 +612,14 @@
 
 export const createAndStartTemplate = async ({
     appName,
-<<<<<<< HEAD
-    env_vars,
-=======
     providerKey,
->>>>>>> 8dc13f48
     templateId,
     orgId,
     timeout,
     onStatusChange,
 }: {
     appName: string
-<<<<<<< HEAD
-    env_vars: {
-        [key in keyof LlmProvidersKeys]: {title: string; key: string}
-    }
-=======
     providerKey: string
->>>>>>> 8dc13f48
     templateId: string
     orgId: string
     timeout?: number
@@ -649,17 +638,7 @@
                     app_name: appName,
                     template_id: templateId,
                     env_vars: {
-<<<<<<< HEAD
-                        OPENAI_API_KEY: env_vars.OPENAI_API_KEY.key,
-                        COHERE_API_KEY: env_vars.COHERE_API_KEY.key,
-                        ANTHROPIC_API_KEY: env_vars.ANTHROPIC_API_KEY.key,
-                        AZURE_API_KEY: env_vars.AZURE_API_KEY.key,
-                        REPLICATE_API_KEY: env_vars.REPLICATE_API_KEY.key,
-                        TOGETHERAI_API_KEY: env_vars.TOGETHERAI_API_KEY.key,
-                        HUGGING_FACE_API_KEY: env_vars.HUGGING_FACE_API_KEY.key,
-=======
                         OPENAI_API_KEY: providerKey,
->>>>>>> 8dc13f48
                     },
                     organization_id: orgId,
                 },
