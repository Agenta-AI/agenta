import {getAppValues} from "@/contexts/app.context"
import {
    BaseResponseSpans,
    Evaluation,
    EvaluationResponseType,
    GenericObject,
    Variant,
} from "./Types"
import {EvaluationType} from "./enums"
import {formatDate} from "./helpers/dateTimeHelper"
import {getStringOrJson, snakeToCamel} from "./helpers/utils"
import {TraceSpan} from "@/lib/Types"

export const fromEvaluationResponseToEvaluation = (item: EvaluationResponseType) => {
    const variants: Variant[] = item.variant_ids.map((variantId: string, ix) => {
        const variant = {
            variantId,
            variantName: item.variant_names[ix],
            templateVariantName: null,
            persistent: true,
            parameters: null,
        }
        return variant as Variant
    })

    const evaluationTypeSettings: GenericObject = {}
    for (const key in item.evaluation_type_settings) {
        evaluationTypeSettings[snakeToCamel(key)] =
            item.evaluation_type_settings[key as keyof typeof item.evaluation_type_settings]
    }

    const {apps} = getAppValues()

    return {
        id: item.id,
        createdAt: formatDate(item.created_at),
        user: {
            id: item.user_id,
            username: item.user_username,
        },
        variants,
        testset: {
            _id: item.testset_id,
            name: item.testset_name,
        },
        appName: apps.find((app) => app.app_id === item.app_id)?.app_name,
        status: item.status,
        evaluationType: item.evaluation_type,
        evaluationTypeSettings,
        llmAppPromptTemplate: item.evaluation_type_settings?.llm_app_prompt_template,
        revisions: item.revisions,
        variant_revision_ids: item.variants_revision_ids,
    } as Evaluation
}

export const fromEvaluationScenarioResponseToEvaluationScenario = (
    item: any,
    evaluation: Evaluation,
) => {
    let evaluationScenario: GenericObject = {
        id: item.id,
        inputs: item.inputs,
        outputs: item.outputs,
        correctAnswer: item.correct_answer,
        isPinned: item.is_pinned,
        note: item.note,
    }

    if (evaluation.evaluationType === EvaluationType.human_a_b_testing) {
        evaluationScenario = {...evaluationScenario, vote: item.vote}
    } else if (
        evaluation.evaluationType === EvaluationType.auto_exact_match ||
        evaluation.evaluationType === EvaluationType.auto_similarity_match ||
        evaluation.evaluationType === EvaluationType.auto_regex_test ||
        evaluation.evaluationType === EvaluationType.field_match_test ||
        evaluation.evaluationType === EvaluationType.auto_webhook_test ||
        evaluation.evaluationType === EvaluationType.auto_ai_critique ||
        evaluation.evaluationType === EvaluationType.single_model_test
    ) {
        evaluationScenario = {...evaluationScenario, score: item.score}
    }
    return evaluationScenario
}

export const fromBaseResponseToTraceSpanType = (
    spans: BaseResponseSpans[],
    traceId: string,
): [TraceSpan[], Record<string, TraceSpan>] => {
<<<<<<< HEAD
=======
    const TRACE_DEFAULT_KEY = "__default__"

>>>>>>> 2b7c2673
    const all_spans = spans.map((span) => ({
        id: span.id,
        name: span.name,
        created_at: span.start_time,
        variant: {
            variant_id: span.variant_id || null,
            variant_name: span.variant_name || null,

            revision:
                span.environment == "playground"
                    ? null
                    : span.config
                      ? span.config?.revision
                      : null,
        },
        environment: span.environment || null,
        spankind: span.spankind,
        status: span.status,
        metadata: {
            cost: span.cost,
            latency:
                (new Date(span.end_time).getTime() - new Date(span.start_time).getTime()) / 1000,
            usage: span.tokens,
        },
        content: {
            inputs: span.inputs,
            internals: span.internals,
<<<<<<< HEAD
            outputs: span.outputs,
=======
            outputs:
                Array.isArray(span.outputs) ||
                span.outputs == undefined ||
                !span.outputs.hasOwnProperty(TRACE_DEFAULT_KEY)
                    ? span.outputs
                    : span.outputs[TRACE_DEFAULT_KEY],
>>>>>>> 2b7c2673
        } as {
            inputs: Record<string, any> | null
            internals: Record<string, any> | null
            outputs: string[] | Record<string, any> | null
        },
        user_id: span.user,
        trace_id: traceId,
        parent_span_id: span.parent_span_id,

        children: null,
    }))

    let spans_dict: Record<string, TraceSpan> = {}
    for (const span of all_spans) {
        spans_dict[span.id] = span
    }

    let child_spans: Array<string> = []

    for (const span of all_spans) {
        if (span.parent_span_id) {
            const parent_span: TraceSpan = spans_dict[span.parent_span_id]
            const child_span: TraceSpan = spans_dict[span.id]

            if (parent_span) {
                if (parent_span?.children === null) {
                    parent_span.children = []
                }

                parent_span.children?.push(child_span)
                child_spans.push(child_span.id)
            }
        }
    }

    const top_level_spans: Array<TraceSpan> = all_spans.filter(
        (span) => !child_spans.includes(span.id),
    )

    return [top_level_spans, spans_dict]
}<|MERGE_RESOLUTION|>--- conflicted
+++ resolved
@@ -86,11 +86,8 @@
     spans: BaseResponseSpans[],
     traceId: string,
 ): [TraceSpan[], Record<string, TraceSpan>] => {
-<<<<<<< HEAD
-=======
     const TRACE_DEFAULT_KEY = "__default__"
 
->>>>>>> 2b7c2673
     const all_spans = spans.map((span) => ({
         id: span.id,
         name: span.name,
@@ -118,16 +115,12 @@
         content: {
             inputs: span.inputs,
             internals: span.internals,
-<<<<<<< HEAD
-            outputs: span.outputs,
-=======
             outputs:
                 Array.isArray(span.outputs) ||
                 span.outputs == undefined ||
                 !span.outputs.hasOwnProperty(TRACE_DEFAULT_KEY)
                     ? span.outputs
                     : span.outputs[TRACE_DEFAULT_KEY],
->>>>>>> 2b7c2673
         } as {
             inputs: Record<string, any> | null
             internals: Record<string, any> | null
