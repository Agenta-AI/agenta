import {v4 as uuidv4} from "uuid"
import {EvaluationType} from "../enums"
import {GenericObject} from "../Types"
import promiseRetry from "promise-retry"
import {getErrorMessage} from "./errorHandler"
import dayjs from "dayjs"
import utc from "dayjs/plugin/utc"
import {notification} from "antd"
import Router from "next/router"
import {getAllProviderLlmKeys, getApikeys} from "./llmProviders"

if (typeof window !== "undefined") {
    //@ts-ignore
    if (!window.Cypress) {
        dayjs.extend(utc)
    }
}

export const renameVariables = (name: string) => {
    if (name === "inputs") {
        return "Prompt Variables"
    } else {
        return name.charAt(0).toUpperCase() + name.slice(1).replace(/_/g, " ")
    }
}

export const renameVariablesCapitalizeAll = (name: string) => {
    const words = name.split("_")
    for (let i = 0; i < words.length; i++) {
        words[i] = words[i].charAt(0).toUpperCase() + words[i].slice(1)
    }
    return words.join(" ")
}

export const EvaluationTypeLabels: Record<EvaluationType, string> = {
    [EvaluationType.auto_exact_match]: "Exact Match",
    [EvaluationType.auto_similarity_match]: "Similarity Match",
    [EvaluationType.auto_ai_critique]: "AI Critic",
    [EvaluationType.human_a_b_testing]: "A/B Test",
    [EvaluationType.human_scoring]: "Scoring single variant",
    [EvaluationType.custom_code_run]: "Custom Code Run",
    [EvaluationType.auto_regex_test]: "Regex Test",
    [EvaluationType.field_match_test]: "JSON Field Match",
    [EvaluationType.auto_json_diff]: "JSON Diff Match",
    [EvaluationType.auto_semantic_similarity]: "Semantic Similarity Match",
    [EvaluationType.auto_webhook_test]: "Webhook Test",
    [EvaluationType.single_model_test]: "Single Model Test",
    [EvaluationType.rag_faithfulness]: "RAG Faithfulness",
    [EvaluationType.rag_context_relevancy]: "RAG Context Relevancy",
}

export const apiKeyObject = () => {
    const apiKeys = getAllProviderLlmKeys()

    if (!apiKeys) return {}

    return apiKeys.reduce((acc: GenericObject, {key, name}: GenericObject) => {
        if (key) acc[name] = key
        return acc
    }, {})
}

export const capitalize = (s: string) => {
    if (typeof s !== "string") return ""
    return s
        .split(" ")
        .map((word) => word.charAt(0).toUpperCase() + word.slice(1))
        .join(" ")
}

export const randString = (len: number = 8) =>
    window
        .btoa(
            Array.from(window.crypto.getRandomValues(new Uint8Array(len * 2)))
                .map((b) => String.fromCharCode(b))
                .join(""),
        )
        .replace(/[+/]/g, "")
        .substring(0, len)

export const isAppNameInputValid = (input: string) => {
    return /^[a-zA-Z0-9_-]+$/.test(input)
}

export const delay = (ms: number) => new Promise((res) => setTimeout(res, ms))

export const snakeToCamel = (str: string) =>
    str.replace(/([-_][a-z])/g, (group) => group.toUpperCase().replace("-", "").replace("_", ""))

export const camelToSnake = (str: string) =>
    str.replace(/([A-Z])/g, (group) => `_${group.toLowerCase()}`)

export const stringToNumberInRange = (text: string, min: number, max: number) => {
    // Calculate a hash value from the input string
    let hash = 0
    for (let i = 0; i < text.length; i++) {
        hash += text.charCodeAt(i)
    }

    // Map the hash value to the desired range
    const range = max - min + 1
    const mappedValue = ((hash % range) + range) % range

    // Add the minimum value to get the final result within the range
    const result = min + mappedValue

    return result
}

export const isDemo = () => {
    if (process.env.NEXT_PUBLIC_FF) {
        return ["cloud", "ee", "cloud-dev"].includes(process.env.NEXT_PUBLIC_FF)
    }
    return false
}

export const removeKeys = (obj: GenericObject, keys: string[]) => {
    let newObj = Object.assign({}, obj)
    for (let key of keys) {
        delete newObj[key]
    }
    return newObj
}

export const safeParse = (str: string, fallback: any = "") => {
    try {
        if (!str) return fallback

        if (typeof str !== "string") {
            return JSON.parse(str)
        } else {
            return str
        }
    } catch (error) {
        console.log("error parsing JSON:", error)
        return fallback
    }
}

export const getAgentaApiUrl = () => {
    const apiUrl = process.env.NEXT_PUBLIC_AGENTA_API_URL

    if (!apiUrl && typeof window !== "undefined") {
        return `${window.location.protocol}//${window.location.hostname}`
    }

    return apiUrl
}

export function promisifyFunction(fn: Function, ...args: any[]) {
    return async () => {
        return fn(...args)
    }
}

export const withRetry = (
    fn: Function,
    options?: Parameters<typeof promiseRetry>[0] & {logErrors?: boolean},
) => {
    const {logErrors = true, ...config} = options || {}
    const func = promisifyFunction(fn)

    return promiseRetry(
        (retry, attempt) =>
            func().catch((e) => {
                if (logErrors) {
                    console.error("Error: ", getErrorMessage(e))
                    console.error("Retry attempt: ", attempt)
                }
                retry(e)
            }),
        {
            retries: 3,
            ...config,
        },
    )
}

export async function batchExecute(
    functions: Function[],
    options?: {
        batchSize?: number
        supressErrors?: boolean
        batchDelayMs?: number
        logErrors?: boolean
        allowRetry?: boolean
        retryConfig?: Parameters<typeof promiseRetry>[0]
    },
) {
    const {
        batchSize = 10,
        supressErrors = false,
        batchDelayMs = 2000,
        logErrors = true,
        allowRetry = true,
        retryConfig,
    } = options || {}

    functions = functions.map((f) => async () => {
        try {
            return await (allowRetry ? withRetry(f, {logErrors, ...(retryConfig || {})}) : f())
        } catch (e) {
            if (supressErrors) {
                if (logErrors) console.error("Ignored error:", getErrorMessage(e))
                return {__error: e}
            }
            throw e
        }
    })

    if (!batchSize || !Number.isInteger(batchSize) || batchSize <= 0)
        return Promise.all(functions.map((f) => f()))

    let position = 0
    let results: any[] = []

    while (position < functions.length) {
        const batch = functions.slice(position, position + batchSize)
        results = [...results, ...(await Promise.all(batch.map((f) => f())))]
        position += batchSize
        if (batchDelayMs) {
            await delay(batchDelayMs)
        }
    }
    return results
}

export const shortPoll = (
    func: Function,
    {delayMs, timeoutMs = 2000}: {delayMs: number; timeoutMs?: number},
) => {
    let startTime = Date.now()
    let shouldContinue = true

    const executor = async () => {
        while (shouldContinue && Date.now() - startTime < timeoutMs) {
            try {
                await func()
            } catch {}
            await delay(delayMs)
        }
        if (Date.now() - startTime >= timeoutMs) throw new Error("timeout")
    }

    const promise = executor()

    return {
        stopper: () => {
            shouldContinue = false
        },
        promise,
    }
}

export function pickRandom<T>(arr: T[], len: number) {
    const result: T[] = []
    const length = arr.length

    for (let i = 0; i < len; i++) {
        const randomIndex = Math.floor(Math.random() * length)
        result.push(arr[randomIndex])
    }

    return result
}

export function durationToStr(ms: number) {
    const duration = dayjs.duration(ms, "milliseconds")
    const days = Math.floor(duration.asDays())
    const hours = Math.floor(duration.asHours() % 24)
    const mins = Math.floor(duration.asMinutes() % 60)
    const secs = Math.floor(duration.asSeconds() % 60)

    if (days > 0) return `${days}d ${hours}h`
    if (hours > 0) return `${hours}h ${mins}m`
    if (mins > 0) return `${mins}m ${secs}s`
    return `${secs}s`
}

type DayjsDate = Parameters<typeof dayjs>[0]
export function getDurationStr(date1: DayjsDate, date2: DayjsDate) {
    const d1 = dayjs(date1)
    const d2 = dayjs(date2)

    return durationToStr(d2.diff(d1, "milliseconds"))
}

export const generateOrRetrieveDistinctId = (): string => {
    if (typeof localStorage !== "undefined") {
        let distinctId = localStorage.getItem("posthog_distinct_id")
        if (!distinctId) {
            distinctId = uuidv4()
            localStorage.setItem("posthog_distinct_id", distinctId)
        }
        return distinctId
    } else {
        return uuidv4()
    }
}

export const redirectIfNoLLMKeys = () => {
    const providerKeys = getApikeys()
    if (providerKeys?.length === 0 && !isDemo()) {
        notification.error({
            message: "LLM Key Missing",
            description: "Please provide at least one LLM key to access this feature.",
            duration: 5,
        })
        Router.push("/settings?tab=secrets")
        return true
    }
    return false
}

export const randNum = (min: number, max: number) =>
    Math.floor(Math.random() * (max - min + 1) + min)

export const snakeToTitle = (str: string) => {
    return str
        .split("_")
        .map((word) => word.charAt(0).toUpperCase() + word.slice(1))
        .join(" ")
}

export const getInitials = (str: string, limit = 2) => {
    let initialText = "E"

    try {
        initialText = str
            ?.split(" ")
            .slice(0, limit)
            ?.reduce((acc, curr) => acc + (curr[0] || "")?.toUpperCase(), "")
    } catch (error) {
        console.error("Error using getInitials", error)
    }

    return initialText
}

export const getStringOrJson = (value: any) => {
    return typeof value === "string"
        ? value
        : typeof value?.data === "string"
          ? value?.data
<<<<<<< HEAD
          : JSON.stringify(value.data, null, 2)
=======
          : JSON.stringify(value, null, 2)
}

export const filterVariantParameters = ({
    record,
    key,
    include = true,
}: {
    record: Record<string, any>
    key: string
    include?: boolean
}) => {
    return Object.keys(record).reduce(
        (acc, curr) => {
            const condition = curr.includes(key)
            if ((record.hasOwnProperty(curr) && include && condition) || (!include && !condition)) {
                acc[curr] = record[curr]
            }
            return acc
        },
        {} as Record<string, any>,
    )
}

export const formatVariantIdWithHash = (variantId: string) => {
    return `# ${variantId.split("-")[0]}`
>>>>>>> 426e61b1
}<|MERGE_RESOLUTION|>--- conflicted
+++ resolved
@@ -342,10 +342,7 @@
         ? value
         : typeof value?.data === "string"
           ? value?.data
-<<<<<<< HEAD
           : JSON.stringify(value.data, null, 2)
-=======
-          : JSON.stringify(value, null, 2)
 }
 
 export const filterVariantParameters = ({
@@ -371,5 +368,4 @@
 
 export const formatVariantIdWithHash = (variantId: string) => {
     return `# ${variantId.split("-")[0]}`
->>>>>>> 426e61b1
 }