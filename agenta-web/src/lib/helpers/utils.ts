import {v4 as uuidv4} from "uuid"
import {EvaluationType} from "../enums"
import {GenericObject} from "../Types"
import promiseRetry from "promise-retry"
import {getErrorMessage} from "./errorHandler"
import dayjs from "dayjs"
import utc from "dayjs/plugin/utc"
import {notification} from "antd"
import Router from "next/router"
<<<<<<< HEAD
import {getApikeys, LlmProvider} from "./llmProviders"
=======
import {getAllProviderLlmKeys, getApikeys} from "./llmProviders"
import yaml from "js-yaml"
>>>>>>> f28d0e37

if (typeof window !== "undefined") {
    //@ts-ignore
    if (!window.Cypress) {
        dayjs.extend(utc)
    }
}

export const renameVariables = (name: string) => {
    if (name === "inputs") {
        return "Prompt Variables"
    } else {
        return name.charAt(0).toUpperCase() + name.slice(1).replace(/_/g, " ")
    }
}

export const renameVariablesCapitalizeAll = (name: string) => {
    const words = name.split("_")
    for (let i = 0; i < words.length; i++) {
        words[i] = words[i].charAt(0).toUpperCase() + words[i].slice(1)
    }
    return words.join(" ")
}

export const EvaluationTypeLabels: Record<EvaluationType, string> = {
    [EvaluationType.auto_exact_match]: "Exact Match",
    [EvaluationType.auto_similarity_match]: "Similarity Match",
    [EvaluationType.auto_ai_critique]: "AI Critic",
    [EvaluationType.human_a_b_testing]: "A/B Test",
    [EvaluationType.human_scoring]: "Scoring single variant",
    [EvaluationType.custom_code_run]: "Custom Code Run",
    [EvaluationType.auto_regex_test]: "Regex Test",
    [EvaluationType.field_match_test]: "JSON Field Match",
    [EvaluationType.auto_json_diff]: "JSON Diff Match",
    [EvaluationType.auto_semantic_similarity]: "Semantic Similarity Match",
    [EvaluationType.auto_webhook_test]: "Webhook Test",
    [EvaluationType.single_model_test]: "Single Model Test",
    [EvaluationType.rag_faithfulness]: "RAG Faithfulness",
    [EvaluationType.rag_context_relevancy]: "RAG Context Relevancy",
}

export const apiKeyObject = (apiKeys: LlmProvider[]) => {
    if (!apiKeys) return {}

    return apiKeys.reduce((acc: GenericObject, {key, name}: GenericObject) => {
        if (key) acc[name] = key
        return acc
    }, {})
}

export const capitalize = (s: string) => {
    if (typeof s !== "string") return ""
    return s
        .split(" ")
        .map((word) => word.charAt(0).toUpperCase() + word.slice(1))
        .join(" ")
}

export const randString = (len: number = 8) =>
    window
        .btoa(
            Array.from(window.crypto.getRandomValues(new Uint8Array(len * 2)))
                .map((b) => String.fromCharCode(b))
                .join(""),
        )
        .replace(/[+/]/g, "")
        .substring(0, len)

export const isAppNameInputValid = (input: string) => {
    return /^[a-zA-Z0-9_-]+$/.test(input)
}

export const delay = (ms: number) => new Promise((res) => setTimeout(res, ms))

export const snakeToCamel = (str: string) =>
    str.replace(/([-_][a-z])/g, (group) => group.toUpperCase().replace("-", "").replace("_", ""))

export const camelToSnake = (str: string) =>
    str.replace(/([A-Z])/g, (group) => `_${group.toLowerCase()}`)

export const stringToNumberInRange = (text: string, min: number, max: number) => {
    // Calculate a hash value from the input string
    let hash = 0
    for (let i = 0; i < text.length; i++) {
        hash += text.charCodeAt(i)
    }

    // Map the hash value to the desired range
    const range = max - min + 1
    const mappedValue = ((hash % range) + range) % range

    // Add the minimum value to get the final result within the range
    const result = min + mappedValue

    return result
}

export const isDemo = () => {
    if (process.env.NEXT_PUBLIC_FF) {
        return ["cloud", "ee", "cloud-dev"].includes(process.env.NEXT_PUBLIC_FF)
    }
    return false
}

export const removeKeys = (obj: GenericObject, keys: string[]) => {
    let newObj = Object.assign({}, obj)
    for (let key of keys) {
        delete newObj[key]
    }
    return newObj
}

export const safeParse = (str: string, fallback: any = "") => {
    try {
        if (!str) return fallback
        return JSON.parse(str)
    } catch (error) {
        return fallback
    }
}

export const getAgentaApiUrl = () => {
    const apiUrl = process.env.NEXT_PUBLIC_AGENTA_API_URL

    if (!apiUrl && typeof window !== "undefined") {
        return `${window.location.protocol}//${window.location.hostname}`
    }

    return apiUrl
}

export function promisifyFunction(fn: Function, ...args: any[]) {
    return async () => {
        return fn(...args)
    }
}

export const withRetry = (
    fn: Function,
    options?: Parameters<typeof promiseRetry>[0] & {logErrors?: boolean},
) => {
    const {logErrors = true, ...config} = options || {}
    const func = promisifyFunction(fn)

    return promiseRetry(
        (retry, attempt) =>
            func().catch((e) => {
                if (logErrors) {
                    console.error("Error: ", getErrorMessage(e))
                    console.error("Retry attempt: ", attempt)
                }
                retry(e)
            }),
        {
            retries: 3,
            ...config,
        },
    )
}

export async function batchExecute(
    functions: Function[],
    options?: {
        batchSize?: number
        supressErrors?: boolean
        batchDelayMs?: number
        logErrors?: boolean
        allowRetry?: boolean
        retryConfig?: Parameters<typeof promiseRetry>[0]
    },
) {
    const {
        batchSize = 10,
        supressErrors = false,
        batchDelayMs = 2000,
        logErrors = true,
        allowRetry = true,
        retryConfig,
    } = options || {}

    functions = functions.map((f) => async () => {
        try {
            return await (allowRetry ? withRetry(f, {logErrors, ...(retryConfig || {})}) : f())
        } catch (e) {
            if (supressErrors) {
                if (logErrors) console.error("Ignored error:", getErrorMessage(e))
                return {__error: e}
            }
            throw e
        }
    })

    if (!batchSize || !Number.isInteger(batchSize) || batchSize <= 0)
        return Promise.all(functions.map((f) => f()))

    let position = 0
    let results: any[] = []

    while (position < functions.length) {
        const batch = functions.slice(position, position + batchSize)
        results = [...results, ...(await Promise.all(batch.map((f) => f())))]
        position += batchSize
        if (batchDelayMs) {
            await delay(batchDelayMs)
        }
    }
    return results
}

export const shortPoll = (
    func: Function,
    {delayMs, timeoutMs = 2000}: {delayMs: number; timeoutMs?: number},
) => {
    let startTime = Date.now()
    let shouldContinue = true

    const executor = async () => {
        while (shouldContinue && Date.now() - startTime < timeoutMs) {
            try {
                await func()
            } catch {}
            await delay(delayMs)
        }
        if (Date.now() - startTime >= timeoutMs) throw new Error("timeout")
    }

    const promise = executor()

    return {
        stopper: () => {
            shouldContinue = false
        },
        promise,
    }
}

export function pickRandom<T>(arr: T[], len: number) {
    const result: T[] = []
    const length = arr.length

    for (let i = 0; i < len; i++) {
        const randomIndex = Math.floor(Math.random() * length)
        result.push(arr[randomIndex])
    }

    return result
}

export function durationToStr(ms: number) {
    const duration = dayjs.duration(ms, "milliseconds")
    const days = Math.floor(duration.asDays())
    const hours = Math.floor(duration.asHours() % 24)
    const mins = Math.floor(duration.asMinutes() % 60)
    const secs = Math.floor(duration.asSeconds() % 60)

    if (days > 0) return `${days}d ${hours}h`
    if (hours > 0) return `${hours}h ${mins}m`
    if (mins > 0) return `${mins}m ${secs}s`
    return `${secs}s`
}

type DayjsDate = Parameters<typeof dayjs>[0]
export function getDurationStr(date1: DayjsDate, date2: DayjsDate) {
    const d1 = dayjs(date1)
    const d2 = dayjs(date2)

    return durationToStr(d2.diff(d1, "milliseconds"))
}

export const generateOrRetrieveDistinctId = (): string => {
    if (typeof localStorage !== "undefined") {
        let distinctId = localStorage.getItem("posthog_distinct_id")
        if (!distinctId) {
            distinctId = uuidv4()
            localStorage.setItem("posthog_distinct_id", distinctId)
        }
        return distinctId
    } else {
        return uuidv4()
    }
}

export const redirectIfNoLLMKeys = () => {
    const providerKeys = getApikeys()
    if (providerKeys?.length === 0 && !isDemo()) {
        notification.error({
            message: "LLM Key Missing",
            description: "Please provide at least one LLM key to access this feature.",
            duration: 5,
        })
        Router.push("/settings?tab=secrets")
        return true
    }
    return false
}

export const randNum = (min: number, max: number) =>
    Math.floor(Math.random() * (max - min + 1) + min)

export const snakeToTitle = (str: string) => {
    return str
        .split("_")
        .map((word) => word.charAt(0).toUpperCase() + word.slice(1))
        .join(" ")
}

export const getInitials = (str: string, limit = 2) => {
    let initialText = "E"

    try {
        initialText = str
            ?.split(" ")
            .slice(0, limit)
            ?.reduce((acc, curr) => acc + (curr[0] || "")?.toUpperCase(), "")
    } catch (error) {
        console.error("Error using getInitials", error)
    }

    return initialText
}

export const getStringOrJson = (value: any) => {
    return typeof value === "string" ? value : JSON.stringify(value, null, 2)
}

export const getYamlOrJson = (format: "JSON" | "YAML", data: any) => {
    try {
        return format === "YAML" ? yaml.dump(data) : getStringOrJson(data)
    } catch (error) {
        return getStringOrJson(data)
    }
}

export const filterVariantParameters = ({
    record,
    key,
    include = true,
}: {
    record: Record<string, any>
    key: string
    include?: boolean
}) => {
    return Object.keys(record).reduce(
        (acc, curr) => {
            const condition = curr.includes(key)
            if ((record.hasOwnProperty(curr) && include && condition) || (!include && !condition)) {
                acc[curr] = record[curr]
            }
            return acc
        },
        {} as Record<string, any>,
    )
}

export const formatVariantIdWithHash = (variantId: string) => {
    return `# ${variantId.split("-")[0]}`
}

export const collectKeyPathsFromObject = (obj: any, prefix = ""): string[] => {
    const paths: string[] = []

    for (const [key, value] of Object.entries(obj)) {
        const fullPath = prefix ? `${prefix}.${key}` : key

        if (value && typeof value === "object" && !Array.isArray(value)) {
            const nestedPaths = collectKeyPathsFromObject(value, fullPath)
            paths.push(...nestedPaths)
        } else {
            paths.push(fullPath)
        }
    }

    return paths
}<|MERGE_RESOLUTION|>--- conflicted
+++ resolved
@@ -7,12 +7,8 @@
 import utc from "dayjs/plugin/utc"
 import {notification} from "antd"
 import Router from "next/router"
-<<<<<<< HEAD
 import {getApikeys, LlmProvider} from "./llmProviders"
-=======
-import {getAllProviderLlmKeys, getApikeys} from "./llmProviders"
 import yaml from "js-yaml"
->>>>>>> f28d0e37
 
 if (typeof window !== "undefined") {
     //@ts-ignore
