import {v4 as uuidv4} from "uuid"
import dynamic from "next/dynamic"
import {EvaluationType} from "../enums"
import {GenericObject} from "../Types"
import promiseRetry from "promise-retry"
import {getErrorMessage} from "./errorHandler"
import dayjs from "dayjs"
import utc from "dayjs/plugin/utc"
import {notification} from "antd"
import Router from "next/router"

if (typeof window !== "undefined") {
    //@ts-ignore
    if (!window.Cypress) {
        dayjs.extend(utc)
    }
}

<<<<<<< HEAD
=======
const llmAvailableProvidersToken = "llmAvailableProvidersToken"

export type LlmProvider = {
    title: string
    key: string
    name: string
}

export const llmAvailableProviders: LlmProvider[] = [
    {title: "OpenAI", key: "", name: "OPENAI_API_KEY"},
    {title: "Replicate", key: "", name: "REPLICATE_API_KEY"},
    {title: "Hugging Face", key: "", name: "HUGGING_FACE_API_KEY"},
    {title: "Cohere", key: "", name: "COHERE_API_KEY"},
    {title: "Anthropic", key: "", name: "ANTHROPIC_API_KEY"},
    {title: "Azure", key: "", name: "AZURE_API_KEY"},
    {title: "TogetherAI", key: "", name: "TOGETHERAI_API_KEY"},
]

export const getAllLlmProviderKeysAsEnvVariable = () => {
    return {
        OPENAI_API_KEY: getLlmProviderKey("OpenAI"),
        REPLICATE_API_KEY: getLlmProviderKey("Replicate"),
        HUGGING_FACE_API_KEY: getLlmProviderKey("Hugging Face"),
        COHERE_API_KEY: getLlmProviderKey("Cohere"),
        ANTHROPIC_API_KEY: getLlmProviderKey("Anthropic"),
        AZURE_API_KEY: getLlmProviderKey("Azure"),
        TOGETHERAI_API_KEY: getLlmProviderKey("TogetherAI"),
    }
}

>>>>>>> 5545e587
export const renameVariables = (name: string) => {
    if (name === "inputs") {
        return "Prompt Variables"
    } else {
        return name.charAt(0).toUpperCase() + name.slice(1).replace(/_/g, " ")
    }
}

export const renameVariablesCapitalizeAll = (name: string) => {
    const words = name.split("_")
    for (let i = 0; i < words.length; i++) {
        words[i] = words[i].charAt(0).toUpperCase() + words[i].slice(1)
    }
    return words.join(" ")
}

export const EvaluationTypeLabels: Record<EvaluationType, string> = {
    [EvaluationType.auto_exact_match]: "Exact Match",
    [EvaluationType.auto_similarity_match]: "Similarity Match",
    [EvaluationType.auto_ai_critique]: "AI Critic",
    [EvaluationType.human_a_b_testing]: "A/B Test",
    [EvaluationType.human_scoring]: "Scoring single variant",
    [EvaluationType.custom_code_run]: "Custom Code Run",
    [EvaluationType.auto_regex_test]: "Regex Test",
    [EvaluationType.auto_webhook_test]: "Webhook Test",
    [EvaluationType.single_model_test]: "Single Model Test",
}

<<<<<<< HEAD
=======
export const getApikeys = () => {
    if (typeof window !== "undefined") {
        const llmAvailableProvidersTokenString = localStorage.getItem(llmAvailableProvidersToken)
        let apiKeys: Array<{title: string; key: string; name: string}> = []

        if (llmAvailableProvidersTokenString !== null) {
            const llmAvailableProvidersTokenArray = JSON.parse(llmAvailableProvidersTokenString)

            if (
                Array.isArray(llmAvailableProvidersTokenArray) &&
                llmAvailableProvidersTokenArray.length > 0
            ) {
                for (let i = 0; i < llmAvailableProvidersTokenArray.length; i++) {
                    if (llmAvailableProvidersTokenArray[i].key !== "") {
                        apiKeys.push(llmAvailableProvidersTokenArray[i])
                    }
                }
            }
        }
        return apiKeys
    }
}

export const apiKeyObject = () => {
    const apiKey = getApikeys()

    if (!apiKey) return {}

    return apiKey.reduce(
        (acc, {key, name}) => {
            acc[name] = key
            return acc
        },
        {} as Record<string, string>,
    )
}

export const saveLlmProviderKey = (providerIdx: number, keyValue: string) => {
    if (typeof window !== "undefined") {
        // TODO: add encryption here
        const keys = JSON.parse(localStorage.getItem(llmAvailableProvidersToken) ?? "[{}]")
        keys[providerIdx].key = keyValue
        localStorage.setItem(llmAvailableProvidersToken, JSON.stringify(keys))
    }
}

export const getLlmProviderKey = (providerName: string) =>
    getAllProviderLlmKeys().find((item: LlmProvider) => item.title === providerName)

export const getAllProviderLlmKeys = () => {
    if (typeof window !== "undefined") {
        const inStorage = localStorage.getItem(llmAvailableProvidersToken)
        if (inStorage) {
            const parsedArray = JSON.parse(inStorage)
            const updatedLlmAvailableProviders = parsedArray.map(
                (item: LlmProvider, index: number) => {
                    if (!item.hasOwnProperty("name")) {
                        item.name = llmAvailableProviders[index].name
                    }
                    return item
                },
            )

            localStorage.setItem(
                llmAvailableProvidersToken,
                JSON.stringify(updatedLlmAvailableProviders),
            )

            return updatedLlmAvailableProviders
        }
        localStorage.setItem(llmAvailableProvidersToken, JSON.stringify(llmAvailableProviders))
    }

    return llmAvailableProviders
}

export const removeSingleLlmProviderKey = (providerIdx: number) => {
    if (typeof window !== "undefined") {
        const keys = JSON.parse(localStorage.getItem(llmAvailableProvidersToken) ?? "[{}]")
        keys[providerIdx].key = ""
        localStorage.setItem(llmAvailableProvidersToken, JSON.stringify(keys))
    }
}

export const removeLlmProviderKey = () => {
    if (typeof window !== "undefined") {
        localStorage.removeItem(llmAvailableProvidersToken)
    }
}

>>>>>>> 5545e587
export const capitalize = (s: string) => {
    if (typeof s !== "string") return ""
    return s
        .split(" ")
        .map((word) => word.charAt(0).toUpperCase() + word.slice(1))
        .join(" ")
}

export const randString = (len: number = 8) =>
    window
        .btoa(
            Array.from(window.crypto.getRandomValues(new Uint8Array(len * 2)))
                .map((b) => String.fromCharCode(b))
                .join(""),
        )
        .replace(/[+/]/g, "")
        .substring(0, len)

export const isAppNameInputValid = (input: string) => {
    return /^[a-zA-Z0-9_-]+$/.test(input)
}

export const delay = (ms: number) => new Promise((res) => setTimeout(res, ms))

export const snakeToCamel = (str: string) =>
    str.replace(/([-_][a-z])/g, (group) => group.toUpperCase().replace("-", "").replace("_", ""))

export const camelToSnake = (str: string) =>
    str.replace(/([A-Z])/g, (group) => `_${group.toLowerCase()}`)

export const stringToNumberInRange = (text: string, min: number, max: number) => {
    // Calculate a hash value from the input string
    let hash = 0
    for (let i = 0; i < text.length; i++) {
        hash += text.charCodeAt(i)
    }

    // Map the hash value to the desired range
    const range = max - min + 1
    const mappedValue = ((hash % range) + range) % range

    // Add the minimum value to get the final result within the range
    const result = min + mappedValue

    return result
}

export const getInitials = (str: string, limit = 2) => {
    let initialText = "E"

    try {
        initialText = str
            ?.split(" ")
            .slice(0, limit)
            ?.reduce((acc, curr) => acc + (curr[0] || "")?.toUpperCase(), "")
    } catch (error) {
        console.log("Error using getInitials", error)
    }

    return initialText
}

export const isDemo = () => {
    if (process.env.NEXT_PUBLIC_FF) {
        return ["cloud", "ee"].includes(process.env.NEXT_PUBLIC_FF)
    }
    return false
}

export function dynamicComponent<T>(path: string, fallback: any = () => null) {
    return dynamic<T>(() => import(`@/components/${path}`), {
        loading: fallback,
        ssr: false,
    })
}

export const removeKeys = (obj: GenericObject, keys: string[]) => {
    let newObj = Object.assign({}, obj)
    for (let key of keys) {
        delete newObj[key]
    }
    return newObj
}

export const safeParse = (str: string, fallback: any = "") => {
    try {
        return JSON.parse(str)
    } catch (error) {
        console.log("error parsing JSON:", error)
        console.log("fallbacking to:", fallback)
        return fallback
    }
}

export const getAgentaApiUrl = () => {
    const apiUrl = process.env.NEXT_PUBLIC_AGENTA_API_URL

    if (!apiUrl && typeof window !== "undefined") {
        return `${window.location.protocol}//${window.location.hostname}`
    }

    return apiUrl
}

export function promisifyFunction(fn: Function, ...args: any[]) {
    return async () => {
        return fn(...args)
    }
}

export const withRetry = (
    fn: Function,
    options?: Parameters<typeof promiseRetry>[0] & {logErrors?: boolean},
) => {
    const {logErrors = true, ...config} = options || {}
    const func = promisifyFunction(fn)

    return promiseRetry(
        (retry, attempt) =>
            func().catch((e) => {
                if (logErrors) {
                    console.log("Error: ", getErrorMessage(e))
                    console.log("Retry attempt: ", attempt)
                }
                retry(e)
            }),
        {
            retries: 3,
            ...config,
        },
    )
}

export async function batchExecute(
    functions: Function[],
    options?: {
        batchSize?: number
        supressErrors?: boolean
        batchDelayMs?: number
        logErrors?: boolean
        allowRetry?: boolean
        retryConfig?: Parameters<typeof promiseRetry>[0]
    },
) {
    const {
        batchSize = 10,
        supressErrors = false,
        batchDelayMs = 2000,
        logErrors = true,
        allowRetry = true,
        retryConfig,
    } = options || {}

    functions = functions.map((f) => async () => {
        try {
            return await (allowRetry ? withRetry(f, {logErrors, ...(retryConfig || {})}) : f())
        } catch (e) {
            if (supressErrors) {
                if (logErrors) console.log("Ignored error:", getErrorMessage(e))
                return {__error: e}
            }
            throw e
        }
    })

    if (!batchSize || !Number.isInteger(batchSize) || batchSize <= 0)
        return Promise.all(functions.map((f) => f()))

    let position = 0
    let results: any[] = []

    while (position < functions.length) {
        const batch = functions.slice(position, position + batchSize)
        results = [...results, ...(await Promise.all(batch.map((f) => f())))]
        position += batchSize
        if (batchDelayMs) {
            await delay(batchDelayMs)
        }
    }
    return results
}

export const shortPoll = (
    func: Function,
    {delayMs, timeoutMs = 2000}: {delayMs: number; timeoutMs?: number},
) => {
    let startTime = Date.now()
    let shouldContinue = true

    const executor = async () => {
        while (shouldContinue && Date.now() - startTime < timeoutMs) {
            try {
                await func()
            } catch {}
            await delay(delayMs)
        }
        if (Date.now() - startTime >= timeoutMs) throw new Error("timeout")
    }

    const promise = executor()

    return {
        stopper: () => {
            shouldContinue = false
        },
        promise,
    }
}

export function pickRandom<T>(arr: T[], len: number) {
    const result: T[] = []
    const length = arr.length

    for (let i = 0; i < len; i++) {
        const randomIndex = Math.floor(Math.random() * length)
        result.push(arr[randomIndex])
    }

    return result
}

export function durationToStr(ms: number) {
    const duration = dayjs.duration(ms, "milliseconds")
    const days = Math.floor(duration.asDays())
    const hours = Math.floor(duration.asHours() % 24)
    const mins = Math.floor(duration.asMinutes() % 60)
    const secs = Math.floor(duration.asSeconds() % 60)

    if (days > 0) return `${days}d ${hours}h`
    if (hours > 0) return `${hours}h ${mins}m`
    if (mins > 0) return `${mins}m ${secs}s`
    return `${secs}s`
}

type DayjsDate = Parameters<typeof dayjs>[0]
export function getDurationStr(date1: DayjsDate, date2: DayjsDate) {
    const d1 = dayjs(date1)
    const d2 = dayjs(date2)

    return durationToStr(d2.diff(d1, "milliseconds"))
}

export const generateOrRetrieveDistinctId = (): string => {
    if (typeof localStorage !== "undefined") {
        let distinctId = localStorage.getItem("posthog_distinct_id")
        if (!distinctId) {
            distinctId = uuidv4()
            localStorage.setItem("posthog_distinct_id", distinctId)
        }
        return distinctId
    } else {
        return uuidv4()
    }
}

export const redirectIfNoLLMKeys = () => {
    const providerKeys = getApikeys()
    if (providerKeys?.length === 0 && !isDemo()) {
        notification.error({
            message: "LLM Key Missing",
            description: "Please provide at least one LLM key to access this feature.",
            duration: 5,
        })
        Router.push("/settings?tab=secrets")
        return true
    }
    return false
}<|MERGE_RESOLUTION|>--- conflicted
+++ resolved
@@ -8,6 +8,7 @@
 import utc from "dayjs/plugin/utc"
 import {notification} from "antd"
 import Router from "next/router"
+import {getApikeys} from "./llmProviders"
 
 if (typeof window !== "undefined") {
     //@ts-ignore
@@ -16,39 +17,6 @@
     }
 }
 
-<<<<<<< HEAD
-=======
-const llmAvailableProvidersToken = "llmAvailableProvidersToken"
-
-export type LlmProvider = {
-    title: string
-    key: string
-    name: string
-}
-
-export const llmAvailableProviders: LlmProvider[] = [
-    {title: "OpenAI", key: "", name: "OPENAI_API_KEY"},
-    {title: "Replicate", key: "", name: "REPLICATE_API_KEY"},
-    {title: "Hugging Face", key: "", name: "HUGGING_FACE_API_KEY"},
-    {title: "Cohere", key: "", name: "COHERE_API_KEY"},
-    {title: "Anthropic", key: "", name: "ANTHROPIC_API_KEY"},
-    {title: "Azure", key: "", name: "AZURE_API_KEY"},
-    {title: "TogetherAI", key: "", name: "TOGETHERAI_API_KEY"},
-]
-
-export const getAllLlmProviderKeysAsEnvVariable = () => {
-    return {
-        OPENAI_API_KEY: getLlmProviderKey("OpenAI"),
-        REPLICATE_API_KEY: getLlmProviderKey("Replicate"),
-        HUGGING_FACE_API_KEY: getLlmProviderKey("Hugging Face"),
-        COHERE_API_KEY: getLlmProviderKey("Cohere"),
-        ANTHROPIC_API_KEY: getLlmProviderKey("Anthropic"),
-        AZURE_API_KEY: getLlmProviderKey("Azure"),
-        TOGETHERAI_API_KEY: getLlmProviderKey("TogetherAI"),
-    }
-}
-
->>>>>>> 5545e587
 export const renameVariables = (name: string) => {
     if (name === "inputs") {
         return "Prompt Variables"
@@ -77,99 +45,17 @@
     [EvaluationType.single_model_test]: "Single Model Test",
 }
 
-<<<<<<< HEAD
-=======
-export const getApikeys = () => {
-    if (typeof window !== "undefined") {
-        const llmAvailableProvidersTokenString = localStorage.getItem(llmAvailableProvidersToken)
-        let apiKeys: Array<{title: string; key: string; name: string}> = []
-
-        if (llmAvailableProvidersTokenString !== null) {
-            const llmAvailableProvidersTokenArray = JSON.parse(llmAvailableProvidersTokenString)
-
-            if (
-                Array.isArray(llmAvailableProvidersTokenArray) &&
-                llmAvailableProvidersTokenArray.length > 0
-            ) {
-                for (let i = 0; i < llmAvailableProvidersTokenArray.length; i++) {
-                    if (llmAvailableProvidersTokenArray[i].key !== "") {
-                        apiKeys.push(llmAvailableProvidersTokenArray[i])
-                    }
-                }
-            }
-        }
-        return apiKeys
-    }
-}
-
 export const apiKeyObject = () => {
     const apiKey = getApikeys()
 
     if (!apiKey) return {}
 
-    return apiKey.reduce(
-        (acc, {key, name}) => {
-            acc[name] = key
-            return acc
-        },
-        {} as Record<string, string>,
-    )
-}
-
-export const saveLlmProviderKey = (providerIdx: number, keyValue: string) => {
-    if (typeof window !== "undefined") {
-        // TODO: add encryption here
-        const keys = JSON.parse(localStorage.getItem(llmAvailableProvidersToken) ?? "[{}]")
-        keys[providerIdx].key = keyValue
-        localStorage.setItem(llmAvailableProvidersToken, JSON.stringify(keys))
-    }
-}
-
-export const getLlmProviderKey = (providerName: string) =>
-    getAllProviderLlmKeys().find((item: LlmProvider) => item.title === providerName)
-
-export const getAllProviderLlmKeys = () => {
-    if (typeof window !== "undefined") {
-        const inStorage = localStorage.getItem(llmAvailableProvidersToken)
-        if (inStorage) {
-            const parsedArray = JSON.parse(inStorage)
-            const updatedLlmAvailableProviders = parsedArray.map(
-                (item: LlmProvider, index: number) => {
-                    if (!item.hasOwnProperty("name")) {
-                        item.name = llmAvailableProviders[index].name
-                    }
-                    return item
-                },
-            )
-
-            localStorage.setItem(
-                llmAvailableProvidersToken,
-                JSON.stringify(updatedLlmAvailableProviders),
-            )
-
-            return updatedLlmAvailableProviders
-        }
-        localStorage.setItem(llmAvailableProvidersToken, JSON.stringify(llmAvailableProviders))
-    }
-
-    return llmAvailableProviders
-}
-
-export const removeSingleLlmProviderKey = (providerIdx: number) => {
-    if (typeof window !== "undefined") {
-        const keys = JSON.parse(localStorage.getItem(llmAvailableProvidersToken) ?? "[{}]")
-        keys[providerIdx].key = ""
-        localStorage.setItem(llmAvailableProvidersToken, JSON.stringify(keys))
-    }
-}
-
-export const removeLlmProviderKey = () => {
-    if (typeof window !== "undefined") {
-        localStorage.removeItem(llmAvailableProvidersToken)
-    }
-}
-
->>>>>>> 5545e587
+    return apiKey.reduce((acc: GenericObject, {key, name}: GenericObject) => {
+        acc[name] = key
+        return acc
+    }, {})
+}
+
 export const capitalize = (s: string) => {
     if (typeof s !== "string") return ""
     return s
