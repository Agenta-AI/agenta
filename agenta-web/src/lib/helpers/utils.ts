--- conflicted
+++ resolved
@@ -17,41 +17,6 @@
     }
 }
 
-<<<<<<< HEAD
-=======
-const llmAvailableProvidersToken = "llmAvailableProvidersToken"
-
-export type LlmProvider = {
-    title: string
-    key: string
-    name: string
-}
-
-export const llmAvailableProviders: LlmProvider[] = [
-    {title: "OpenAI", key: "", name: "OPENAI_API_KEY"},
-    {title: "Replicate", key: "", name: "REPLICATE_API_KEY"},
-    {title: "Hugging Face", key: "", name: "HUGGING_FACE_API_KEY"},
-    {title: "Cohere", key: "", name: "COHERE_API_KEY"},
-    {title: "Anthropic", key: "", name: "ANTHROPIC_API_KEY"},
-    {title: "Azure API Key", key: "", name: "AZURE_API_KEY"},
-    {title: "Azure API Base", key: "", name: "AZURE_API_BASE"},
-    {title: "TogetherAI", key: "", name: "TOGETHERAI_API_KEY"},
-]
-
-export const getAllLlmProviderKeysAsEnvVariable = () => {
-    return {
-        OPENAI_API_KEY: getLlmProviderKey("OpenAI"),
-        REPLICATE_API_KEY: getLlmProviderKey("Replicate"),
-        HUGGING_FACE_API_KEY: getLlmProviderKey("Hugging Face"),
-        COHERE_API_KEY: getLlmProviderKey("Cohere"),
-        ANTHROPIC_API_KEY: getLlmProviderKey("Anthropic"),
-        AZURE_API_KEY: getLlmProviderKey("Azure API Key"),
-        AZURE_API_BASE: getLlmProviderKey("Azure API Base"),
-        TOGETHERAI_API_KEY: getLlmProviderKey("TogetherAI"),
-    }
-}
-
->>>>>>> b8a9c9cf
 export const renameVariables = (name: string) => {
     if (name === "inputs") {
         return "Prompt Variables"
