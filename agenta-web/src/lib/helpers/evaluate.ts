--- conflicted
+++ resolved
@@ -272,15 +272,9 @@
             type === "number"
                 ? "agNumberColumnFilter"
                 : type === "date"
-<<<<<<< HEAD
-                ? "agDateColumnFilter"
-                : "agTextColumnFilter",
-        cellDataType: type,
-=======
                   ? "agDateColumnFilter"
                   : "agTextColumnFilter",
         cellDataType: type === "number" ? "text" : type,
->>>>>>> 20751df6
         filterParams,
         comparator: customComparator,
     }
