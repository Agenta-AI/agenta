--- conflicted
+++ resolved
@@ -48,13 +48,10 @@
             return "array"
         case "float":
             return "number"
-<<<<<<< HEAD
         case "dict":
             return "object"
-=======
         case "int":
             return "integer"
->>>>>>> 3db38924
         default:
             return "string"
     }
