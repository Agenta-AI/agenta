// parser.ts

import {GenericObject} from "../Types"

export interface Parameter {
    name: string
    type: string
    input: boolean
    required: boolean
    default?: any
    enum?: Array<string>
}

const getBodySchemaName = (schema: GenericObject): string => {
    return (
        schema?.paths?.["/generate"]?.post?.requestBody?.content["application/json"]?.schema["$ref"]
            ?.split("/")
            ?.pop() || ""
    )
}

export const detectChatVariantFromOpenAISchema = (schema: GenericObject) => {
    const bodySchemaName = getBodySchemaName(schema)
    return (
        schema.components.schemas[bodySchemaName].properties?.inputs?.["x-parameter"] === "messages"
    )
}

export const openAISchemaToParameters = (schema: GenericObject): Parameter[] => {
    const parameters: Parameter[] = []
    const bodySchemaName = getBodySchemaName(schema)

    // get the actual schema for the body parameters
    Object.entries(schema.components.schemas[bodySchemaName].properties || {}).forEach(
        ([name, param]: [string, any]) => {
            const parameter = {
                name: name,
<<<<<<< HEAD
                input: !param["x-parameter"] || param["x-parameter"] === "file_url" ? true : false,
=======
                input: param["x-parameter"] ? false || param["x-parameter"] === "messages" : true,
>>>>>>> 177b6e24
                type: param["x-parameter"] ? determineType(param["x-parameter"]) : "string",
                default: param.default,
                enum: param["enum"] ? param.enum : [],
                minimum: param["minimum"] ? param.minimum : 0,
                maximum: param["maximum"] ? param.maximum : 1,
                required: !!schema.components.schemas[bodySchemaName]?.required?.includes(name),
            }

            parameters.push(parameter)
        },
    )
    return parameters
}

const determineType = (xParam: any): string => {
    switch (xParam) {
        case "text":
            return "string"
        case "choice":
            return "array"
        case "float":
            return "number"
        case "dict":
            return "object"
        case "int":
            return "integer"
        case "file_url":
            return "file_url"
        default:
            return "string"
    }
}<|MERGE_RESOLUTION|>--- conflicted
+++ resolved
@@ -35,11 +35,10 @@
         ([name, param]: [string, any]) => {
             const parameter = {
                 name: name,
-<<<<<<< HEAD
-                input: !param["x-parameter"] || param["x-parameter"] === "file_url" ? true : false,
-=======
-                input: param["x-parameter"] ? false || param["x-parameter"] === "messages" : true,
->>>>>>> 177b6e24
+                input:
+                    !param["x-parameter"] || ["messages", "file_url"].includes(param["x-parameter"])
+                        ? true
+                        : false,
                 type: param["x-parameter"] ? determineType(param["x-parameter"]) : "string",
                 default: param.default,
                 enum: param["enum"] ? param.enum : [],
