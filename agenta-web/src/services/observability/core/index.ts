--- conflicted
+++ resolved
@@ -9,19 +9,8 @@
 //  - update: PUT data to server
 //  - delete: DELETE data from server
 
-<<<<<<< HEAD
-export const fetchAllTraces = async ({appId, queries}: {appId: string; queries?: string}) => {
-    const filterByAppId = appId
-        ? `filtering={"conditions":[{"key":"refs.application.id","operator":"is","value":"${appId}"}]}&`
-        : ""
-
-    const response = await axios.get(
-        `${getAgentaApiUrl()}/api/observability/v1/traces?${filterByAppId}${queries}`,
-    )
-=======
 export const fetchAllTraces = async (params = {}) => {
     const response = await axios.get(`${getAgentaApiUrl()}/api/observability/v1/traces`, {params})
->>>>>>> 3bc8152d
     return response.data
 }
 
