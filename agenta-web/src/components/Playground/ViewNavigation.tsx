--- conflicted
+++ resolved
@@ -1,10 +1,5 @@
-<<<<<<< HEAD
-import React, {Dispatch, SetStateAction, useEffect, useRef} from "react"
-import {Col, Row, Divider, Button, Tooltip, Spin, notification, Typography} from "antd"
-=======
-import React, {useEffect, useRef} from "react"
+import React, {Dispatch, MutableRefObject, SetStateAction, useEffect, useRef} from "react"
 import {Col, Row, Divider, Button, Tooltip, notification, Typography} from "antd"
->>>>>>> f645c82c
 import TestView from "./Views/TestView"
 import ParametersView from "./Views/ParametersView"
 import {Environment, Parameter, Variant} from "@/lib/Types"
@@ -16,11 +11,7 @@
 import {useAppsData} from "@/contexts/app.context"
 import {isDemo} from "@/lib/helpers/utils"
 import ResultComponent from "../ResultComponent/ResultComponent"
-import {
-    deleteSingleVariant,
-    fetchVariantLogs,
-    restartAppVariantContainer,
-} from "@/services/playground/api"
+import {deleteSingleVariant, restartAppVariantContainer} from "@/services/playground/api"
 
 const {Text} = Typography
 
@@ -60,6 +51,11 @@
             updateVariant: boolean,
             onSuccess?: ((isNew: boolean) => void) | undefined,
         ) => Promise<void>
+        getVariantLogs: () => Promise<void>
+        isLogsLoading: boolean
+        variantErrorLogs: string
+        setIsLogsLoading: Dispatch<SetStateAction<boolean>>
+        onClickShowLogs: MutableRefObject<boolean>
     }
 }
 
@@ -102,17 +98,13 @@
         isChatVariant,
         historyStatus,
         setHistoryStatus,
-<<<<<<< HEAD
-    } = variantProps
-=======
         getVariantLogs,
         isLogsLoading,
         variantErrorLogs,
         setIsLogsLoading,
         onClickShowLogs,
-    } = useVariant(appId, variant)
-
->>>>>>> f645c82c
+    } = variantProps
+
     const [retrying, setRetrying] = useState(false)
     const [isParamsCollapsed, setIsParamsCollapsed] = useState("1")
     const [containerURI, setContainerURI] = useState("")
