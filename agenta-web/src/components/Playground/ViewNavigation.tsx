import React, {useEffect} from "react"
import {Col, Row, Divider, Button, Tooltip, Spin} from "antd"
import TestView from "./Views/TestView"
import ParametersView from "./Views/ParametersView"
import {useVariant} from "@/lib/hooks/useVariant"
import {Variant} from "@/lib/Types"
import {useRouter} from "next/router"
import {useState} from "react"
<<<<<<< HEAD
import {is} from "cypress/types/bluebird"
import useBlockNavigation from "@/hooks/useBlockNavigation"
import {useUpdateEffect} from "usehooks-ts"
import useStateCallback from "@/hooks/useStateCallback"
=======
import {createUseStyles} from "react-jss"
import {getAppContainerURL} from "@/lib/services/api"
>>>>>>> b52bacf3

interface Props {
    variant: Variant
    handlePersistVariant: (variantName: string) => void
    setRemovalVariantName: (variantName: string) => void
    setRemovalWarningModalOpen: (value: boolean) => void
    isDeleteLoading: boolean
}

const useStyles = createUseStyles({
    row: {
        marginTop: "20px",
    },
})

const ViewNavigation: React.FC<Props> = ({
    variant,
    handlePersistVariant,
    setRemovalVariantName,
    setRemovalWarningModalOpen,
    isDeleteLoading,
}) => {
    const classes = useStyles()
    const router = useRouter()
    const appName = router.query.app_name as unknown as string
    const {
        inputParams,
        optParams,
        URIPath,
        isError,
        error,
        isParamSaveLoading,
        saveOptParams,
        isLoading,
        isChanged,
    } = useVariant(appName, variant)

    const [unSavedChanges, setUnSavedChanges] = useStateCallback(false)

    useBlockNavigation(unSavedChanges, {
        title: "Unsaved changes",
        message:
            "You have unsaved changes in your playground. Do you want to save these changes before leaving the page?",
        okText: "Save",
        onOk: async () => {
            await saveOptParams(optParams!, true, variant.persistent)
            return !!optParams
        },
        cancelText: "Proceed without saving",
    })

    useUpdateEffect(() => {
        if (isChanged) {
            setUnSavedChanges(true)
        }
    }, [optParams])

    const [isParamsCollapsed, setIsParamsCollapsed] = useState("1")
    const [containerURIPath, setContainerURIPath] = useState("")

    if (isError) {
        let variantDesignator = variant.templateVariantName
        let imageName = `agentaai/${appName.toLowerCase()}_`

        if (!variantDesignator || variantDesignator === "") {
            variantDesignator = variant.variantName
            imageName += variantDesignator.toLowerCase()
        } else {
            imageName += variantDesignator.toLowerCase()
        }

        const variantContainerPath = async () => {
            const urlPath = await getAppContainerURL(appName!, variantDesignator!)
            setContainerURIPath(urlPath)
        }
        if (!containerURIPath) {
            variantContainerPath()
        }

        const apiAddress = `${process.env.NEXT_PUBLIC_AGENTA_API_URL}/${containerURIPath}/openapi.json`
        return (
            <div>
                {error ? (
                    <div>
                        <p>
                            Error connecting to the variant {variant.variantName}. {error.message}
                        </p>
                        <p>To debug this issue, please follow the steps below:</p>
                        <ul>
                            <li>
                                Verify whether the API is up by checking if {apiAddress} is
                                accessible.
                            </li>
                            <li>
                                Check if the Docker container for the variant {variantDesignator} is
                                running. The image should be called {imageName}.
                            </li>
                        </ul>
                        <p>
                            {" "}
                            In case the docker container is not running. Please check the logs from
                            docker to understand the issue. Most of the time it is a missing
                            requirements. Also, please attempt restarting it (using cli or docker
                            desktop)
                        </p>
                        <p>
                            {" "}
                            If the issue persists please file an issue in github here:
                            https://github.com/Agenta-AI/agenta/issues/new?title=Issue%20in%20ViewNavigation.tsx
                        </p>

                        <Button
                            type="primary"
                            danger
                            onClick={() => {
                                setRemovalVariantName(variant.variantName)
                                setRemovalWarningModalOpen(true)
                            }}
                            loading={isDeleteLoading}
                        >
                            <Tooltip placement="bottom" title="Delete the variant permanently">
                                Delete Variant
                            </Tooltip>
                        </Button>
                    </div>
                ) : null}
            </div>
        )
    }

    return (
        <Spin spinning={isLoading}>
            <Row gutter={[{xs: 8, sm: 16, md: 24, lg: 32}, 20]}>
                <Col span={24}>
                    <ParametersView
                        variantName={variant.variantName}
                        optParams={optParams}
                        isParamSaveLoading={isParamSaveLoading}
                        onOptParamsChange={saveOptParams}
                        handlePersistVariant={handlePersistVariant}
                        isPersistent={variant.persistent} // if the variant persists in the backend, then saveoptparams will need to know to update and not save new variant
                        setRemovalVariantName={setRemovalVariantName}
                        setRemovalWarningModalOpen={setRemovalWarningModalOpen}
                        isDeleteLoading={isDeleteLoading}
                        isParamsCollapsed={isParamsCollapsed}
                        setIsParamsCollapsed={setIsParamsCollapsed}
                    />
                </Col>
            </Row>
            <Divider />

            <Row gutter={[{xs: 8, sm: 16, md: 24, lg: 32}, 20]} className={classes.row}>
                <Col span={24}>
                    <TestView inputParams={inputParams} optParams={optParams} URIPath={URIPath} />
                </Col>
            </Row>
        </Spin>
    )
}

export default ViewNavigation<|MERGE_RESOLUTION|>--- conflicted
+++ resolved
@@ -6,15 +6,10 @@
 import {Variant} from "@/lib/Types"
 import {useRouter} from "next/router"
 import {useState} from "react"
-<<<<<<< HEAD
 import {is} from "cypress/types/bluebird"
 import useBlockNavigation from "@/hooks/useBlockNavigation"
 import {useUpdateEffect} from "usehooks-ts"
 import useStateCallback from "@/hooks/useStateCallback"
-=======
-import {createUseStyles} from "react-jss"
-import {getAppContainerURL} from "@/lib/services/api"
->>>>>>> b52bacf3
 
 interface Props {
     variant: Variant
