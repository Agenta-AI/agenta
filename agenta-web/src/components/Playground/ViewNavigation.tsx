import React, {Dispatch} from "react"
import {Col, Row, Divider, Button, Tooltip, Spin, notification} from "antd"
import TestView from "./Views/TestView"
import ParametersView from "./Views/ParametersView"
import {useVariant} from "@/lib/hooks/useVariant"
<<<<<<< HEAD
import {Parameter, RestartVariantDocker, Variant} from "@/lib/Types"
=======
import {Environment, RestartVariantDocker, Variant} from "@/lib/Types"
>>>>>>> cef80f4d
import {useRouter} from "next/router"
import {useState} from "react"
import axios from "axios"
import {createUseStyles} from "react-jss"
import {getAppContainerURL, restartAppVariantContainer, waitForAppToStart} from "@/lib/services/api"

interface Props {
    variant: Variant
    handlePersistVariant: (variantName: string) => void
    setRemovalVariantName: (variantName: string) => void
    setRemovalWarningModalOpen: (value: boolean) => void
    isDeleteLoading: boolean
<<<<<<< HEAD
    isChanged: boolean
    setIsChanged: React.Dispatch<React.SetStateAction<boolean>>
    setUnSavedChanges: Dispatch<React.SetStateAction<boolean>>
    onOptParamsChange?: (
        newOptParams: Parameter[],
        persist: boolean,
        updateVariant: boolean,
    ) => void
=======
    environments: Environment[]
>>>>>>> cef80f4d
}

const useStyles = createUseStyles({
    row: {
        marginTop: "20px",
    },
    restartBtnMargin: {
        marginRight: "10px",
    },
})

const ViewNavigation: React.FC<Props> = ({
    variant,
    handlePersistVariant,
    setRemovalVariantName,
    setRemovalWarningModalOpen,
    isDeleteLoading,
<<<<<<< HEAD
    setIsChanged,
    setUnSavedChanges,
    onOptParamsChange,
=======
    environments,
>>>>>>> cef80f4d
}) => {
    const classes = useStyles()
    const router = useRouter()
    const appName = router.query.app_name as unknown as string
    const {
        inputParams,
        optParams,
        URIPath,
        isError,
        error,
        isParamSaveLoading,
        saveOptParams,
        isLoading,
    } = useVariant(appName, variant)

    const [isParamsCollapsed, setIsParamsCollapsed] = useState("1")
    const [containerURIPath, setContainerURIPath] = useState("")
    const [restarting, setRestarting] = useState<boolean>(false)

    const handleOnOptParamsChange = (
        newOptParams: Parameter[],
        persist: boolean,
        updateVariant: boolean,
    ) => {
        saveOptParams(newOptParams, persist, updateVariant)
        onOptParamsChange?.(newOptParams, persist, updateVariant)
    }

    let prevKey = ""
    const showNotification = (config: Parameters<typeof notification.open>[0]) => {
        if (prevKey) notification.destroy(prevKey)
        prevKey = (config.key || "") as string
        notification.open(config)
    }

    if (isError) {
        let variantDesignator = variant.templateVariantName
        let imageName = `agentaai/${appName.toLowerCase()}_`

        if (!variantDesignator || variantDesignator === "") {
            variantDesignator = variant.variantName
            imageName += variantDesignator.toLowerCase()
        } else {
            imageName += variantDesignator.toLowerCase()
        }

        const variantContainerPath = async () => {
            const urlPath = await getAppContainerURL(appName!, variantDesignator!)
            setContainerURIPath(urlPath)
        }
        if (!containerURIPath) {
            variantContainerPath()
        }

        const restartContainerHandler = async () => {
            // Set restarting to true
            setRestarting(true)

            // Set payload to send to backend
            const data: RestartVariantDocker = {
                app_name: appName.toLowerCase(),
                variant_name: variant.variantName,
            }
            try {
                const response = await restartAppVariantContainer(data)
                if (response.status === 200) {
                    showNotification({
                        type: "success",
                        message: "App Container",
                        description: `${response.data.message}`,
                        duration: 5,
                        key: response.status,
                    })

                    // Set restarting to false
                    await waitForAppToStart(appName)
                    router.reload()
                    setRestarting(false)
                }
            } catch (err: any) {
                setRestarting(false)
            }
        }

        const apiAddress = `${process.env.NEXT_PUBLIC_AGENTA_API_URL}/${containerURIPath}/openapi.json`
        return (
            <div>
                {error ? (
                    <div>
                        <p>
                            Error connecting to the variant {variant.variantName}.{" "}
                            {(axios.isAxiosError(error) && error.response?.status === 404 && (
                                <span>Container is not running.</span>
                            )) || <span>{error.message}</span>}
                        </p>
                        <p>To debug this issue, please follow the steps below:</p>
                        <ul>
                            <li>
                                Verify whether the API is up by checking if {apiAddress} is
                                accessible.
                            </li>
                            <li>
                                Check if the Docker container for the variant {variantDesignator} is
                                running. The image should be called {imageName}.
                            </li>
                        </ul>
                        <p>
                            {" "}
                            In case the docker container is not running. Please check the logs from
                            docker to understand the issue. Most of the time it is a missing
                            requirements. Also, please attempt restarting it (using cli or docker
                            desktop)
                        </p>
                        <p>
                            {" "}
                            If the issue persists please file an issue in github here:
                            https://github.com/Agenta-AI/agenta/issues/new?title=Issue%20in%20ViewNavigation.tsx
                        </p>

                        <Button
                            type="primary"
                            onClick={() => {
                                restartContainerHandler()
                            }}
                            disabled={restarting}
                            loading={restarting}
                            className={classes.restartBtnMargin}
                        >
                            <Tooltip placement="bottom" title="Restart the variant container">
                                Restart Container
                            </Tooltip>
                        </Button>

                        <Button
                            type="primary"
                            danger
                            onClick={() => {
                                setRemovalVariantName(variant.variantName)
                                setRemovalWarningModalOpen(true)
                            }}
                            loading={isDeleteLoading}
                        >
                            <Tooltip placement="bottom" title="Delete the variant permanently">
                                Delete Variant
                            </Tooltip>
                        </Button>
                    </div>
                ) : null}
            </div>
        )
    }

    return (
        <Spin spinning={isLoading}>
            <Row gutter={[{xs: 8, sm: 16, md: 24, lg: 32}, 20]}>
                <Col span={24}>
                    <ParametersView
                        variantName={variant.variantName}
                        optParams={optParams}
                        isParamSaveLoading={isParamSaveLoading}
                        onOptParamsChange={handleOnOptParamsChange}
                        handlePersistVariant={handlePersistVariant}
                        isPersistent={variant.persistent} // if the variant persists in the backend, then saveoptparams will need to know to update and not save new variant
                        setRemovalVariantName={setRemovalVariantName}
                        setRemovalWarningModalOpen={setRemovalWarningModalOpen}
                        isDeleteLoading={isDeleteLoading}
                        isParamsCollapsed={isParamsCollapsed}
                        setIsParamsCollapsed={setIsParamsCollapsed}
<<<<<<< HEAD
                        setUnSavedChanges={setUnSavedChanges}
                        setIsChanged={setIsChanged}
=======
                        environments={environments}
>>>>>>> cef80f4d
                    />
                </Col>
            </Row>
            <Divider />

            <Row gutter={[{xs: 8, sm: 16, md: 24, lg: 32}, 20]} className={classes.row}>
                <Col span={24}>
                    <TestView inputParams={inputParams} optParams={optParams} URIPath={URIPath} />
                </Col>
            </Row>
        </Spin>
    )
}

export default ViewNavigation<|MERGE_RESOLUTION|>--- conflicted
+++ resolved
@@ -3,11 +3,7 @@
 import TestView from "./Views/TestView"
 import ParametersView from "./Views/ParametersView"
 import {useVariant} from "@/lib/hooks/useVariant"
-<<<<<<< HEAD
-import {Parameter, RestartVariantDocker, Variant} from "@/lib/Types"
-=======
-import {Environment, RestartVariantDocker, Variant} from "@/lib/Types"
->>>>>>> cef80f4d
+import {RestartVariantDocker, Variant,Parameter,Environment} from "@/lib/Types"
 import {useRouter} from "next/router"
 import {useState} from "react"
 import axios from "axios"
@@ -20,7 +16,7 @@
     setRemovalVariantName: (variantName: string) => void
     setRemovalWarningModalOpen: (value: boolean) => void
     isDeleteLoading: boolean
-<<<<<<< HEAD
+    environments: Environment[]
     isChanged: boolean
     setIsChanged: React.Dispatch<React.SetStateAction<boolean>>
     setUnSavedChanges: Dispatch<React.SetStateAction<boolean>>
@@ -29,9 +25,6 @@
         persist: boolean,
         updateVariant: boolean,
     ) => void
-=======
-    environments: Environment[]
->>>>>>> cef80f4d
 }
 
 const useStyles = createUseStyles({
@@ -49,13 +42,7 @@
     setRemovalVariantName,
     setRemovalWarningModalOpen,
     isDeleteLoading,
-<<<<<<< HEAD
-    setIsChanged,
-    setUnSavedChanges,
-    onOptParamsChange,
-=======
-    environments,
->>>>>>> cef80f4d
+    environments,setIsChanged,setUnSavedChanges,onOptParamsChange
 }) => {
     const classes = useStyles()
     const router = useRouter()
@@ -224,12 +211,9 @@
                         isDeleteLoading={isDeleteLoading}
                         isParamsCollapsed={isParamsCollapsed}
                         setIsParamsCollapsed={setIsParamsCollapsed}
-<<<<<<< HEAD
+                        environments={environments}
                         setUnSavedChanges={setUnSavedChanges}
                         setIsChanged={setIsChanged}
-=======
-                        environments={environments}
->>>>>>> cef80f4d
                     />
                 </Col>
             </Row>
