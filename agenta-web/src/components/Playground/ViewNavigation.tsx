--- conflicted
+++ resolved
@@ -71,15 +71,9 @@
     }
 
     if (isError) {
-<<<<<<< HEAD
-        let imageName = `agentaai/${appName.toLowerCase()}_`
-        // TODO: Change this to variant.baseName
-        let variantDesignator = variant.templateVariantName
-=======
         let variantDesignator = variant.templateVariantName
         let imageName = `agentaai/${(currentApp?.app_name || "").toLowerCase()}_`
 
->>>>>>> 9d321fcf
         if (!variantDesignator || variantDesignator === "") {
             variantDesignator = variant.variantName
             imageName += variantDesignator.toLowerCase()
