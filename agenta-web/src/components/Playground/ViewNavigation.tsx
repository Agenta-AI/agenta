import React from 'react';
import { Col, Tabs, Row } from 'antd';
import TestView from './Views/TestView';
import LogsView from './Views/LogsView';
import ParametersView from './Views/ParametersView';
<<<<<<< HEAD
import { Parameter, parseOpenApiSchema } from '@/lib/helpers/openapi_parser';
import { fetchVariantParameters } from '@/lib/services/api'; // Import fetchVariantParameters() from api.ts
=======
import { useVariant } from '@/hooks/useVariant';
>>>>>>> f7ec995c
import AppContext from '@/contexts/appContext';
import { Variant } from './VersionTabs';
const { TabPane } = Tabs;

const ViewNavigation: React.FC<Variant> = ({ variant }) => {
    const { app } = React.useContext(AppContext);
    const { inputParams, optParams, URIPath, isLoading, isError, error, saveOptParams } = useVariant(app, variant);


    if (isLoading) {
        return <div>Loading...</div>;
    }
    if (isError) {
        return (
            <div>
                {error ? <div>Error: {error.message}</div> : null}
            </div>
        );
    }

    return (
        <>
            <Row gutter={20} style={{ margin: 10 }}>
                <Col span={12}>
                    <ParametersView optParams={optParams} onOptParamsChange={saveOptParams} />
                </Col>
                {/* </Row>
            <Row gutter={20} style={{ margin: 10, marginTop: 50 }}> */}
                <Col span={12}>
                    <TestView inputParams={inputParams} optParams={optParams} URIPath={URIPath} />
                </Col>
            </Row >
        </>
    );
};

export default ViewNavigation;
<|MERGE_RESOLUTION|>--- conflicted
+++ resolved
@@ -3,12 +3,9 @@
 import TestView from './Views/TestView';
 import LogsView from './Views/LogsView';
 import ParametersView from './Views/ParametersView';
-<<<<<<< HEAD
 import { Parameter, parseOpenApiSchema } from '@/lib/helpers/openapi_parser';
 import { fetchVariantParameters } from '@/lib/services/api'; // Import fetchVariantParameters() from api.ts
-=======
 import { useVariant } from '@/hooks/useVariant';
->>>>>>> f7ec995c
 import AppContext from '@/contexts/appContext';
 import { Variant } from './VersionTabs';
 const { TabPane } = Tabs;
