import {Row, Card, Slider, Select, InputNumber, Col, Input, Button} from "antd"
import React from "react"
import {Parameter, InputParameter} from "@/lib/Types"
import {renameVariables} from "@/lib/helpers/utils"
import {createUseStyles} from "react-jss"

const useStylesModalParams = createUseStyles({
    row1: {
        padding: "0px 0px",
        width: "100%",
        marginTop: "16px",
    },
    card: {
        marginTop: 16,
        width: "100%",
        border: "1px solid #ccc",
        marginRight: "24px",
        "& .ant-card-body": {
            padding: "4px 16px",
            margin: "16px 0px",
            border: "0px solid #ccc",
        },
        "& .ant-card-head": {
            minHeight: 44,
            padding: "0px 12px",
        },
    },
    row2: {
        alignItems: "center",
        marginBottom: 10,
    },
    colTitle: {
        margin: 0,
        padding: 0,
        textAlign: "left",
    },
    colSlider: {
        marginBottom: 8,
    },
    inputNumber: {
        margin: "0 16px",
        width: "100%",
    },
    select: {
        width: "100%",
    },
})
const useStylesStringParams = createUseStyles({
    row: {
        padding: "0px 0px",
        width: "100%",
        marginRight: "16px",
    },
    card: {
        marginTop: 16,
        width: "100%",
        border: "1px solid #ccc",
        marginRight: "24px",
        "& .ant-card-body": {
            padding: "4px 16px",
            border: "0px solid #ccc",
        },
        "& .ant-card-head": {
            minHeight: 44,
            padding: "0px 12px",
        },
    },
    textarea: {
        padding: 0,
    },
})
const useStylesObjectParams = createUseStyles({
    row1: {
        padding: "0px 0px",
        width: "100%",
        marginRight: "16px",
    },
    card: {
        marginTop: 16,
        width: "100%",
        border: "1px solid #ccc",
        marginRight: "24px",
        "& .ant-card-body": {
            padding: "4px 16px",
            border: "0px solid #ccc",
        },
        "& .ant-card-head": {
            minHeight: 44,
            padding: "0px 12px",
        },
    },
    row2: {
        alignItems: "center",
        marginTop: 12,
        marginBottom: 12,
    },
    deleteBtn: {
        margin: "0px 24px",
    },
    addBtn: {
        margin: "12px 0px",
    },
})

interface ModelParametersProps {
    optParams: Parameter[] | null
    onChange: (param: Parameter, value: number | string) => void
    handleParamChange: (name: string, value: number | string) => void
}

export const ModelParameters: React.FC<ModelParametersProps> = ({
    optParams,
    onChange,
    handleParamChange,
}) => {
    const classes = useStylesModalParams()
    return (
        <>
            {optParams?.some((param) => !param.input && param.type === "number") && (
                <Row gutter={0} className={classes.row1}>
                    <Card className={classes.card} title="Model Parameters">
                        {optParams
                            ?.filter(
                                (param) =>
                                    !param.input &&
                                    (param.type === "number" ||
                                        param.type === "integer" ||
                                        param.type === "array"),
                            )
                            .map((param, index) => (
                                <Row key={index} className={classes.row2}>
                                    <Col span={6}>
                                        <h4 className={classes.colTitle}>
                                            {renameVariables(param.name)}
                                        </h4>
                                    </Col>
                                    <Col span={8}>
                                        {param.type === "number" && (
                                            <Slider
                                                min={param.minimum}
                                                max={param.maximum}
                                                value={
                                                    typeof param.default === "number"
                                                        ? param.default
                                                        : 0
                                                }
                                                step={0.01}
                                                onChange={(value) => onChange(param, value)}
                                                className={classes.colSlider}
                                            />
                                        )}
                                        {param.type === "integer" && (
                                            <Slider
                                                min={param.minimum}
                                                max={param.maximum}
                                                value={
                                                    typeof param.default === "number"
                                                        ? param.default
                                                        : 1
                                                }
                                                step={1}
                                                onChange={(value) => onChange(param, value)}
                                                className={classes.colSlider}
                                            />
                                        )}
                                        {param.type === "array" && (
                                            <Select
                                                defaultValue={param.default}
                                                onChange={(value) =>
                                                    handleParamChange(param.name, value)
                                                }
                                                className={classes.select}
                                            >
                                                {param.enum?.map((value: string, index: number) => (
                                                    <Select.Option key={index} value={value}>
                                                        {value}
                                                    </Select.Option>
                                                ))}
                                            </Select>
                                        )}
                                    </Col>
                                    <Col>
                                        {param.type === "number" && (
                                            <InputNumber
                                                min={0}
                                                max={10000}
                                                className={classes.inputNumber}
                                                value={param.default}
                                                onChange={(value) => onChange(param, value)}
                                            />
                                        )}
                                        {param.type === "integer" && (
                                            <InputNumber
                                                min={param.minimum}
                                                max={param.maximum}
                                                className={classes.inputNumber}
                                                value={param.default}
                                                onChange={(value) => onChange(param, value)}
                                            />
                                        )}
                                    </Col>
                                    <Row />
                                </Row>
                            ))}
                    </Card>
                </Row>
            )}
        </>
    )
}

interface StringParametersProps {
    optParams: Parameter[] | null
    handleParamChange: (name: string, value: number | string) => void
}
export const StringParameters: React.FC<StringParametersProps> = ({
    optParams,
    handleParamChange,
}) => {
    const classes = useStylesStringParams()
    return (
        <>
            {optParams
                ?.filter((param) => param.type === "string")
                .map((param, index) => (
                    <Row gutter={0} className={classes.row} key={index}>
                        <Card className={classes.card} title={renameVariables(param.name)}>
                            <Input.TextArea
                                rows={5}
                                defaultValue={param.default}
                                onChange={(e) => handleParamChange(param.name, e.target.value)}
                                bordered={false}
                                className={classes.textarea}
                            />
                        </Card>
                    </Row>
                ))}
        </>
    )
}

interface ObjectParametersProps {
    optParams: Parameter[] | null
    handleParamChange: (name: string, value: any) => void
}

export const ObjectParameters: React.FC<ObjectParametersProps> = ({
    optParams,
    handleParamChange,
}) => {
    const classes = useStylesObjectParams()

    const handleAddVariable = (param: Parameter) => {
        const updatedParams: InputParameter[] = [...param.default, {name: ""}]

        handleParamChange(param.name, updatedParams)
    }
    const handleVariableNameChange = (param: Parameter, variableIndex: number, newName: string) => {
        let updatedParams: InputParameter[] = [...param.default]
        updatedParams[variableIndex].name = newName
        handleParamChange(param.name, updatedParams)
    }
    const handleDeleteVariable = (param: Parameter, variableIndex: number) => {
        let updatedParams: InputParameter[] = [...param.default]
        updatedParams.splice(variableIndex, 1)
        handleParamChange(param.name, updatedParams)
    }
    return (
        <>
            {optParams
                ?.filter((param) => param.type === "object")
                .map((param, index) => (
<<<<<<< HEAD
                    <Row gutter={0} className={classes.row1} key={index}>
                        <Card className={classes.card} title={renameVariables(param.name)}>
                            {param.default.map((val, index) => (
                                <Row key={index} className={classes.row2}>
=======
                    <Row
                        gutter={0}
                        style={{padding: "0px 0px", width: "100%", marginRight: "16px"}}
                        key={index}
                    >
                        <Card
                            style={{
                                marginTop: 16,
                                width: "100%",
                                border: "1px solid #ccc",
                                marginRight: "24px",
                            }}
                            bodyStyle={{padding: "4px 16px", border: "0px solid #ccc"}}
                            headStyle={{minHeight: 44, padding: "0px 12px"}}
                            title={renameVariables(param.name)}
                        >
                            {param.default.map((val: Parameter, index: number) => (
                                <Row
                                    key={index}
                                    style={{
                                        alignItems: "center",
                                        marginTop: 12,
                                        marginBottom: 12,
                                    }}
                                >
>>>>>>> 24bb6acb
                                    <Col span={4}>
                                        <Input.TextArea
                                            rows={1}
                                            value={val.name}
                                            placeholder={"variable name"}
                                            maxLength={200}
                                            autoSize={false}
                                            size="small"
                                            onChange={(e) =>
                                                handleVariableNameChange(
                                                    param,
                                                    index,
                                                    e.target.value,
                                                )
                                            }
                                        />
                                    </Col>
                                    <Col span={4}>
                                        <Button
                                            type="default"
                                            danger
                                            className={classes.deleteBtn}
                                            onClick={() => handleDeleteVariable(param, index)}
                                        >
                                            Delete
                                        </Button>
                                    </Col>
                                </Row>
                            ))}
                            <Button
                                type="default"
                                className={classes.addBtn}
                                onClick={() => handleAddVariable(param)}
                            >
                                + Add variable
                            </Button>
                        </Card>
                    </Row>
                ))}
        </>
    )
}<|MERGE_RESOLUTION|>--- conflicted
+++ resolved
@@ -270,38 +270,21 @@
             {optParams
                 ?.filter((param) => param.type === "object")
                 .map((param, index) => (
-<<<<<<< HEAD
-                    <Row gutter={0} className={classes.row1} key={index}>
-                        <Card className={classes.card} title={renameVariables(param.name)}>
-                            {param.default.map((val, index) => (
-                                <Row key={index} className={classes.row2}>
-=======
+
                     <Row
                         gutter={0}
-                        style={{padding: "0px 0px", width: "100%", marginRight: "16px"}}
+                        className={classes.row1}
                         key={index}
                     >
                         <Card
-                            style={{
-                                marginTop: 16,
-                                width: "100%",
-                                border: "1px solid #ccc",
-                                marginRight: "24px",
-                            }}
-                            bodyStyle={{padding: "4px 16px", border: "0px solid #ccc"}}
-                            headStyle={{minHeight: 44, padding: "0px 12px"}}
+                            className={classes.card}
                             title={renameVariables(param.name)}
                         >
                             {param.default.map((val: Parameter, index: number) => (
                                 <Row
                                     key={index}
-                                    style={{
-                                        alignItems: "center",
-                                        marginTop: 12,
-                                        marginBottom: 12,
-                                    }}
+                                    className={classes.row2}
                                 >
->>>>>>> 24bb6acb
                                     <Col span={4}>
                                         <Input.TextArea
                                             rows={1}
