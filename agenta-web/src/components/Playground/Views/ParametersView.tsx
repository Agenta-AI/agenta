import {useState} from "react"
import React from "react"
import {Parameter} from "@/lib/Types"
import {
    Input,
    Slider,
    Row,
    Col,
    InputNumber,
    Button,
    Tooltip,
    message,
    Space,
    Card,
    Collapse,
    Select,
} from "antd"
import type {CollapseProps} from "antd"
import {renameVariables} from "@/lib/helpers/utils"
import {is} from "cypress/types/bluebird"
import {Column} from "ag-grid-community"
interface Props {
    variantName: string // The name of the variant
    optParams: Parameter[] | null // The optional parameters
    isParamSaveLoading: boolean // Whether the parameters are currently being saved
    onOptParamsChange: (newOptParams: Parameter[], persist: boolean, updateVariant: boolean) => void
    handlePersistVariant: (variantName: string) => void
    setRemovalVariantName: (variantName: string) => void
    setRemovalWarningModalOpen: (value: boolean) => void
    isDeleteLoading: boolean
    isPersistent: boolean
    isParamsCollapsed: "string"
    setIsParamsCollapsed: (value: "string") => void
}

const ParametersView: React.FC<Props> = ({
    variantName,
    optParams,
    isParamSaveLoading,
    onOptParamsChange,
    handlePersistVariant,
    setRemovalVariantName,
    setRemovalWarningModalOpen,
    isDeleteLoading,
    isPersistent,
    isParamsCollapsed,
    setIsParamsCollapsed,
}) => {
    const [inputValue, setInputValue] = useState(1)
    const [messageApi, contextHolder] = message.useMessage()
    const onChange = (param: Parameter, newValue: number) => {
        setInputValue(newValue)
        handleParamChange(param.name, newValue)
        console.log(optParams)
    }
    const handleParamChange = (name: string, newVal: any) => {
        const newOptParams = optParams?.map((param) =>
            param.name === name ? {...param, default: newVal} : param,
        )
        newOptParams && onOptParamsChange(newOptParams, false, false)
    }
    const success = () => {
        messageApi.open({
            type: "success",
            content: "Changes saved successfully!",
            onClose: () => handlePersistVariant(variantName),
        })
    }
    const onChangeCollapse = (key: string | string[]) => {
        if (key.length > 0) {
            setIsParamsCollapsed("1")
        } else {
            setIsParamsCollapsed("")
        }
    }
    const items: CollapseProps["items"] = [
        {
            key: "1",
            label: (
                <div style={{width: "100%"}}>
                    <Row style={{marginTop: 16, marginBottom: 8}}>
                        <Col span={12}>
                            <h2 style={{padding: "0px", margin: "0px"}}>1. Modify Parameters</h2>
                        </Col>
                        <Col span={12} style={{textAlign: "right", paddingRight: "25px"}}>
                            <Space>
                                <Button
                                    type="primary"
                                    onClick={async () => {
                                        console.log(
                                            "Calling onOptParamsChange with optParams: ",
                                            optParams,
                                            " and isPersistent: ",
                                            true,
                                            " and isPersistent: ",
                                            isPersistent,
                                        )
                                        await onOptParamsChange(optParams!, true, isPersistent)
                                        success()
                                    }}
                                    size="normal"
                                    loading={isParamSaveLoading}
                                >
                                    <Tooltip
                                        placement="bottom"
                                        title="Save the new parameters for the variant permanently"
                                    >
                                        Save changes
                                    </Tooltip>
                                </Button>
                                <Button
                                    type="primary"
                                    danger
                                    size="normal"
                                    onClick={() => {
                                        setRemovalVariantName(variantName)
                                        setRemovalWarningModalOpen(true)
                                    }}
                                    loading={isDeleteLoading}
                                >
                                    <Tooltip
                                        placement="bottom"
                                        title="Delete the variant permanently"
                                    >
                                        Delete Variant
                                    </Tooltip>
                                </Button>
                            </Space>
                        </Col>
                    </Row>
<<<<<<< HEAD
                </div>
            ),
            children: (
                <div style={{width: "100%"}}>
                    {optParams
                        ?.filter((param) => param.type === "string")
                        .map((param, index) => (
                            <Row
                                gutter={0}
                                style={{padding: "0px 0px", width: "100%", marginRight: "16px"}}
                                key={index}
                            >
                                <Card
=======
                ))}
            {optParams?.filter((param) => !param.input && param.type === "number").length > 0 && (
                <Row gutter={0} style={{padding: "0px 0px", width: "100%", marginTop: "16px"}}>
                    <Card
                        style={{
                            marginTop: 16,
                            width: "100%",
                            border: "1px solid #ccc",
                            marginRight: "24px",
                        }}
                        bodyStyle={{
                            padding: "4px 16px",
                            margin: "16px 0px",
                            border: "0px solid #ccc",
                        }}
                        headStyle={{minHeight: 44, padding: "0px 12px"}}
                        title="Model Parameters"
                    >
                        {optParams
                            ?.filter(
                                (param) =>
                                    !param.input &&
                                    (param.type === "number" ||
                                        param.type === "integer" ||
                                        param.type === "array"),
                            )
                            .map((param, index) => (
                                <Row
                                    key={index}
>>>>>>> 372910c2
                                    style={{
                                        marginTop: 16,
                                        width: "100%",
                                        border: "1px solid #ccc",
                                        marginRight: "24px",
                                    }}
                                    bodyStyle={{padding: "4px 16px", border: "0px solid #ccc"}}
                                    headStyle={{minHeight: 44, padding: "0px 12px"}}
                                    title={renameVariables(param.name)}
                                >
                                    <Input.TextArea
                                        rows={5}
                                        defaultValue={param.default}
                                        onChange={(e) =>
                                            handleParamChange(param.name, e.target.value)
                                        }
                                        bordered={false}
                                        style={{padding: "0px 0px"}}
                                    />
                                </Card>
                            </Row>
                        ))}
                    {optParams
                        ?.filter((param) => param.type === "object")
                        .map((param, index) => (
                            <Row
                                gutter={0}
                                style={{padding: "0px 0px", width: "100%", marginRight: "16px"}}
                                key={index}
                            >
                                <Card
                                    style={{
                                        marginTop: 16,
                                        width: "100%",
                                        border: "1px solid #ccc",
                                        marginRight: "24px",
                                    }}
                                    bodyStyle={{padding: "4px 16px", border: "0px solid #ccc"}}
                                    headStyle={{minHeight: 44, padding: "0px 12px"}}
                                    title={renameVariables(param.name)}
                                >
                                    <Row
                                        style={{
                                            alignItems: "center",
                                            marginTop: 12,
                                            marginBottom: 12,
                                        }}
                                    >
                                        <Col span={4}>
                                            <Input.TextArea
                                                rows={1}
                                                placeholder={"variable name"}
                                                maxLength={200}
                                                autoSize={false}
                                                size="small"
                                            />
<<<<<<< HEAD
                                        </Col>
                                        <Col span={4}>
                                            <Button
                                                type="default"
                                                danger
                                                style={{margin: "0px 24px"}}
                                            >
                                                {" "}
                                                Delete
                                            </Button>
                                        </Col>
                                    </Row>
                                    <Button type="default" style={{margin: "12px 0px"}}>
                                        + Add variable
                                    </Button>
                                </Card>
                            </Row>
                        ))}

                    {optParams?.filter((param) => !param.input && param.type === "number").length >
                        0 && (
                        <Row
                            gutter={0}
                            style={{padding: "0px 0px", width: "100%", marginTop: "16px"}}
                        >
                            <Card
                                style={{
                                    marginTop: 16,
                                    width: "100%",
                                    border: "1px solid #ccc",
                                    marginRight: "24px",
                                }}
                                bodyStyle={{
                                    padding: "4px 16px",
                                    margin: "16px 0px",
                                    border: "0px solid #ccc",
                                }}
                                headStyle={{minHeight: 44, padding: "0px 12px"}}
                                title="Model Parameters"
                            >
                                {optParams
                                    ?.filter(
                                        (param) =>
                                            !param.input &&
                                            (param.type === "number" || param.type === "array"),
                                    )
                                    .map((param, index) => (
                                        <Row
                                            key={index}
                                            style={{
                                                alignItems: "center",
                                                marginBottom: 10,
                                            }}
                                        >
                                            <Col span={6}>
                                                <h4
                                                    style={{
                                                        margin: 0,
                                                        padding: 0,
                                                        textAlign: "left",
                                                    }}
                                                >
                                                    {renameVariables(param.name)}
                                                </h4>
                                            </Col>
                                            <Col span={8}>
                                                {param.type === "number" && (
                                                    <Slider
                                                        min={param.minimum}
                                                        max={param.maximum}
                                                        value={
                                                            typeof param.default === "number"
                                                                ? param.default
                                                                : 0
                                                        }
                                                        step={0.01}
                                                        onChange={(value) => onChange(param, value)}
                                                        style={{marginBottom: 8}}
                                                    />
                                                )}
                                                {param.type === "array" && (
                                                    <Select
                                                        defaultValue={param.default}
                                                        onChange={(value) =>
                                                            handleParamChange(param.name, value)
                                                        }
                                                        style={{width: "100%"}}
                                                    >
                                                        {param.enum?.map(
                                                            (value: string, index: number) => (
                                                                <Select.Option
                                                                    key={index}
                                                                    value={value}
                                                                >
                                                                    {value}
                                                                </Select.Option>
                                                            ),
                                                        )}
                                                    </Select>
                                                )}
                                            </Col>
                                            <Col>
                                                {param.type === "number" && (
                                                    <InputNumber
                                                        min={0}
                                                        max={10000}
                                                        style={{margin: "0 16px", width: "100%"}}
                                                        value={param.default}
                                                        onChange={(value) => onChange(param, value)}
                                                    />
                                                )}
                                            </Col>
                                            <Row />
                                        </Row>
                                    ))}
                            </Card>
                        </Row>
                    )}
                </div>
            ),
            showArrow: true,
        },
    ]
    return (
        <div>
            {contextHolder}
            <Collapse
                items={items}
                activeKey={isParamsCollapsed}
                ghost
                bordered={false}
                expandIconPosition="end"
                style={{padding: 0, width: "100%"}}
                onChange={onChangeCollapse}
            />
=======
                                        )}
                                        {param.type === "integer" && (
                                            <Slider
                                                min={param.minimum}
                                                max={param.maximum}
                                                value={
                                                    typeof param.default === "number"
                                                        ? param.default
                                                        : 1
                                                }
                                                step={1}
                                                onChange={(value) => onChange(param, value)}
                                                style={{marginBottom: 8}}
                                            />
                                        )}
                                        {param.type === "array" && (
                                            <Select
                                                defaultValue={param.default}
                                                onChange={(value) =>
                                                    handleParamChange(param.name, value)
                                                }
                                                style={{width: "100%"}}
                                            >
                                                {param.enum?.map((value: string, index: number) => (
                                                    <Select.Option key={index} value={value}>
                                                        {value}
                                                    </Select.Option>
                                                ))}
                                            </Select>
                                        )}
                                    </Col>
                                    <Col>
                                        {param.type === "number" && (
                                            <InputNumber
                                                min={0}
                                                max={10000}
                                                style={{margin: "0 16px", width: "100%"}}
                                                value={param.default}
                                                onChange={(value) => onChange(param, value)}
                                            />
                                        )}
                                        {param.type === "integer" && (
                                            <InputNumber
                                                min={param.minimum}
                                                max={param.maximum}
                                                style={{margin: "0 16px", width: "100%"}}
                                                value={param.default}
                                                onChange={(value) => onChange(param, value)}
                                            />
                                        )}
                                    </Col>
                                    <Row />
                                </Row>
                            ))}
                    </Card>
                </Row>
            )}
            {/* </Col> */}
>>>>>>> 372910c2
        </div>
    )
}
export default ParametersView<|MERGE_RESOLUTION|>--- conflicted
+++ resolved
@@ -1,6 +1,6 @@
-import {useState} from "react"
+import { useState } from "react"
 import React from "react"
-import {Parameter} from "@/lib/Types"
+import { Parameter } from "@/lib/Types"
 import {
     Input,
     Slider,
@@ -15,10 +15,10 @@
     Collapse,
     Select,
 } from "antd"
-import type {CollapseProps} from "antd"
-import {renameVariables} from "@/lib/helpers/utils"
-import {is} from "cypress/types/bluebird"
-import {Column} from "ag-grid-community"
+import type { CollapseProps } from "antd"
+import { renameVariables } from "@/lib/helpers/utils"
+import { is } from "cypress/types/bluebird"
+import { Column } from "ag-grid-community"
 interface Props {
     variantName: string // The name of the variant
     optParams: Parameter[] | null // The optional parameters
@@ -55,7 +55,7 @@
     }
     const handleParamChange = (name: string, newVal: any) => {
         const newOptParams = optParams?.map((param) =>
-            param.name === name ? {...param, default: newVal} : param,
+            param.name === name ? { ...param, default: newVal } : param,
         )
         newOptParams && onOptParamsChange(newOptParams, false, false)
     }
@@ -77,12 +77,12 @@
         {
             key: "1",
             label: (
-                <div style={{width: "100%"}}>
-                    <Row style={{marginTop: 16, marginBottom: 8}}>
+                <div style={{ width: "100%" }}>
+                    <Row style={{ marginTop: 16, marginBottom: 8 }}>
                         <Col span={12}>
-                            <h2 style={{padding: "0px", margin: "0px"}}>1. Modify Parameters</h2>
+                            <h2 style={{ padding: "0px", margin: "0px" }}>1. Modify Parameters</h2>
                         </Col>
-                        <Col span={12} style={{textAlign: "right", paddingRight: "25px"}}>
+                        <Col span={12} style={{ textAlign: "right", paddingRight: "25px" }}>
                             <Space>
                                 <Button
                                     type="primary"
@@ -128,59 +128,27 @@
                             </Space>
                         </Col>
                     </Row>
-<<<<<<< HEAD
                 </div>
             ),
             children: (
-                <div style={{width: "100%"}}>
+                <div style={{ width: "100%" }}>
                     {optParams
                         ?.filter((param) => param.type === "string")
                         .map((param, index) => (
                             <Row
                                 gutter={0}
-                                style={{padding: "0px 0px", width: "100%", marginRight: "16px"}}
+                                style={{ padding: "0px 0px", width: "100%", marginRight: "16px" }}
                                 key={index}
                             >
                                 <Card
-=======
-                ))}
-            {optParams?.filter((param) => !param.input && param.type === "number").length > 0 && (
-                <Row gutter={0} style={{padding: "0px 0px", width: "100%", marginTop: "16px"}}>
-                    <Card
-                        style={{
-                            marginTop: 16,
-                            width: "100%",
-                            border: "1px solid #ccc",
-                            marginRight: "24px",
-                        }}
-                        bodyStyle={{
-                            padding: "4px 16px",
-                            margin: "16px 0px",
-                            border: "0px solid #ccc",
-                        }}
-                        headStyle={{minHeight: 44, padding: "0px 12px"}}
-                        title="Model Parameters"
-                    >
-                        {optParams
-                            ?.filter(
-                                (param) =>
-                                    !param.input &&
-                                    (param.type === "number" ||
-                                        param.type === "integer" ||
-                                        param.type === "array"),
-                            )
-                            .map((param, index) => (
-                                <Row
-                                    key={index}
->>>>>>> 372910c2
                                     style={{
                                         marginTop: 16,
                                         width: "100%",
                                         border: "1px solid #ccc",
                                         marginRight: "24px",
                                     }}
-                                    bodyStyle={{padding: "4px 16px", border: "0px solid #ccc"}}
-                                    headStyle={{minHeight: 44, padding: "0px 12px"}}
+                                    bodyStyle={{ padding: "4px 16px", border: "0px solid #ccc" }}
+                                    headStyle={{ minHeight: 44, padding: "0px 12px" }}
                                     title={renameVariables(param.name)}
                                 >
                                     <Input.TextArea
@@ -190,7 +158,7 @@
                                             handleParamChange(param.name, e.target.value)
                                         }
                                         bordered={false}
-                                        style={{padding: "0px 0px"}}
+                                        style={{ padding: "0px 0px" }}
                                     />
                                 </Card>
                             </Row>
@@ -200,7 +168,7 @@
                         .map((param, index) => (
                             <Row
                                 gutter={0}
-                                style={{padding: "0px 0px", width: "100%", marginRight: "16px"}}
+                                style={{ padding: "0px 0px", width: "100%", marginRight: "16px" }}
                                 key={index}
                             >
                                 <Card
@@ -210,8 +178,8 @@
                                         border: "1px solid #ccc",
                                         marginRight: "24px",
                                     }}
-                                    bodyStyle={{padding: "4px 16px", border: "0px solid #ccc"}}
-                                    headStyle={{minHeight: 44, padding: "0px 12px"}}
+                                    bodyStyle={{ padding: "4px 16px", border: "0px solid #ccc" }}
+                                    headStyle={{ minHeight: 44, padding: "0px 12px" }}
                                     title={renameVariables(param.name)}
                                 >
                                     <Row
@@ -229,32 +197,27 @@
                                                 autoSize={false}
                                                 size="small"
                                             />
-<<<<<<< HEAD
                                         </Col>
                                         <Col span={4}>
                                             <Button
                                                 type="default"
                                                 danger
-                                                style={{margin: "0px 24px"}}
+                                                style={{ margin: "0px 24px" }}
                                             >
                                                 {" "}
                                                 Delete
                                             </Button>
                                         </Col>
                                     </Row>
-                                    <Button type="default" style={{margin: "12px 0px"}}>
+                                    <Button type="default" style={{ margin: "12px 0px" }}>
                                         + Add variable
                                     </Button>
                                 </Card>
                             </Row>
                         ))}
 
-                    {optParams?.filter((param) => !param.input && param.type === "number").length >
-                        0 && (
-                        <Row
-                            gutter={0}
-                            style={{padding: "0px 0px", width: "100%", marginTop: "16px"}}
-                        >
+                    {optParams?.filter((param) => !param.input && param.type === "number").length > 0 && (
+                        <Row gutter={0} style={{ padding: "0px 0px", width: "100%", marginTop: "16px" }}>
                             <Card
                                 style={{
                                     marginTop: 16,
@@ -267,14 +230,16 @@
                                     margin: "16px 0px",
                                     border: "0px solid #ccc",
                                 }}
-                                headStyle={{minHeight: 44, padding: "0px 12px"}}
+                                headStyle={{ minHeight: 44, padding: "0px 12px" }}
                                 title="Model Parameters"
                             >
                                 {optParams
                                     ?.filter(
                                         (param) =>
                                             !param.input &&
-                                            (param.type === "number" || param.type === "array"),
+                                            (param.type === "number" ||
+                                                param.type === "integer" ||
+                                                param.type === "array"),
                                     )
                                     .map((param, index) => (
                                         <Row
@@ -285,13 +250,7 @@
                                             }}
                                         >
                                             <Col span={6}>
-                                                <h4
-                                                    style={{
-                                                        margin: 0,
-                                                        padding: 0,
-                                                        textAlign: "left",
-                                                    }}
-                                                >
+                                                <h4 style={{ margin: 0, padding: 0, textAlign: "left" }}>
                                                     {renameVariables(param.name)}
                                                 </h4>
                                             </Col>
@@ -307,7 +266,21 @@
                                                         }
                                                         step={0.01}
                                                         onChange={(value) => onChange(param, value)}
-                                                        style={{marginBottom: 8}}
+                                                        style={{ marginBottom: 8 }}
+                                                    />
+                                                )}
+                                                {param.type === "integer" && (
+                                                    <Slider
+                                                        min={param.minimum}
+                                                        max={param.maximum}
+                                                        value={
+                                                            typeof param.default === "number"
+                                                                ? param.default
+                                                                : 1
+                                                        }
+                                                        step={1}
+                                                        onChange={(value) => onChange(param, value)}
+                                                        style={{ marginBottom: 8 }}
                                                     />
                                                 )}
                                                 {param.type === "array" && (
@@ -316,18 +289,13 @@
                                                         onChange={(value) =>
                                                             handleParamChange(param.name, value)
                                                         }
-                                                        style={{width: "100%"}}
+                                                        style={{ width: "100%" }}
                                                     >
-                                                        {param.enum?.map(
-                                                            (value: string, index: number) => (
-                                                                <Select.Option
-                                                                    key={index}
-                                                                    value={value}
-                                                                >
-                                                                    {value}
-                                                                </Select.Option>
-                                                            ),
-                                                        )}
+                                                        {param.enum?.map((value: string, index: number) => (
+                                                            <Select.Option key={index} value={value}>
+                                                                {value}
+                                                            </Select.Option>
+                                                        ))}
                                                     </Select>
                                                 )}
                                             </Col>
@@ -336,7 +304,16 @@
                                                     <InputNumber
                                                         min={0}
                                                         max={10000}
-                                                        style={{margin: "0 16px", width: "100%"}}
+                                                        style={{ margin: "0 16px", width: "100%" }}
+                                                        value={param.default}
+                                                        onChange={(value) => onChange(param, value)}
+                                                    />
+                                                )}
+                                                {param.type === "integer" && (
+                                                    <InputNumber
+                                                        min={param.minimum}
+                                                        max={param.maximum}
+                                                        style={{ margin: "0 16px", width: "100%" }}
                                                         value={param.default}
                                                         onChange={(value) => onChange(param, value)}
                                                     />
@@ -362,70 +339,10 @@
                 ghost
                 bordered={false}
                 expandIconPosition="end"
-                style={{padding: 0, width: "100%"}}
+                style={{ padding: 0, width: "100%" }}
                 onChange={onChangeCollapse}
             />
-=======
-                                        )}
-                                        {param.type === "integer" && (
-                                            <Slider
-                                                min={param.minimum}
-                                                max={param.maximum}
-                                                value={
-                                                    typeof param.default === "number"
-                                                        ? param.default
-                                                        : 1
-                                                }
-                                                step={1}
-                                                onChange={(value) => onChange(param, value)}
-                                                style={{marginBottom: 8}}
-                                            />
-                                        )}
-                                        {param.type === "array" && (
-                                            <Select
-                                                defaultValue={param.default}
-                                                onChange={(value) =>
-                                                    handleParamChange(param.name, value)
-                                                }
-                                                style={{width: "100%"}}
-                                            >
-                                                {param.enum?.map((value: string, index: number) => (
-                                                    <Select.Option key={index} value={value}>
-                                                        {value}
-                                                    </Select.Option>
-                                                ))}
-                                            </Select>
-                                        )}
-                                    </Col>
-                                    <Col>
-                                        {param.type === "number" && (
-                                            <InputNumber
-                                                min={0}
-                                                max={10000}
-                                                style={{margin: "0 16px", width: "100%"}}
-                                                value={param.default}
-                                                onChange={(value) => onChange(param, value)}
-                                            />
-                                        )}
-                                        {param.type === "integer" && (
-                                            <InputNumber
-                                                min={param.minimum}
-                                                max={param.maximum}
-                                                style={{margin: "0 16px", width: "100%"}}
-                                                value={param.default}
-                                                onChange={(value) => onChange(param, value)}
-                                            />
-                                        )}
-                                    </Col>
-                                    <Row />
-                                </Row>
-                            ))}
-                    </Card>
-                </Row>
-            )}
-            {/* </Col> */}
->>>>>>> 372910c2
-        </div>
+        </div >
     )
 }
 export default ParametersView