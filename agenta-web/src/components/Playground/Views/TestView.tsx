--- conflicted
+++ resolved
@@ -208,32 +208,8 @@
         }
     }
 
-<<<<<<< HEAD
-    const handleRunAll = async () => {
-        const newResultsList = testList.map(() => "Loading...")
-        setResultsList(testList.map(() => "Loading..."))
-        const resultsPromises = testList.map(async (testData, index) => {
-            return callVariant(testData, inputParams, optParams, URIPath)
-                .then((result) => {
-                    newResultsList[index] = result
-                })
-                .catch((err) => {
-                    newResultsList[index] =
-                        "The code has resulted in the following error: \n\n --------------------- \n" +
-                        err.cause
-                    throw err
-                })
-        })
-        try {
-            await Promise.all(resultsPromises)
-        } catch (e) {
-            console.log(e.cause)
-        }
-        setResultsList(newResultsList)
-=======
     const handleRunAll = () => {
         testList.forEach((_, index) => handleRun(index))
->>>>>>> 62947084
     }
 
     const handleAddRow = () => {
@@ -248,12 +224,6 @@
         )
     }
 
-<<<<<<< HEAD
-    const handleDeleteRow = (testIndex: number) => {
-        if (resultsList.length < 2) return
-        setResultsList(resultsList.filter((_, index) => index !== testIndex))
-        setTestList(testList.filter((_, index) => index !== testIndex))
-=======
     const handleInputParamChange = (paramName: string, value: string, index: number) => {
         setTestList((prevState) => {
             const newState = [...prevState]
@@ -272,7 +242,6 @@
             setTestList((prev) => [...prev, ...testsList])
             setResultsList((prev) => [...prev, ...results])
         }
->>>>>>> 62947084
     }
 
     return (
