--- conflicted
+++ resolved
@@ -1,5 +1,4 @@
-<<<<<<< HEAD
-import React, {useContext, useEffect, useState} from "react"
+import React, {useContext, useEffect, useRef, useState} from "react"
 import {
     Button,
     Input,
@@ -16,17 +15,12 @@
     Result,
 } from "antd"
 import {
-    CaretRightOutlined,
+    CaretRightOutlined, CloseCircleOutlined,
     HistoryOutlined,
     LoadingOutlined,
     PlusOutlined,
     SaveOutlined,
 } from "@ant-design/icons"
-=======
-import React, {useContext, useEffect, useRef, useState} from "react"
-import {Button, Input, Card, Row, Col, Space, Form} from "antd"
-import {CaretRightOutlined, CloseCircleOutlined, PlusOutlined} from "@ant-design/icons"
->>>>>>> 23d01d55
 import {callVariant} from "@/lib/services/api"
 import {
     ChatMessage,
