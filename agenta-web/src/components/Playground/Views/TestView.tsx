import React, {Dispatch, SetStateAction, useContext, useState} from "react"
import {Button, Input, Card, Row, Col, Space, message} from "antd"
import {CaretRightOutlined, PlusOutlined} from "@ant-design/icons"
import {callVariant} from "@/lib/services/api"
import {Parameter} from "@/lib/Types"
import {renameVariables} from "@/lib/helpers/utils"
import {TestContext} from "../TestContextProvider"
import LoadTestsModal from "../LoadTestsModal"
import AddToTestSetDrawer from "../AddToTestSetDrawer/AddToTestSetDrawer"

interface TestViewProps {
    URIPath: string | null
    inputParams: Parameter[] | null
    optParams: Parameter[] | null
}

interface BoxComponentProps {
    inputParams: Parameter[] | null
    testData: Record<string, string>
    testIndex: number
    setTestList: Dispatch<SetStateAction<Record<string, string>[]>>
    handleRun: (testData: Record<string, string>, testIndex: number) => Promise<void>
    results: string
    resultsList: string[]
<<<<<<< HEAD
    error: boolean
=======
    onAddToTestset: (params: Record<string, string>) => void
>>>>>>> 52f8d176
}

const BoxComponent: React.FC<BoxComponentProps> = ({
    inputParams,
    testData,
    testIndex,
    setTestList,
    handleRun,
    results,
    resultsList,
<<<<<<< HEAD
    error,
=======
    onAddToTestset,
>>>>>>> 52f8d176
}) => {
    const {TextArea} = Input

    if (!inputParams) {
        return <div>Loading...</div>
    }

    const inputParamsNames = inputParams.map((param) => param.name)

    const handleInputParamValChange = (inputParamName: string, newValue: string) => {
        setTestList((prevState) => {
            const newState = [...prevState]

            newState[testIndex] = {...newState[testIndex], [inputParamName]: newValue}
            return newState
        })
    }

<<<<<<< HEAD
    return (
        <>
            <Card
                style={{
                    marginTop: 16,
                    border: "1px solid #ccc",
                    marginRight: "24px",
                    marginLeft: "12px",
                }}
                bodyStyle={{padding: "4px 16px", border: "0px solid #ccc"}}
            >
                <h4 style={{padding: "0px", marginTop: "8px", marginBottom: "0px"}}>
                    Input parameters
                </h4>

                <Row style={{marginTop: "0px"}}>
                    {inputParamsNames.map((key, index) => (
                        <TextArea
                            key={index}
                            value={testData[key]}
                            placeholder={renameVariables(key)}
                            onChange={(e) => handleInputParamValChange(key, e.target.value)}
                            style={{height: "100%", width: "100%", marginTop: "16px"}}
                        />
                    ))}
                </Row>
                <Row style={{marginTop: "16px"}}>
                    <Col span={24} style={{textAlign: "right"}}>
                        <Button
                            type="primary"
                            shape="round"
                            icon={<CaretRightOutlined />}
                            onClick={() => handleRun(testData, testIndex)}
                            style={{width: "100px"}}
                            loading={resultsList[testIndex] === "Loading..."}
                            disabled={resultsList[testIndex] === "Loading..."}
                        >
                            Run
                        </Button>
                    </Col>
                </Row>
                <Row style={{marginTop: "16px", marginBottom: "16px"}}>
                    <TextArea
                        value={results}
                        rows={6}
                        placeholder="Results will be shown here"
                        disabled
                        style={{
                            height: "100%",
                            width: "100%",
                            color: error ? "red" : undefined,
                        }}
=======
    const handleAddToTestset = () => {
        const params: Record<string, string> = {}
        inputParamsNames.forEach((name) => {
            params[name] = testData[name] || ""
        })
        params.correct_answer = results

        onAddToTestset(params)
    }

    return (
        <Card
            style={{
                marginTop: 16,
                border: "1px solid #ccc",
                marginRight: "24px",
                marginLeft: "12px",
            }}
            bodyStyle={{padding: "4px 16px", border: "0px solid #ccc"}}
        >
            <h4 style={{padding: "0px", marginTop: "8px", marginBottom: "0px"}}>
                Input parameters
            </h4>

            <Row style={{marginTop: "0px"}}>
                {inputParamsNames.map((key, index) => (
                    <TextArea
                        key={index}
                        value={testData[key]}
                        placeholder={renameVariables(key)}
                        onChange={(e) => handleInputParamValChange(key, e.target.value)}
                        style={{height: "100%", width: "100%", marginTop: "16px"}}
>>>>>>> 52f8d176
                    />
                ))}
            </Row>
            <Row style={{marginTop: "16px"}}>
                <Col
                    span={24}
                    style={{justifyContent: "flex-end", display: "flex", gap: "0.75rem"}}
                >
                    <Button shape="round" icon={<PlusOutlined />} onClick={handleAddToTestset}>
                        Add to Test Set
                    </Button>
                    <Button
                        type="primary"
                        shape="round"
                        icon={<CaretRightOutlined />}
                        onClick={() => handleRun(testData, testIndex)}
                        style={{width: "100px"}}
                        loading={resultsList[testIndex] === "Loading..."}
                        disabled={resultsList[testIndex] === "Loading..."}
                    >
                        Run
                    </Button>
                </Col>
            </Row>
            <Row style={{marginTop: "16px", marginBottom: "16px"}}>
                <TextArea
                    value={results}
                    rows={6}
                    placeholder="Results will be shown here"
                    disabled
                    style={{
                        height: "100%",
                        width: "100%",
                    }}
                />
            </Row>
        </Card>
    )
}

const App: React.FC<TestViewProps> = ({inputParams, optParams, URIPath}) => {
    const {testList, setTestList} = useContext(TestContext)
    const [resultsList, setResultsList] = useState<string[]>(testList.map(() => ""))
    const [params, setParams] = useState<Record<string, string> | null>(null)

    const [errorList, setErrorList] = useState<boolean[]>(testList.map(() => false))

    const handleRun = async (testData: Record<string, string>, testIndex: number) => {
        try {
            const newResultsList = [...resultsList]
            newResultsList[testIndex] = "Loading..."
            const newErrorList = [...errorList]
            newErrorList[testIndex] = false

            setResultsList(newResultsList)
            setErrorList(newErrorList)

            const result = await callVariant(testData, inputParams, optParams, URIPath)

            const newResultList2 = [...resultsList]
            newResultList2[testIndex] = result
            setResultsList(newResultList2)
        } catch (e: any) {
            const newResultsList = [...resultsList]
            const newErrorList = [...errorList]

            Object.entries(OpenAiErrors).map(([key, value]) => {
                if (e.toString().includes(key)) {
                    newResultsList[testIndex] = value
                    newErrorList[testIndex] = true
                    message.error(`${value} at row ${testIndex + 1}`)
                }
            })

            setResultsList(newResultsList)
            setErrorList(newErrorList)
        }
    }

    const handleRunAll = async () => {
        const newResultsList = testList.map(() => "Loading...")

        setResultsList(testList.map(() => "Loading..."))

        setErrorList(errorList.map(() => false))

        try {
            const resultsPromises = testList.map(async (testData, index) => {
                return await callVariant(testData, inputParams, optParams, URIPath)
            })

            const results = await Promise.all(resultsPromises)
<<<<<<< HEAD

=======
>>>>>>> 52f8d176
            results.forEach((result, index) => {
                newResultsList[index] = result
            })
        } catch (e: any) {
            const messageError: string[] = []
            const newErrorList = [...errorList]
            newResultsList.forEach((_, index) => {
                Object.entries(OpenAiErrors).map(([key, value]) => {
                    if (e.toString().includes(key)) {
                        newResultsList[index] = value
                        newErrorList[index] = true
                        if (!messageError.includes(value)) messageError.push(value)
                    }
                })
            })
            messageError.forEach((msg) => {
                message.error(`${msg} at some rows`)
            })
            setErrorList(newErrorList)
        }

        setResultsList(newResultsList)
    }

    const handleAddRow = () => {
        setTestList([...testList, {}])
    }

    const handleSetNewTests: (tests: Record<string, string>[]) => void = (tests) => {
        setTestList([...tests])
    }

    return (
        <div>
            <div
                style={{
                    display: "flex",
                    justifyContent: "space-between",
                    alignItems: "center",
                    marginRight: "24px",
                    marginLeft: "12px",
                }}
            >
                <h2 style={{padding: "0px", marginBottom: "8px"}}>2. Preview and test</h2>
                <Space size={10}>
                    <LoadTestsModal
                        setNewTests={handleSetNewTests}
                        addNewTests={handleSetNewTests}
                    />

                    <Button
                        type="primary"
                        size="middle"
                        style={{backgroundColor: "green"}}
                        onClick={handleRunAll}
                    >
                        Run all
                    </Button>
                </Space>
            </div>

            {testList.map((testData, index) => (
                <BoxComponent
                    key={index}
                    inputParams={inputParams}
                    testData={testData}
                    testIndex={index}
                    setTestList={setTestList}
                    handleRun={(testData) => handleRun(testData, index)}
                    results={resultsList[index]}
                    resultsList={resultsList}
<<<<<<< HEAD
                    error={errorList[index]}
=======
                    onAddToTestset={setParams}
>>>>>>> 52f8d176
                />
            ))}
            <Button
                type="primary"
                size="large"
                icon={<PlusOutlined />}
                onClick={handleAddRow}
                style={{
                    marginTop: "16px",
                    width: "200px",
                    marginBottom: "24px",
                    marginLeft: "12px",
                }}
            >
                Add Row
            </Button>

            <AddToTestSetDrawer
                open={!!params}
                onClose={() => setParams(null)}
                destroyOnClose
                params={params || {}}
            />
        </div>
    )
}

export default App

const OpenAiErrors = {
    "Error: You exceeded your current quota, please check your plan and billing details":
        "You exceeded your current quota, please check your plan and billing details.",
    "Error: Error communicating with OpenAI": "Error communicating with OpenAI.",
}<|MERGE_RESOLUTION|>--- conflicted
+++ resolved
@@ -22,11 +22,8 @@
     handleRun: (testData: Record<string, string>, testIndex: number) => Promise<void>
     results: string
     resultsList: string[]
-<<<<<<< HEAD
+    onAddToTestset: (params: Record<string, string>) => void
     error: boolean
-=======
-    onAddToTestset: (params: Record<string, string>) => void
->>>>>>> 52f8d176
 }
 
 const BoxComponent: React.FC<BoxComponentProps> = ({
@@ -37,11 +34,8 @@
     handleRun,
     results,
     resultsList,
-<<<<<<< HEAD
     error,
-=======
     onAddToTestset,
->>>>>>> 52f8d176
 }) => {
     const {TextArea} = Input
 
@@ -60,7 +54,16 @@
         })
     }
 
-<<<<<<< HEAD
+    const handleAddToTestset = () => {
+        const params: Record<string, string> = {}
+        inputParamsNames.forEach((name) => {
+            params[name] = testData[name] || ""
+        })
+        params.correct_answer = results
+
+        onAddToTestset(params)
+    }
+
     return (
         <>
             <Card
@@ -88,7 +91,13 @@
                     ))}
                 </Row>
                 <Row style={{marginTop: "16px"}}>
-                    <Col span={24} style={{textAlign: "right"}}>
+                    <Col
+                        span={24}
+                        style={{justifyContent: "flex-end", display: "flex", gap: "0.75rem"}}
+                    >
+                        <Button shape="round" icon={<PlusOutlined />} onClick={handleAddToTestset}>
+                            Add to Test Set
+                        </Button>
                         <Button
                             type="primary"
                             shape="round"
@@ -113,77 +122,10 @@
                             width: "100%",
                             color: error ? "red" : undefined,
                         }}
-=======
-    const handleAddToTestset = () => {
-        const params: Record<string, string> = {}
-        inputParamsNames.forEach((name) => {
-            params[name] = testData[name] || ""
-        })
-        params.correct_answer = results
-
-        onAddToTestset(params)
-    }
-
-    return (
-        <Card
-            style={{
-                marginTop: 16,
-                border: "1px solid #ccc",
-                marginRight: "24px",
-                marginLeft: "12px",
-            }}
-            bodyStyle={{padding: "4px 16px", border: "0px solid #ccc"}}
-        >
-            <h4 style={{padding: "0px", marginTop: "8px", marginBottom: "0px"}}>
-                Input parameters
-            </h4>
-
-            <Row style={{marginTop: "0px"}}>
-                {inputParamsNames.map((key, index) => (
-                    <TextArea
-                        key={index}
-                        value={testData[key]}
-                        placeholder={renameVariables(key)}
-                        onChange={(e) => handleInputParamValChange(key, e.target.value)}
-                        style={{height: "100%", width: "100%", marginTop: "16px"}}
->>>>>>> 52f8d176
                     />
-                ))}
-            </Row>
-            <Row style={{marginTop: "16px"}}>
-                <Col
-                    span={24}
-                    style={{justifyContent: "flex-end", display: "flex", gap: "0.75rem"}}
-                >
-                    <Button shape="round" icon={<PlusOutlined />} onClick={handleAddToTestset}>
-                        Add to Test Set
-                    </Button>
-                    <Button
-                        type="primary"
-                        shape="round"
-                        icon={<CaretRightOutlined />}
-                        onClick={() => handleRun(testData, testIndex)}
-                        style={{width: "100px"}}
-                        loading={resultsList[testIndex] === "Loading..."}
-                        disabled={resultsList[testIndex] === "Loading..."}
-                    >
-                        Run
-                    </Button>
-                </Col>
-            </Row>
-            <Row style={{marginTop: "16px", marginBottom: "16px"}}>
-                <TextArea
-                    value={results}
-                    rows={6}
-                    placeholder="Results will be shown here"
-                    disabled
-                    style={{
-                        height: "100%",
-                        width: "100%",
-                    }}
-                />
-            </Row>
-        </Card>
+                </Row>
+            </Card>
+        </>
     )
 }
 
@@ -239,10 +181,6 @@
             })
 
             const results = await Promise.all(resultsPromises)
-<<<<<<< HEAD
-
-=======
->>>>>>> 52f8d176
             results.forEach((result, index) => {
                 newResultsList[index] = result
             })
@@ -314,11 +252,8 @@
                     handleRun={(testData) => handleRun(testData, index)}
                     results={resultsList[index]}
                     resultsList={resultsList}
-<<<<<<< HEAD
                     error={errorList[index]}
-=======
                     onAddToTestset={setParams}
->>>>>>> 52f8d176
                 />
             ))}
             <Button
