--- conflicted
+++ resolved
@@ -11,14 +11,9 @@
     Variant,
     StyleProps,
     BaseResponseSpans,
-<<<<<<< HEAD
-} from "@/lib/Types"
-import {batchExecute, isDemo, randString, removeKeys} from "@/lib/helpers/utils"
-=======
     BaseResponse,
 } from "@/lib/Types"
 import {batchExecute, getStringOrJson, isDemo, randString, removeKeys} from "@/lib/helpers/utils"
->>>>>>> c77829bc
 import LoadTestsModal from "../LoadTestsModal"
 import AddToTestSetDrawer from "../AddToTestSetDrawer/AddToTestSetDrawer"
 import {DeleteOutlined} from "@ant-design/icons"
@@ -567,15 +562,6 @@
                 true,
             )
 
-<<<<<<< HEAD
-            // Check res type
-            // String, FuncResponse or BaseResponse
-            if (typeof res === "string") {
-                setResultForIndex(res, index)
-            } else if (isFuncResponse(res)) {
-                const {message, cost, latency, usage} = res
-                setResultForIndex(message, index)
-=======
             let res: BaseResponse | undefined
 
             // Check result type
@@ -588,26 +574,16 @@
                 setResultForIndex(getStringOrJson(res), index)
 
                 const {message, cost, latency, usage} = result
->>>>>>> c77829bc
                 setAdditionalDataList((prev) => {
                     const newDataList = [...prev]
                     newDataList[index] = {cost, latency, usage}
                     return newDataList
                 })
-<<<<<<< HEAD
-            } else if (isBaseResponse(res)) {
-                const {data, trace} = res
-                setResultForIndex(
-                    data.message ? (data.message as string) : JSON.stringify(data),
-                    index,
-                )
-=======
             } else if (isBaseResponse(result)) {
                 res = result as BaseResponse
                 setResultForIndex(getStringOrJson(res), index)
 
                 const {data, trace} = result
->>>>>>> c77829bc
                 setAdditionalDataList((prev) => {
                     const newDataList = [...prev]
                     newDataList[index] = {
@@ -621,11 +597,7 @@
                     setTraceSpans(trace)
                 }
             } else {
-<<<<<<< HEAD
-                console.error("Unknown response type:", res)
-=======
                 console.error("Unknown response type:", result)
->>>>>>> c77829bc
             }
         } catch (e: any) {
             if (!controller.signal.aborted) {
