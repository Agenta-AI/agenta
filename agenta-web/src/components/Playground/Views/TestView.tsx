import React, { useState } from 'react';
import { Row, Col, Button, Input, Card, Space } from 'antd';
<<<<<<< HEAD
import { Parameter } from '@/lib/helpers/openapi_parser';
import { runVariant } from '@/lib/services/api';
=======
import { callVariant, Parameter } from '@/services/api';
>>>>>>> 463f9e84
import AppContext from '@/contexts/appContext';

interface TestViewProps {
    URIPath: string | null;
    inputParams: Parameter[] | null;
    optParams: Parameter[] | null;
}
const BoxComponent: React.FC<TestViewProps> = ({ inputParams, optParams, URIPath }) => {
    const { TextArea } = Input;
    const [results, setResults] = useState('');
    if (!inputParams) {
        return <div>Loading...</div>;
    }
    const [inputParamsDict, setInputParamsDict] = useState<Record<string, string>>(inputParams.reduce((dict, param) => ({ ...dict, [param.name]: param.default }), {}));
    const handleInputParamValChange = (inputParamName: string, newValue: string) => {
        setInputParamsDict(prevState => ({
            ...prevState,
            [inputParamName]: newValue
        }));
    };


    const handleRun = async () => {
        setResults("Loading..");
        try {
            const result = await callVariant(inputParamsDict, optParams, URIPath);
            setResults(result);
        } catch (e) {
            console.error('Error:', e)
        }
    }


    return (
        <Card style={{ marginBottom: '5px', padding: '5px' }}>
            <div style={{ marginBottom: '10px' }}><label >Test case</label></div>
            <Row gutter={2}>
                <Col span={12} style={{ paddingRight: '10px' }}>
                    {Object.keys(inputParamsDict).map((key, index) => (
                        <div key={index}>
                            {/* <label>{key}</label> */}
                            <TextArea
                                placeholder={key}
                                style={{ width: '100%', marginTop: 10, marginBottom: 10 }}
                                onChange={e => handleInputParamValChange(key, e.target.value)}
                            />
                        </div>))}
                    <Button onClick={handleRun} >Run</Button>
                </Col>
                <Col span={12} style={{ borderLeft: '1px solid #ccc', paddingLeft: '10px' }}>
                    <TextArea value={results} rows={6} placeholder="Results will be shown here" style={{ height: '100%', width: '100%' }} />
                </Col>
            </Row>
        </Card >

    );
};

const App: React.FC<TestViewProps> = ({ inputParams, optParams, URIPath }) => {
    const [rows, setRows] = useState([0]);

    const handleAddRow = () => {
        setRows(prevRows => [...prevRows, prevRows.length]);
    };

    return (
        <div>
            {rows.map(row => (
                <BoxComponent key={row} inputParams={inputParams} optParams={optParams} URIPath={URIPath} />
            ))}
            <Button onClick={handleAddRow} style={{ width: '100%' }}>Add Row</Button>
        </div>

    );
};

export default App;<|MERGE_RESOLUTION|>--- conflicted
+++ resolved
@@ -1,11 +1,6 @@
 import React, { useState } from 'react';
 import { Row, Col, Button, Input, Card, Space } from 'antd';
-<<<<<<< HEAD
-import { Parameter } from '@/lib/helpers/openapi_parser';
-import { runVariant } from '@/lib/services/api';
-=======
-import { callVariant, Parameter } from '@/services/api';
->>>>>>> 463f9e84
+import { Parameter, callVariant, Parameter, runVariant } from '@/lib/services/api';
 import AppContext from '@/contexts/appContext';
 
 interface TestViewProps {
