--- conflicted
+++ resolved
@@ -105,7 +105,6 @@
         fetchData()
     }, [appName])
 
-<<<<<<< HEAD
     useEffect(() => {
         let pushUrl = '';
         if (variantName){
@@ -115,7 +114,7 @@
         }
         router.push(pushUrl);
     }, [activeKey])
-=======
+
     // Load environments
     const [environments, setEnvironments] = useState<Environment[]>([])
     const loadEnvironments = async () => {
@@ -133,7 +132,7 @@
         if (!appName) return
         loadEnvironments()
     }, [appName, activeKey])
->>>>>>> f024da98
+
 
     if (isError) return <div>failed to load variants</div>
     if (isLoading) return <div>loading variants...</div>
