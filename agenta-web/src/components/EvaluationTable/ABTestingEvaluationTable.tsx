--- conflicted
+++ resolved
@@ -20,20 +20,6 @@
 import {callVariant} from "@/services/api"
 import {EvaluationFlow} from "@/lib/enums"
 import {exportABTestingEvaluationData} from "@/lib/helpers/evaluate"
-<<<<<<< HEAD
-import SecondaryButton from "../SecondaryButton/SecondaryButton"
-import {useQueryParam} from "@/hooks/useQuery"
-import EvaluationCardView, {VARIANT_COLORS} from "../Evaluations/EvaluationCardView"
-import {
-    BaseResponse,
-    Evaluation,
-    EvaluationResult,
-    EvaluationScenario,
-    KeyValuePair,
-    Variant,
-} from "@/lib/Types"
-=======
->>>>>>> 4b27854e
 import {
     EvaluationTypeLabels,
     batchExecute,
