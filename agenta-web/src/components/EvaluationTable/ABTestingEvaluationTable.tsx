--- conflicted
+++ resolved
@@ -387,7 +387,6 @@
                                 Run All
                             </Button>
                             <SecondaryButton
-<<<<<<< HEAD
                                 onClick={() =>
                                     exportABTestingEvaluationData(
                                         evaluation,
@@ -395,11 +394,7 @@
                                         rows,
                                     )
                                 }
-                                disabled={evaluationStatus !== EvaluationFlow.EVALUATION_FINISHED}
-=======
-                                onClick={() => exportABTestingEvaluationData(evaluation, rows)}
                                 disabled={false}
->>>>>>> cea8101a
                             >
                                 Export results
                             </SecondaryButton>
