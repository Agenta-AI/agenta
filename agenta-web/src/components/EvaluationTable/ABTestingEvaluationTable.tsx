import {useState, useEffect, useCallback} from "react"
import type {ColumnType} from "antd/es/table"
import {
    Button,
    Card,
    Col,
    Input,
    Radio,
    Row,
    Space,
    Statistic,
    Table,
    Typography,
    message,
} from "antd"
import {
    updateEvaluationScenario,
    fetchEvaluationResults,
    updateEvaluation,
} from "@/services/human-evaluations/api"
import {callVariant} from "@/services/api"
import {useVariants} from "@/lib/hooks/useVariant"
import {useRouter} from "next/router"
import {EvaluationFlow} from "@/lib/enums"
import {createUseStyles} from "react-jss"
import {exportABTestingEvaluationData} from "@/lib/helpers/evaluate"
import SecondaryButton from "../SecondaryButton/SecondaryButton"
import {useQueryParam} from "@/hooks/useQuery"
import EvaluationCardView, {VARIANT_COLORS} from "../Evaluations/EvaluationCardView"
import {
    BaseResponse,
    Evaluation,
    EvaluationResult,
    EvaluationScenario,
    FuncResponse,
    KeyValuePair,
    Variant,
} from "@/lib/Types"
import {
    EvaluationTypeLabels,
    batchExecute,
    camelToSnake,
    getStringOrJson,
} from "@/lib/helpers/utils"
import {testsetRowToChatMessages} from "@/lib/helpers/testset"
import EvaluationVotePanel from "../Evaluations/EvaluationCardView/EvaluationVotePanel"
import VariantAlphabet from "../Evaluations/EvaluationCardView/VariantAlphabet"
import {ParamsFormWithRun} from "./SingleModelEvaluationTable"
import {debounce} from "lodash"
import {variantNameWithRev} from "@/lib/helpers/variantHelper"
import {isBaseResponse, isFuncResponse} from "@/lib/helpers/playgroundResp"

const {Title} = Typography

interface EvaluationTableProps {
    evaluation: Evaluation
    columnsCount: number
    evaluationScenarios: ABTestingEvaluationTableRow[]
    isLoading: boolean
}

export type ABTestingEvaluationTableRow = EvaluationScenario & {
    evaluationFlow: EvaluationFlow
} & {[variantId: string]: string}
/**
 *
 * @param evaluation - Evaluation object
 * @param evaluationScenarios - Evaluation rows
 * @param columnsCount - Number of variants to compare face to face (per default 2)
 * @returns
 */

const useStyles = createUseStyles({
    appVariant: {
        padding: 4,
        borderRadius: 5,
    },
    inputTestContainer: {
        display: "flex",
        justifyContent: "space-between",
    },
    inputTest: {
        backgroundColor: "rgb(201 255 216)",
        color: "rgb(0 0 0)",
        padding: 4,
        borderRadius: 5,
    },
    inputTestBtn: {
        width: "100%",
        display: "flex",
        justifyContent: "flex-end",
        "& button": {
            marginLeft: 10,
        },
        marginTop: "0.75rem",
    },
    recordInput: {
        marginBottom: 10,
    },
    card: {
        marginBottom: 20,
    },
    statCorrect: {
        "& .ant-statistic-content-value": {
            color: "#3f8600",
        },
    },
    stat: {
        "& .ant-statistic-content-value": {
            color: "#1677ff",
        },
    },
    statWrong: {
        "& .ant-statistic-content-value": {
            color: "#cf1322",
        },
    },
    viewModeRow: {
        display: "flex",
        justifyContent: "flex-end",
        margin: "1rem 0",
        position: "sticky",
        top: 36,
        zIndex: 1,
    },
    sideBar: {
        marginTop: "1rem",
        display: "flex",
        flexDirection: "column",
        gap: "2rem",
        border: "1px solid #d9d9d9",
        borderRadius: 6,
        padding: "1rem",
        alignSelf: "flex-start",
        "&>h4.ant-typography": {
            margin: 0,
        },
        flex: 0.35,
        minWidth: 240,
        maxWidth: 500,
    },
})

const ABTestingEvaluationTable: React.FC<EvaluationTableProps> = ({
    evaluation,
    evaluationScenarios,
    isLoading,
}) => {
    const classes = useStyles()
    const router = useRouter()
    const appId = router.query.app_id as string
    const variants = evaluation.variants

    const variantData = useVariants(appId, variants)

    const [rows, setRows] = useState<ABTestingEvaluationTableRow[]>([])
    const [evaluationStatus, setEvaluationStatus] = useState<EvaluationFlow>(evaluation.status)
    const [evaluationResults, setEvaluationResults] = useState<EvaluationResult | null>(null)
    const [viewMode, setViewMode] = useQueryParam("viewMode", "card")

    let num_of_rows = evaluationResults?.votes_data.nb_of_rows || 0
    let flag_votes = evaluationResults?.votes_data.flag_votes?.number_of_votes || 0
    let positive_votes = evaluationResults?.votes_data.positive_votes.number_of_votes || 0
    let appVariant1 =
        evaluationResults?.votes_data?.variants_votes_data?.[evaluation.variants[0]?.variantId]
            ?.number_of_votes || 0
    let appVariant2 =
        evaluationResults?.votes_data?.variants_votes_data?.[evaluation.variants[1]?.variantId]
            ?.number_of_votes || 0

    const depouncedUpdateEvaluationScenario = useCallback(
        debounce((data: Partial<EvaluationScenario>, scenarioId) => {
            updateEvaluationScenarioData(scenarioId, data)
        }, 800),
        [evaluationScenarios],
    )

    useEffect(() => {
        if (evaluationScenarios) {
            const obj = [...evaluationScenarios]
            obj.forEach((item) =>
                item.outputs.forEach((op) => (item[op.variant_id] = op.variant_output)),
            )
            setRows(obj)
        }
    }, [evaluationScenarios])

    const handleInputChange = (
        e: React.ChangeEvent<HTMLTextAreaElement>,
        id: string,
        inputIndex: number,
    ) => {
        const rowIndex = rows.findIndex((row) => row.id === id)
        const newRows = [...rows]
        newRows[rowIndex].inputs[inputIndex].input_value = e.target.value
        setRows(newRows)
    }

    const setRowValue = useCallback(
        (rowIndex: number, columnKey: keyof ABTestingEvaluationTableRow, value: any) => {
            const newRows = [...rows]
            newRows[rowIndex][columnKey] = value as never
            setRows(newRows)
        },
        [rows],
    )

    const updateEvaluationScenarioData = useCallback(
        async (id: string, data: Partial<EvaluationScenario>, showNotification: boolean = true) => {
            await updateEvaluationScenario(
                evaluation.id,
                id,
                Object.keys(data).reduce(
                    (acc, key) => ({
                        ...acc,
                        [camelToSnake(key)]: data[key as keyof EvaluationScenario],
                    }),
                    {},
                ),
                evaluation.evaluationType,
            )
                .then(() => {
                    Object.keys(data).forEach((key) => {
                        setRowValue(
                            evaluationScenarios.findIndex((item) => item.id === id),
                            key,
                            data[key as keyof EvaluationScenario],
                        )
                    })
                    if (showNotification) message.success("Evaluation Updated!")
                })
                .catch(console.error)
        },
        [evaluation.evaluationType, evaluation.id, evaluationScenarios, setRowValue],
    )

    const handleVoteClick = useCallback(
        (id: string, vote: string) => {
            const rowIndex = rows.findIndex((row) => row.id === id)
            const evaluation_scenario_id = rows[rowIndex].id

            if (evaluation_scenario_id) {
                setRowValue(rowIndex, "vote", "loading")
                const data = {
                    vote: vote,
                    outputs: variants.map((v: Variant) => ({
                        variant_id: v.variantId,
                        variant_output: rows[rowIndex][v.variantId],
                    })),
                    inputs: rows[rowIndex].inputs,
                }

                updateEvaluationScenarioData(evaluation_scenario_id, data)
            }
        },
        [rows, setRowValue, updateEvaluationScenarioData, variants],
    )

    useEffect(() => {
        if (evaluationStatus === EvaluationFlow.EVALUATION_FINISHED) {
            fetchEvaluationResults(evaluation.id)
                .then((data) => setEvaluationResults(data))
                .catch((err) => console.error("Failed to fetch results:", err))
                .then(() => {
                    updateEvaluation(evaluation.id, {status: EvaluationFlow.EVALUATION_FINISHED})
                })
                .catch((err) => console.error("Failed to fetch results:", err))
        }
    }, [evaluationStatus, evaluation.id, handleVoteClick])

    const runAllEvaluations = async () => {
        setEvaluationStatus(EvaluationFlow.EVALUATION_STARTED)
        batchExecute(rows.map((row) => () => runEvaluation(row.id!, rows.length - 1, false)))
            .then(() => {
                setEvaluationStatus(EvaluationFlow.EVALUATION_FINISHED)
                message.success("Evaluations Updated!")
            })
            .catch((err) => console.error("An error occurred:", err))
    }

    const runEvaluation = async (
        id: string,
        count: number = 1,
        showNotification: boolean = true,
    ) => {
        const rowIndex = rows.findIndex((row) => row.id === id)
        const inputParamsDict = rows[rowIndex].inputs.reduce((acc: {[key: string]: any}, item) => {
            acc[item.input_name] = item.input_value
            return acc
        }, {})

        const outputs = rows[rowIndex].outputs.reduce(
            (acc, op) => ({...acc, [op.variant_id]: op.variant_output}),
            {},
        )

        await Promise.all(
            variants.map(async (variant: Variant, idx: number) => {
                setRowValue(rowIndex, variant.variantId, "loading...")
                try {
                    let result = await callVariant(
                        inputParamsDict,
                        variantData[idx].inputParams!,
                        variantData[idx].optParams!,
                        appId || "",
                        variants[idx].baseId || "",
                        variantData[idx].isChatVariant
                            ? testsetRowToChatMessages(evaluation.testset.csvdata[rowIndex], false)
                            : [],
                    )
<<<<<<< HEAD
                    if (isFuncResponse(result)) {
                        result = result.message
                    } else if (isBaseResponse(result)) {
                        result = result.data.message
                            ? (result.data.message as string)
                            : JSON.stringify(result.data)
=======

                    let res: BaseResponse | undefined

                    if (isFuncResponse(result)) {
                        res = {version: "2.0", data: result.message} as BaseResponse
                    } else if (isBaseResponse(result)) {
                        res = result as BaseResponse
                    } else {
                        res = {version: "2.0", data: result} as BaseResponse
>>>>>>> 2b7c2673
                    }

                    let _result = getStringOrJson(res)

                    setRowValue(rowIndex, variant.variantId, _result)
                    ;(outputs as KeyValuePair)[variant.variantId] = _result
                    setRowValue(rowIndex, "evaluationFlow", EvaluationFlow.COMPARISON_RUN_STARTED)
                    if (idx === variants.length - 1) {
                        if (count === 1 || count === rowIndex) {
                            setEvaluationStatus(EvaluationFlow.EVALUATION_FINISHED)
                        }
                    }
                } catch (err) {
                    console.error("Error running evaluation:", err)
                    setRowValue(rowIndex, variant.variantId, "")
                }
            }),
        )

        updateEvaluationScenarioData(
            id,
            {
                outputs: Object.keys(outputs).map((key) => ({
                    variant_id: key,
                    variant_output: outputs[key as keyof typeof outputs],
                })),
                inputs: rows[rowIndex].inputs,
            },
            showNotification,
        )
    }

    const dynamicColumns: ColumnType<ABTestingEvaluationTableRow>[] = variants.map(
        (variant: Variant, ix) => {
            const columnKey = variant.variantId

            return {
                title: (
                    <div>
                        <span>Variant: </span>
                        <VariantAlphabet index={ix} width={24} />
                        <span className={classes.appVariant} style={{color: VARIANT_COLORS[ix]}}>
                            {variants
                                ? variantNameWithRev({
                                      variant_name: variant.variantName,
                                      revision: evaluation.revisions[ix],
                                  })
                                : ""}
                        </span>
                    </div>
                ),
                dataIndex: columnKey,
                key: columnKey,
                width: "20%",
                render: (text: any, record: ABTestingEvaluationTableRow, rowIndex: number) => {
                    if (text) return text
                    if (record.outputs && record.outputs.length > 0) {
                        const outputValue = record.outputs.find(
                            (output: any) => output.variant_id === columnKey,
                        )?.variant_output
                        return <div>{outputValue}</div>
                    }
                    return ""
                },
            }
        },
    )

    const columns = [
        {
            key: "1",
            title: (
                <div className={classes.inputTestContainer}>
                    <div>
                        <span> Inputs (Test set: </span>
                        <span className={classes.inputTest}>{evaluation.testset.name}</span>
                        <span> )</span>
                    </div>
                </div>
            ),
            width: 300,
            dataIndex: "inputs",
            render: (_: any, record: ABTestingEvaluationTableRow, rowIndex: number) => {
                return (
                    <ParamsFormWithRun
                        evaluation={evaluation}
                        record={record}
                        rowIndex={rowIndex}
                        onRun={() => runEvaluation(record.id!)}
                        onParamChange={(name, value) =>
                            handleInputChange(
                                {target: {value}} as any,
                                record.id,
                                record?.inputs.findIndex((ip) => ip.input_name === name),
                            )
                        }
                        variantData={variantData}
                    />
                )
            },
        },
        {
            title: "Expected Output",
            dataIndex: "expectedOutput",
            key: "expectedOutput",
            width: "25%",
            render: (text: any, record: any, rowIndex: number) => {
                let correctAnswer =
                    record.correctAnswer || evaluation.testset.csvdata[rowIndex].correct_answer

                return (
                    <>
                        <Input.TextArea
                            defaultValue={correctAnswer}
                            autoSize={{minRows: 3, maxRows: 10}}
                            onChange={(e) =>
                                depouncedUpdateEvaluationScenario(
                                    {
                                        correctAnswer: e.target.value,
                                    },
                                    record.id,
                                )
                            }
                            key={record.id}
                        />
                    </>
                )
            },
        },
        ...dynamicColumns,
        {
            title: "Score",
            dataIndex: "score",
            key: "score",
            render: (text: any, record: any, rowIndex: number) => {
                return (
                    <>
                        {
                            <EvaluationVotePanel
                                type="comparison"
                                value={record.vote || ""}
                                variants={variants}
                                onChange={(vote) => handleVoteClick(record.id, vote)}
                                loading={record.vote === "loading"}
                                vertical
                                key={record.id}
                                outputs={record.outputs}
                            />
                        }
                    </>
                )
            },
        },
        {
            title: "Additional Note",
            dataIndex: "additionalNote",
            key: "additionalNote",
            render: (text: any, record: any, rowIndex: number) => {
                return (
                    <>
                        <Input.TextArea
                            defaultValue={record?.note || ""}
                            autoSize={{minRows: 3, maxRows: 10}}
                            onChange={(e) =>
                                depouncedUpdateEvaluationScenario({note: e.target.value}, record.id)
                            }
                            key={record.id}
                        />
                    </>
                )
            },
        },
    ]

    return (
        <div>
            <Title level={2}>{EvaluationTypeLabels.human_a_b_testing}</Title>
            <div>
                <Row align="middle">
                    <Col span={12}>
                        <Space>
                            <Button
                                type="primary"
                                onClick={runAllEvaluations}
                                size="large"
                                data-cy="abTesting-run-all-button"
                            >
                                Run All
                            </Button>
                            <SecondaryButton
                                onClick={() =>
                                    exportABTestingEvaluationData(
                                        evaluation,
                                        evaluationScenarios,
                                        rows,
                                    )
                                }
                                disabled={false}
                            >
                                Export Results
                            </SecondaryButton>
                        </Space>
                    </Col>

                    <Col span={12}>
                        <Card bordered={true} className={classes.card}>
                            <Row justify="end">
                                <Col span={10}>
                                    <Statistic
                                        title={`${
                                            evaluation.variants[0]?.variantName || ""
                                        } is better:`}
                                        value={`${appVariant1} out of ${num_of_rows}`}
                                        className={classes.stat}
                                    />
                                </Col>
                                <Col span={10}>
                                    <Statistic
                                        title={`${
                                            evaluation.variants[1]?.variantName || ""
                                        } is better:`}
                                        value={`${appVariant2} out of ${num_of_rows}`}
                                        className={classes.stat}
                                    />
                                </Col>
                                <Col span={4}>
                                    <Statistic
                                        title="Both are good:"
                                        value={`${positive_votes} out of ${num_of_rows}`}
                                        className={classes.statCorrect}
                                    />
                                </Col>
                                <Col span={4}>
                                    <Statistic
                                        title="Both are bad:"
                                        value={`${flag_votes} out of ${num_of_rows}`}
                                        className={classes.statWrong}
                                    />
                                </Col>
                            </Row>
                        </Card>
                    </Col>
                </Row>
            </div>

            <div className={classes.viewModeRow}>
                <Radio.Group
                    options={[
                        {label: "Card View", value: "card"},
                        {label: "Tabular View", value: "tabular"},
                    ]}
                    onChange={(e) => setViewMode(e.target.value)}
                    value={viewMode}
                    optionType="button"
                />
            </div>

            {viewMode === "tabular" ? (
                <Table
                    dataSource={rows}
                    columns={columns}
                    pagination={false}
                    rowKey={(record) => record.id!}
                />
            ) : (
                <EvaluationCardView
                    variants={variants}
                    evaluationScenarios={rows}
                    onRun={runEvaluation}
                    onVote={(id, vote) => handleVoteClick(id, vote as string)}
                    onInputChange={handleInputChange}
                    updateEvaluationScenarioData={updateEvaluationScenarioData}
                    evaluation={evaluation}
                    variantData={variantData}
                    isLoading={isLoading}
                />
            )}
        </div>
    )
}

export default ABTestingEvaluationTable<|MERGE_RESOLUTION|>--- conflicted
+++ resolved
@@ -308,14 +308,6 @@
                             ? testsetRowToChatMessages(evaluation.testset.csvdata[rowIndex], false)
                             : [],
                     )
-<<<<<<< HEAD
-                    if (isFuncResponse(result)) {
-                        result = result.message
-                    } else if (isBaseResponse(result)) {
-                        result = result.data.message
-                            ? (result.data.message as string)
-                            : JSON.stringify(result.data)
-=======
 
                     let res: BaseResponse | undefined
 
@@ -325,7 +317,6 @@
                         res = result as BaseResponse
                     } else {
                         res = {version: "2.0", data: result} as BaseResponse
->>>>>>> 2b7c2673
                     }
 
                     let _result = getStringOrJson(res)
