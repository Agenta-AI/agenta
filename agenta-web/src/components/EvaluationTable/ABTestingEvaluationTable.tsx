--- conflicted
+++ resolved
@@ -165,19 +165,11 @@
                 )
                 setRowValue(rowIndex, columnName, result)
                 setRowValue(rowIndex, "evaluationFlow", EvaluationFlow.COMPARISON_RUN_STARTED)
-<<<<<<< HEAD
-            } catch {
-                setRowValue(rowIndex, columnName, "")
-=======
                 if (rowIndex === rows.length - 1) {
                     message.success("Evaluation Results Saved")
                 }
             } catch (e) {
                 setRowValue(rowIndex, columnName, "")
-                if (rowIndex === rows.length - 1) {
-                    message.error("Oops! Something went wrong")
-                }
->>>>>>> f02cac42
             }
         })
     }
