--- conflicted
+++ resolved
@@ -1,56 +1,7 @@
 import React from "react"
-<<<<<<< HEAD
 import Image from "next/image"
 import {Typography} from "antd"
 import AppTemplateCard from "./AppTemplateCard"
-=======
-import {createUseStyles} from "react-jss"
-import {JSSTheme} from "@/lib/Types"
-import Image from "next/image"
-import {Button, Card, Typography} from "antd"
-import {ArrowRight} from "@phosphor-icons/react"
-
-const useStyles = createUseStyles((theme: JSSTheme) => ({
-    card: {
-        width: 392,
-        height: 268,
-        display: "flex",
-        cursor: "pointer",
-        flexDirection: "column",
-        justifyContent: "space-between",
-        transition: "all 0.025s ease-in",
-        boxShadow:
-            "0px 2px 4px 0px rgba(0, 0, 0, 0.02), 0px 1px 6px -1px rgba(0, 0, 0, 0.02), 0px 1px 2px 0px rgba(0, 0, 0, 0.03)",
-        "& > .ant-card-head": {
-            minHeight: 0,
-            padding: theme.paddingSM,
-
-            "& .ant-card-head-title": {
-                fontSize: theme.fontSizeLG,
-                fontWeight: theme.fontWeightMedium,
-            },
-        },
-        "& > .ant-card-body": {
-            padding: theme.paddingSM,
-            flex: 1,
-        },
-        "& > .ant-card-actions": {
-            padding: "0 12px",
-        },
-        "&:hover": {
-            boxShadow: theme.boxShadow,
-        },
-    },
-    button: {
-        width: "100%",
-        display: "flex",
-        alignItems: "center",
-        "& > .ant-btn-icon": {
-            marginTop: 4,
-        },
-    },
-}))
->>>>>>> 131fe1a0
 
 interface Props {
     onWriteOwnApp: () => void
@@ -58,24 +9,6 @@
 }
 
 const Welcome: React.FC<Props> = ({onWriteOwnApp, onCreateFromTemplate}) => {
-<<<<<<< HEAD
-=======
-    const classes = useStyles()
-
-    const templatePoints = [
-        "Compare prompts and models",
-        "Create testsets",
-        "Evaluate outputs",
-        "Deploy in one click",
-    ]
-    const complexLLM = [
-        "Use Langchain, Llama Index, or any framework",
-        "Use OpenAI, Cohere, or self-hosted open-source models",
-        "Continue in the UI: Everything in the left",
-        "Streamline collaboration between devs and domain experts!",
-    ]
-
->>>>>>> 131fe1a0
     return (
         <section className="h-[75vh] flex flex-col justify-center gap-10">
             <div className="text-center">
@@ -92,71 +25,10 @@
             </div>
 
             <div className="flex items-center justify-center gap-4">
-<<<<<<< HEAD
                 <AppTemplateCard
                     onWriteOwnApp={onWriteOwnApp}
                     onCreateFromTemplate={onCreateFromTemplate}
                 />
-=======
-                <Card
-                    title="Quick start with a template"
-                    className={classes.card}
-                    onClick={onCreateFromTemplate}
-                    data-cy="create-from-template__no-app"
-                    actions={[
-                        <Button
-                            type="primary"
-                            key="template"
-                            className={classes.button}
-                            iconPosition="end"
-                            icon={<ArrowRight size={18} />}
-                            size="large"
-                        >
-                            Start with a template
-                        </Button>,
-                    ]}
-                >
-                    <div className="gap-2">
-                        <Typography.Text>
-                            Setup an app using our preset LLM config and explore Agenta AI
-                        </Typography.Text>
-                        <ul className="-ml-5">
-                            {templatePoints.map((item) => (
-                                <li key={item}>{item}</li>
-                            ))}
-                        </ul>
-                    </div>
-                </Card>
-
-                <Card
-                    title="Build complex LLM apps"
-                    className={classes.card}
-                    onClick={onWriteOwnApp}
-                    actions={[
-                        <Button
-                            type="primary"
-                            key="ownApp"
-                            className={classes.button}
-                            iconPosition="end"
-                            icon={<ArrowRight size={18} />}
-                            size="large"
-                        >
-                            Setup your own app
-                        </Button>,
-                    ]}
-                >
-                    <div className="gap-2">
-                        <Typography.Text>
-                            Create your own complex application using any framework.
-                        </Typography.Text>
-                        <ul className="-ml-5">
-                            {complexLLM.map((item) => (
-                                <li key={item}>{item}</li>
-                            ))}
-                        </ul>
-                    </div>
-                </Card>
->>>>>>> 131fe1a0
             </div>
         </section>
     )
