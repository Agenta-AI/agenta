import {useState} from "react"
import {useRouter} from "next/router"
<<<<<<< HEAD
import {Input, Modal, ConfigProvider, theme, Spin, Button} from "antd"
import useSWR from "swr"
import AppCard from "./AppCard"
import {useAppTheme} from "../Layout/ThemeContextProvider"
import {CloseCircleFilled} from "@ant-design/icons"
import TipsAndFeatures from "./TipsAndFeatures"
=======
import {Input, Space, Modal, ConfigProvider, theme, Spin, Button} from "antd"
import useSWR from "swr"
import AppCard from "./AppCard"
import Logo from "../Logo/Logo"
import {useAppTheme} from "../Layout/ThemeContextProvider"
import {CloseCircleFilled} from "@ant-design/icons"
>>>>>>> e491c9f9

const fetcher = (...args) => fetch(...args).then((res) => res.json())

const AppSelector: React.FC = () => {
    const [newApp, setNewApp] = useState("")
    const router = useRouter()
    const [isModalOpen, setIsModalOpen] = useState(false)
    const {appTheme} = useAppTheme()

    const showAddModal = () => {
        setIsModalOpen(true)
    }

    const handleAddOk = () => {
        setIsModalOpen(false)
    }

    const handleAddCancel = () => {
        setIsModalOpen(false)
    }

    // TODO: move to api.ts
    const {data, error, isLoading} = useSWR(
        `${process.env.NEXT_PUBLIC_AGENTA_API_URL}/api/app_variant/list_apps/`,
        fetcher,
    )

    return (
        <ConfigProvider
            theme={{
                algorithm: appTheme === "dark" ? theme.darkAlgorithm : theme.defaultAlgorithm,
            }}
        >
            <div
                style={{
                    maxWidth: "1000px",
<<<<<<< HEAD
                    margin: "10px auto 5%",
=======
                    margin: "10px auto",
>>>>>>> e491c9f9
                    width: "100%",
                    color: appTheme === "dark" ? "#fff" : "#000",
                }}
            >
<<<<<<< HEAD
                {isLoading ? (
                    <div className="appSelectorMssg">
                        <Spin />
                        <h1>loading...</h1>
                    </div>
                ) : error ? (
                    <div className="appSelectorMssg">
                        <CloseCircleFilled style={{fontSize: 20, color: "red"}} />
                        <h1>failed to load</h1>
                    </div>
                ) : Array.isArray(data) && data.length ? (
                    <>
                        <h1
                            style={{
                                fontSize: 24,
                                borderBottom: "1px solid #0e9c1a",
                                paddingBottom: "1rem",
                            }}
                        >
                            LLM Applications
                        </h1>
                        <div
                            style={{
                                display: "flex",
                                flexWrap: "wrap",
                                gap: 10,
                            }}
                        >
                            {Array.isArray(data) &&
                                data.map((app: any, index: number) => (
                                    <>
                                        <AppCard appName={app.app_name} key={index} index={index} />
                                    </>
                                ))}
                        </div>
                        <TipsAndFeatures />
                    </>
                ) : (
                    <>
                        <div>
                            <h1 style={{fontSize: "42px", margin: "20px 0"}}>
                                Welcome to <span style={{color: "#0e9c1a"}}>Agenta</span>
                            </h1>
                            <h2
                                style={{
                                    fontSize: "24px",
                                    margin: "20px 0",
                                    borderBottom: "1px solid #0e9c1a",
                                    paddingBottom: "1rem",
                                }}
                            >
                                The developer-first open source LLMOps platform.
                            </h2>
                        </div>
                        <div
                            style={{
                                padding: "0 20px",
                                lineHeight: 1.7,
                                marginBottom: "2rem",
                            }}
                        >
                            <p>
                                Agenta is an open-source developer first LLMOps platform to
                                streamline the process of building LLM-powered applications.
                                Building LLM-powered apps is an iterative process with lots of
                                prompt-engineering and testing multiple variants.
                                <br />
                                Agenta brings the CI/CD platform to this process by enabling you to
                                quickly iterate, experiment, evaluate, and optimize your LLM apps.
                                All without imposing any restrictions on your choice of framework,
                                library, or model.
                                <br />
                            </p>

                            <div>
                                <span
                                    style={{
                                        fontWeight: 600,
                                        fontSize: 15,
                                        textTransform: "uppercase",
                                    }}
                                >
                                    Read{" "}
                                    <a href="https://docs.agenta.ai/introduction" target="_blank">
                                        Documentation
                                    </a>{" "}
                                    on how to get started.
                                </span>
                            </div>
                        </div>
                        <div
                            className="appSelectorEmpty"
                            style={{
                                backgroundColor: appTheme === "dark" ? "#111a2c" : "#e6f4ff",
                            }}
=======
                <div>
                    <Logo />

                    <h1 style={{fontSize: "42px", margin: "20px 0"}}>
                        Welcome to <span style={{color: "#0e9c1a"}}>Agenta</span>
                    </h1>
                    <h2
                        style={{
                            fontSize: "24px",
                            margin: "20px 0",
                            borderBottom: "1px solid #0e9c1a",
                            paddingBottom: "1rem",
                        }}
                    >
                        The developer-first open source LLMOps platform.
                    </h2>

                    <div
                        style={{
                            padding: "0 20px",
                            lineHeight: 1.7,
                            marginBottom: "2rem",
                        }}
                    >
                        <p>
                            Agenta is an open-source developer first LLMOps platform to streamline
                            the process of building LLM-powered applications. Building LLM-powered
                            apps is an iterative process with lots of prompt-engineering and testing
                            multiple variants.
                            <br />
                            Agenta brings the CI/CD platform to this process by enabling you to
                            quickly iterate, experiment, evaluate, and optimize your LLM apps. All
                            without imposing any restrictions on your choice of framework, library,
                            or model.
                            <br />
                        </p>

                        <div>
                            <h2
                                style={{
                                    fontSize: "20px",
                                }}
                            >
                                How Agenta works:
                            </h2>

                            <ul>
                                <li>
                                    Develop your LLM-powered application as you would normally do.
                                    Feel free to use any framework, library, or model (langchain,
                                    llma_index, GPT-3, or open-source models).
                                </li>
                                <li>
                                    With two lines of code, specify the parameters for your
                                    experiment.
                                </li>
                                <li>Deploy your app using the Agenta CLI.</li>
                                <li>
                                    You or your team can iterate, version parameters, test different
                                    versions, and run systematic evaluations via a user-friendly web
                                    platform.
                                </li>
                            </ul>

                            <span
                                style={{
                                    fontWeight: 600,
                                    fontSize: 15,
                                    textTransform: "uppercase",
                                }}
                            >
                                Read{" "}
                                <a href="https://docs.agenta.ai/introduction" target="_blank">
                                    Documentation
                                </a>{" "}
                                on how to get started.
                            </span>
                        </div>
                    </div>
                </div>

                <div
                    style={{
                        borderTop: "1px solid #0e9c1a",
                        paddingTop: "1rem",
                        margin: "20px 0",
                    }}
                >
                    <h1 style={{fontSize: 24}}>LLM Applications</h1>

                    {isLoading ? (
                        <div className="appSelectorMssg">
                            <Spin />
                            <h1>loading...</h1>
                        </div>
                    ) : error ? (
                        <div className="appSelectorMssg">
                            <CloseCircleFilled style={{fontSize: 20, color: "red"}} />
                            <h1>failed to load</h1>
                        </div>
                    ) : Array.isArray(data) && data.length ? (
                        <Space size={20} wrap direction="horizontal">
                            {Array.isArray(data) &&
                                data.map((app: any, index: number) => (
                                    <AppCard appName={app.app_name} key={index} index={index} />
                                ))}
                        </Space>
                    ) : (
                        <div
                            className="appSelectorEmpty"
                            style={{backgroundColor: appTheme === "dark" ? "#111a2c" : "#e6f4ff"}}
>>>>>>> e491c9f9
                        >
                            <h1 style={{fontSize: 20}}>Get started creating your first LLM App</h1>

                            <p>
                                This guide assumes you have completed the installation process. If
                                not, please follow our{" "}
                                <a href="https://docs.agenta.ai/installation" target="_blank">
                                    installation guide
                                </a>
                                .
                            </p>

                            <Button
                                style={{
                                    backgroundColor: "#1677ff",
                                    border: "none",
                                    color: "#fff",
                                }}
                            >
                                Create New App
                            </Button>
                        </div>
<<<<<<< HEAD
                    </>
                )}
=======
                    )}
                </div>
>>>>>>> e491c9f9

                <Modal
                    title="Add new app from template"
                    open={isModalOpen}
                    onOk={handleAddOk}
                    onCancel={handleAddCancel}
                >
                    <Input
                        placeholder="New app name"
                        value={newApp}
                        onChange={(e) => setNewApp(e.target.value)}
                    />
                </Modal>
            </div>
        </ConfigProvider>
    )
}

export default AppSelector<|MERGE_RESOLUTION|>--- conflicted
+++ resolved
@@ -1,22 +1,13 @@
 import {useState} from "react"
 import {useRouter} from "next/router"
-<<<<<<< HEAD
 import {Input, Modal, ConfigProvider, theme, Spin, Button} from "antd"
 import useSWR from "swr"
 import AppCard from "./AppCard"
 import {useAppTheme} from "../Layout/ThemeContextProvider"
 import {CloseCircleFilled} from "@ant-design/icons"
 import TipsAndFeatures from "./TipsAndFeatures"
-=======
-import {Input, Space, Modal, ConfigProvider, theme, Spin, Button} from "antd"
-import useSWR from "swr"
-import AppCard from "./AppCard"
-import Logo from "../Logo/Logo"
-import {useAppTheme} from "../Layout/ThemeContextProvider"
-import {CloseCircleFilled} from "@ant-design/icons"
->>>>>>> e491c9f9
 
-const fetcher = (...args) => fetch(...args).then((res) => res.json())
+const fetcher = (...args: any[]) => fetch(...args).then((res) => res.json())
 
 const AppSelector: React.FC = () => {
     const [newApp, setNewApp] = useState("")
@@ -51,16 +42,11 @@
             <div
                 style={{
                     maxWidth: "1000px",
-<<<<<<< HEAD
                     margin: "10px auto 5%",
-=======
-                    margin: "10px auto",
->>>>>>> e491c9f9
                     width: "100%",
                     color: appTheme === "dark" ? "#fff" : "#000",
                 }}
             >
-<<<<<<< HEAD
                 {isLoading ? (
                     <div className="appSelectorMssg">
                         <Spin />
@@ -156,119 +142,6 @@
                             style={{
                                 backgroundColor: appTheme === "dark" ? "#111a2c" : "#e6f4ff",
                             }}
-=======
-                <div>
-                    <Logo />
-
-                    <h1 style={{fontSize: "42px", margin: "20px 0"}}>
-                        Welcome to <span style={{color: "#0e9c1a"}}>Agenta</span>
-                    </h1>
-                    <h2
-                        style={{
-                            fontSize: "24px",
-                            margin: "20px 0",
-                            borderBottom: "1px solid #0e9c1a",
-                            paddingBottom: "1rem",
-                        }}
-                    >
-                        The developer-first open source LLMOps platform.
-                    </h2>
-
-                    <div
-                        style={{
-                            padding: "0 20px",
-                            lineHeight: 1.7,
-                            marginBottom: "2rem",
-                        }}
-                    >
-                        <p>
-                            Agenta is an open-source developer first LLMOps platform to streamline
-                            the process of building LLM-powered applications. Building LLM-powered
-                            apps is an iterative process with lots of prompt-engineering and testing
-                            multiple variants.
-                            <br />
-                            Agenta brings the CI/CD platform to this process by enabling you to
-                            quickly iterate, experiment, evaluate, and optimize your LLM apps. All
-                            without imposing any restrictions on your choice of framework, library,
-                            or model.
-                            <br />
-                        </p>
-
-                        <div>
-                            <h2
-                                style={{
-                                    fontSize: "20px",
-                                }}
-                            >
-                                How Agenta works:
-                            </h2>
-
-                            <ul>
-                                <li>
-                                    Develop your LLM-powered application as you would normally do.
-                                    Feel free to use any framework, library, or model (langchain,
-                                    llma_index, GPT-3, or open-source models).
-                                </li>
-                                <li>
-                                    With two lines of code, specify the parameters for your
-                                    experiment.
-                                </li>
-                                <li>Deploy your app using the Agenta CLI.</li>
-                                <li>
-                                    You or your team can iterate, version parameters, test different
-                                    versions, and run systematic evaluations via a user-friendly web
-                                    platform.
-                                </li>
-                            </ul>
-
-                            <span
-                                style={{
-                                    fontWeight: 600,
-                                    fontSize: 15,
-                                    textTransform: "uppercase",
-                                }}
-                            >
-                                Read{" "}
-                                <a href="https://docs.agenta.ai/introduction" target="_blank">
-                                    Documentation
-                                </a>{" "}
-                                on how to get started.
-                            </span>
-                        </div>
-                    </div>
-                </div>
-
-                <div
-                    style={{
-                        borderTop: "1px solid #0e9c1a",
-                        paddingTop: "1rem",
-                        margin: "20px 0",
-                    }}
-                >
-                    <h1 style={{fontSize: 24}}>LLM Applications</h1>
-
-                    {isLoading ? (
-                        <div className="appSelectorMssg">
-                            <Spin />
-                            <h1>loading...</h1>
-                        </div>
-                    ) : error ? (
-                        <div className="appSelectorMssg">
-                            <CloseCircleFilled style={{fontSize: 20, color: "red"}} />
-                            <h1>failed to load</h1>
-                        </div>
-                    ) : Array.isArray(data) && data.length ? (
-                        <Space size={20} wrap direction="horizontal">
-                            {Array.isArray(data) &&
-                                data.map((app: any, index: number) => (
-                                    <AppCard appName={app.app_name} key={index} index={index} />
-                                ))}
-                        </Space>
-                    ) : (
-                        <div
-                            className="appSelectorEmpty"
-                            style={{backgroundColor: appTheme === "dark" ? "#111a2c" : "#e6f4ff"}}
->>>>>>> e491c9f9
                         >
                             <h1 style={{fontSize: 20}}>Get started creating your first LLM App</h1>
 
@@ -291,13 +164,8 @@
                                 Create New App
                             </Button>
                         </div>
-<<<<<<< HEAD
                     </>
                 )}
-=======
-                    )}
-                </div>
->>>>>>> e491c9f9
 
                 <Modal
                     title="Add new app from template"
