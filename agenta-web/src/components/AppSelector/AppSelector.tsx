import {useState, useEffect} from "react"
import {useRouter} from "next/router"
<<<<<<< HEAD
import {Input, Modal, ConfigProvider, theme, Spin} from "antd"
=======
import {PlusOutlined} from "@ant-design/icons"
import {
    Input,
    Modal,
    ConfigProvider,
    theme,
    Spin,
    Card,
    Button,
    notification,
    Col,
    Row,
    Typography,
} from "antd"
>>>>>>> 8c66b13e
import useSWR from "swr"
import AppCard from "./AppCard"
import YouTube from "react-youtube"
import {Template, AppTemplate, TemplateImage} from "@/lib/Types"
import {useAppTheme} from "../Layout/ThemeContextProvider"
import {CloseCircleFilled} from "@ant-design/icons"
import TipsAndFeatures from "./TipsAndFeatures"
<<<<<<< HEAD
import Welcome from "./Welcome"
=======
import AppTemplateCard from "../CreateApp/AppTemplateCard"
import {isAppNameInputValid} from "@/lib/helpers/utils"
import {fetchApps, getTemplates, pullTemplateImage, startTemplate} from "@/lib/services/api"
import CreateApp from "@/components/CreateApp/CreateApp"
>>>>>>> 8c66b13e

const fetcher = (...args: any[]) => fetch(...args).then((res) => res.json())

const AppSelector: React.FC = () => {
    const router = useRouter()
    const {appTheme} = useAppTheme()
    const {Text, Title} = Typography
    const [newApp, setNewApp] = useState("")
    const [appNameExist, setAppNameExist] = useState(false)

    const [templateMessage, setTemplateMessage] = useState("")
    const [templates, setTemplates] = useState<Template[]>([])
    const [fetchingTemplate, setFetchingTemplate] = useState(false)
    const [isWriteAppModalOpen, setIsWriteAppModalOpen] = useState(false)
    const [isCreateAppModalOpen, setIsCreateAppModalOpen] = useState(false)
    const [templateName, setTemplateName] = useState<string | undefined>(undefined)
    const [isInputTemplateModalOpen, setIsInputTemplateModalOpen] = useState<boolean>(false)
    const [isCreateAppFromTemplateModalOpen, setIsCreateAppFromTemplateModalOpen] = useState(false)


    const showCreateAppModal = () => {
        setIsCreateAppModalOpen(true)
    }

    const showCreateAppFromTemplateModal = () => {
        setIsCreateAppModalOpen(false)
        setIsCreateAppFromTemplateModalOpen(true)
    }

    const showWriteAppModal = () => {
        setIsCreateAppModalOpen(false)
        setIsWriteAppModalOpen(true)
    }

    const showInputTemplateModal = () => {
        setIsCreateAppFromTemplateModalOpen(false)
        setIsInputTemplateModalOpen(true)
    }

    const handleCreateAppFromTemplateModalCancel = () => {
        setIsCreateAppFromTemplateModalOpen(false)
    }

    const handleWriteApppModalCancel = () => {
        setIsWriteAppModalOpen(false)
    }

    const handleCreateAppModalCancel = () => {
        setIsCreateAppModalOpen(false)
    }

    const handleInputTemplateModalCancel = () => {
        if (fetchingTemplate) return
        setIsInputTemplateModalOpen(false)
        setNewApp("")
        setTemplateName(undefined)
    }

    const handleNavigation = () => {
        notification.success({
            message: "Template Selection",
            description:
                "Once your app is up and running, you'll be redirected to the app playground.",
            duration: 15,
        })
        setTimeout(() => {
            router.push(`/apps/${newApp}/playground`)
        }, 8000)
    }

    useEffect(() => {
        const fetchTemplates = async () => {
            const data = await getTemplates()
            if (typeof data == "object") {
                setTemplates(data)
            } else {
                setTemplateMessage(data)
            }
        }

        fetchTemplates()
    }, [])

    const fetchTemplateImage = async (image_name: string) => {
        const response = await pullTemplateImage(image_name)
        if (response && response.image_tag && response.image_id) {
            return response
        } else {
            notification.error({
                message: "Template Selection",
                description: "Failed to fetch template image. Please try again later.",
                duration: 10,
            })
            return null
        }
    }

    const retrieveOpenAIKey = () => {
        const apiKey = localStorage.getItem("openAiToken")
        return apiKey
    }

    const createAppVariantFromTemplateImage = async (
        app_name: string,
        image_id: string,
        image_tag: string,
        api_key: string,
    ) => {
        const variantData: AppTemplate = {
            app_name: app_name,
            image_id: image_id,
            image_tag: image_tag,
            env_vars: {
                OPENAI_API_KEY: api_key,
            },
        }
        const response = await startTemplate(variantData)
        if (response.status == 200) {
            notification.success({
                message: "Template Selection",
                description: "App has been created and will begin to run.",
                duration: 5,
            })
            return response
        } else {
            notification.error({
                message: "Template Selection",
                description: "An error occured when trying to start the variant.",
                duration: 5,
            })
            setFetchingTemplate(false)
            return
        }
    }

    const handleTemplateCardClick = async (image_name: string) => {
        setFetchingTemplate(true)

        const OpenAIKey = retrieveOpenAIKey() as string
        if (OpenAIKey === null) {
            notification.error({
                message: "OpenAI API Key Missing",
                description: "Please provide your OpenAI API key to access this feature.",
                duration: 5,
            })
            router.push("/apikeys")
            return
        }

        notification.info({
            message: "Template Selection",
            description: "Fetching template image...",
            duration: 10,
        })

        const data: TemplateImage = await fetchTemplateImage(image_name)
        await createAppVariantFromTemplateImage(
            newApp,
            data.image_id,
            data.image_tag,
            OpenAIKey,
        ).finally(() => {
            handleCreateAppFromTemplateModalCancel()
            handleCreateAppModalCancel()
            setFetchingTemplate(false)

            handleInputTemplateModalCancel()
            handleNavigation()
            setNewApp("")
            setTemplateName(undefined)
        })
    }

    const {data, error, isLoading} = fetchApps()

    useEffect(() => {
        if (data) {
            setAppNameExist(data.some((app) => app.app_name === newApp))
        }
    }, [data, newApp])

    return (
        <ConfigProvider
            theme={{
                algorithm: appTheme === "dark" ? theme.darkAlgorithm : theme.defaultAlgorithm,
            }}
        >
            <div
                style={{
                    maxWidth: "1000px",
                    margin: "10px auto 5%",
                    width: "100%",
                    color: appTheme === "dark" ? "#fff" : "#000",
                }}
            >
                {isLoading ? (
                    <div className="appSelectorMssg">
                        <Spin />
                        <h1>loading...</h1>
                    </div>
                ) : error ? (
                    <div className="appSelectorMssg">
                        <CloseCircleFilled style={{fontSize: 20, color: "red"}} />
                        <h1>failed to load</h1>
                    </div>
                ) : Array.isArray(data) && data.length ? (
                    <>
                        <h1
                            style={{
                                fontSize: 24,
                                borderBottom: "1px solid #0e9c1a",
                                paddingBottom: "1rem",
                            }}
                        >
                            LLM Applications
                        </h1>
                        <div
                            style={{
                                display: "flex",
                                flexWrap: "wrap",
                                gap: 10,
                            }}
                        >
                            {Array.isArray(data) &&
                                data.map((app: any, index: number) => (
                                    <div key={index}>
                                        <AppCard appName={app.app_name} key={index} index={index} />
                                    </div>
                                ))}
                        </div>

                        <Card
                            style={{
                                width: 300,
                                height: 120,
                                display: "flex",
                                alignItems: "center",
                                justifyContent: "center",
                                cursor: "pointer",
                            }}
                            onClick={showCreateAppModal}
                        >
                            <Card.Meta
                                style={{
                                    height: "90%",
                                    display: "flex",
                                    alignItems: "center",
                                    justifyContent: "space-evenly",
                                }}
                                title={<div style={{textAlign: "center"}}>Create New App</div>}
                                avatar={<PlusOutlined size={24} />}
                            />
                        </Card>
                        <TipsAndFeatures />
                    </>
                ) : (
<<<<<<< HEAD
                    <Welcome onCreateAppClick={showAddModal} />
                )}
=======
                    <>
                        <div>
                            <h1 style={{fontSize: "42px", margin: "20px 0"}}>
                                Welcome to <span style={{color: "#0e9c1a"}}>Agenta</span>
                            </h1>
                            <h2
                                style={{
                                    fontSize: "24px",
                                    margin: "20px 0",
                                    borderBottom: "1px solid #0e9c1a",
                                    paddingBottom: "1rem",
                                }}
                            >
                                The developer-first open source LLMOps platform.
                            </h2>
                        </div>
                        <div
                            style={{
                                padding: "0 20px",
                                lineHeight: 1.7,
                                marginBottom: "2rem",
                            }}
                        >
                            <p>
                                Agenta is an open-source developer first LLMOps platform to
                                streamline the process of building LLM-powered applications.
                                Building LLM-powered apps is an iterative process with lots of
                                prompt-engineering and testing multiple variants.
                                <br />
                                Agenta brings the CI/CD platform to this process by enabling you to
                                quickly iterate, experiment, evaluate, and optimize your LLM apps.
                                All without imposing any restrictions on your choice of framework,
                                library, or model.
                                <br />
                            </p>

                            <div>
                                <span
                                    style={{
                                        fontWeight: 600,
                                        fontSize: 15,
                                        textTransform: "uppercase",
                                    }}
                                >
                                    Read{" "}
                                    <a href="https://docs.agenta.ai/introduction" target="_blank">
                                        Documentation
                                    </a>{" "}
                                    on how to get started.
                                </span>
                            </div>
                        </div>
                    </>
                )}
                <CreateApp />
                <div>
                    <Modal
                        open={isCreateAppModalOpen}
                        onCancel={handleCreateAppModalCancel}
                        footer={null}
                        title="Add new app"
                        width={"600px"}
                    >
                        <Row
                            justify="start"
                            gutter={30}
                            style={{
                                padding: "10px",
                                height: "240px",
                                display: "flex",
                                alignItems: "center",
                            }}
                        >
                            <Col span={12}>
                                <Card
                                    style={{
                                        textAlign: "center",
                                        height: "180px",
                                        cursor: "pointer",
                                    }}
                                    onClick={showCreateAppFromTemplateModal}
                                >
                                    <Title style={{fontSize: 20}}>Create From Template</Title>
                                    <Text>Create Quickly Simple Prompt Apps From UI</Text>
                                </Card>
                            </Col>
                            <Col span={12}>
                                <Card
                                    style={{
                                        textAlign: "center",
                                        height: "180px",
                                        cursor: "pointer",
                                    }}
                                    onClick={showWriteAppModal}
                                >
                                    <Title style={{fontSize: 20}}>Write Your Own App</Title>
                                    <Text>Create Complex LLM Apps From Your Code</Text>
                                </Card>
                            </Col>
                        </Row>
                    </Modal>
                    <Modal
                        title="Add new app from template"
                        open={isCreateAppFromTemplateModalOpen}
                        footer={null}
                        onCancel={handleCreateAppFromTemplateModalCancel}
                        width={"900px"}
                        style={{
                            padding: "10px",
                        }}
                    >
                        <div
                            style={{
                                width: "100%",
                                display: "flex",
                                alignItems: "center",
                                flexWrap: "wrap",
                                justifyContent: "space-evenly",
                                padding: "10px",
                            }}
                        >
                            {templates.length === 0 ? (
                                <div>
                                    <AppTemplateCard
                                        title="No Templates Available"
                                        body={templateMessage}
                                        noTemplate={true}
                                        onClick={() => {}}
                                    ></AppTemplateCard>
                                </div>
                            ) : (
                                <div
                                    style={{
                                        width: "100%",
                                        display: "flex",
                                        alignItems: "center",
                                        flexWrap: "wrap",
                                        justifyContent: "space-evenly",
                                        padding: "10px",
                                    }}
                                >
                                    {templates.map((template) => (
                                        <div
                                            key={template.id}
                                            style={{
                                                cursor:
                                                    newApp.length > 0 && isAppNameInputValid(newApp)
                                                        ? "pointer"
                                                        : "not-allowed",
                                            }}
                                        >
                                            <AppTemplateCard
                                                title={template.image.title}
                                                body={template.image.description}
                                                noTemplate={false}
                                                onClick={() => {
                                                    showInputTemplateModal()
                                                    setTemplateName(template.image.name)
                                                }}
                                            />
                                        </div>
                                    ))}
                                </div>
                            )}
                        </div>
                    </Modal>
                    <Modal
                        title="Input app name"
                        open={isInputTemplateModalOpen}
                        onCancel={handleInputTemplateModalCancel}
                        width={"500px"}
                        footer={null}
                    >
                        <Input
                            placeholder="New app name (e.g., chat-app)"
                            value={newApp}
                            onChange={(e) => setNewApp(e.target.value)}
                            style={{margin: "10px"}}
                            disabled={fetchingTemplate}
                        />
                        {appNameExist && (
                            <div style={{color: "red", marginLeft: "10px"}}>
                                App name already exist
                            </div>
                        )}
                        {newApp.length > 0 && !isAppNameInputValid(newApp) && (
                            <div style={{color: "red", marginLeft: "10px"}}>
                                App name must contain only letters, numbers, underscore, or dash
                            </div>
                        )}
                        <Button
                            style={{margin: "10px"}}
                            loading={fetchingTemplate}
                            onClick={() => {
                                if (appNameExist) {
                                    notification.warning({
                                        message: "Template Selection",
                                        description:
                                            "App name already exists. Please choose a different name.",
                                        duration: 3,
                                    })
                                } else if (
                                    fetchingTemplate &&
                                    newApp.length > 0 &&
                                    isAppNameInputValid(newApp)
                                ) {
                                    notification.info({
                                        message: "Template Selection",
                                        description:
                                            "The template image is currently being fetched. Please wait...",
                                        duration: 3,
                                    })
                                } else if (
                                    !fetchingTemplate &&
                                    newApp.length > 0 &&
                                    isAppNameInputValid(newApp)
                                ) {
                                    handleTemplateCardClick(templateName)
                                } else {
                                    notification.warning({
                                        message: "Template Selection",
                                        description:
                                            "Please provide a valid app name to choose a template.",
                                        duration: 3,
                                    })
                                }
                            }}
                        >
                            Create
                        </Button>
                    </Modal>
>>>>>>> 8c66b13e

                    <Modal
                        title="Write your own app"
                        open={isWriteAppModalOpen}
                        footer={null}
                        onCancel={handleWriteApppModalCancel}
                        width={"688px"}
                    >
                        <YouTube videoId="8-k1C6ehKuw" loading="lazy" />
                    </Modal>
                </div>
            </div>
        </ConfigProvider>
    )
}

export default AppSelector<|MERGE_RESOLUTION|>--- conflicted
+++ resolved
@@ -1,57 +1,58 @@
 import {useState, useEffect} from "react"
 import {useRouter} from "next/router"
-<<<<<<< HEAD
-import {Input, Modal, ConfigProvider, theme, Spin} from "antd"
-=======
 import {PlusOutlined} from "@ant-design/icons"
-import {
-    Input,
-    Modal,
-    ConfigProvider,
-    theme,
-    Spin,
-    Card,
-    Button,
-    notification,
-    Col,
-    Row,
-    Typography,
-} from "antd"
->>>>>>> 8c66b13e
-import useSWR from "swr"
+import {Input, Modal, ConfigProvider, theme, Spin, Card, Button, notification, Divider} from "antd"
 import AppCard from "./AppCard"
-import YouTube from "react-youtube"
 import {Template, AppTemplate, TemplateImage} from "@/lib/Types"
 import {useAppTheme} from "../Layout/ThemeContextProvider"
 import {CloseCircleFilled} from "@ant-design/icons"
 import TipsAndFeatures from "./TipsAndFeatures"
-<<<<<<< HEAD
 import Welcome from "./Welcome"
-=======
-import AppTemplateCard from "../CreateApp/AppTemplateCard"
 import {isAppNameInputValid} from "@/lib/helpers/utils"
 import {fetchApps, getTemplates, pullTemplateImage, startTemplate} from "@/lib/services/api"
-import CreateApp from "@/components/CreateApp/CreateApp"
->>>>>>> 8c66b13e
-
-const fetcher = (...args: any[]) => fetch(...args).then((res) => res.json())
+import AddNewAppModal from "./modals/AddNewAppModal"
+import AddAppFromTemplatedModal from "./modals/AddAppFromTemplateModal"
+import WriteOwnAppModal from "./modals/WriteOwnAppModal"
+import {createUseStyles} from "react-jss"
+
+type StyleProps = {
+    themeMode: "dark" | "light"
+}
+
+const useStyles = createUseStyles({
+    cardsList: ({themeMode}: StyleProps) => ({
+        display: "flex",
+        flexWrap: "wrap",
+        gap: 12,
+        "& .ant-card-bordered, .ant-card-actions": {
+            borderColor: themeMode === "dark" ? "rgba(256, 256, 256, 0.2)" : "rgba(5, 5, 5, 0.1)",
+        },
+    }),
+    createCard: {
+        borderStyle: "dashed",
+        borderColor: "#1890ff !important",
+        color: "#1890ff",
+        "& .ant-card-meta-title": {
+            color: "#1890ff",
+        },
+    },
+})
 
 const AppSelector: React.FC = () => {
     const router = useRouter()
     const {appTheme} = useAppTheme()
-    const {Text, Title} = Typography
-    const [newApp, setNewApp] = useState("")
-    const [appNameExist, setAppNameExist] = useState(false)
+    const classes = useStyles({themeMode: appTheme} as StyleProps)
+    const [isCreateAppModalOpen, setIsCreateAppModalOpen] = useState(false)
+    const [isCreateAppFromTemplateModalOpen, setIsCreateAppFromTemplateModalOpen] = useState(false)
+    const [isWriteAppModalOpen, setIsWriteAppModalOpen] = useState(false)
+    const [templates, setTemplates] = useState<Template[]>([])
 
     const [templateMessage, setTemplateMessage] = useState("")
-    const [templates, setTemplates] = useState<Template[]>([])
-    const [fetchingTemplate, setFetchingTemplate] = useState(false)
-    const [isWriteAppModalOpen, setIsWriteAppModalOpen] = useState(false)
-    const [isCreateAppModalOpen, setIsCreateAppModalOpen] = useState(false)
     const [templateName, setTemplateName] = useState<string | undefined>(undefined)
     const [isInputTemplateModalOpen, setIsInputTemplateModalOpen] = useState<boolean>(false)
-    const [isCreateAppFromTemplateModalOpen, setIsCreateAppFromTemplateModalOpen] = useState(false)
-
+    const [fetchingTemplate, setFetchingTemplate] = useState(false)
+    const [appNameExist, setAppNameExist] = useState(false)
+    const [newApp, setNewApp] = useState("")
 
     const showCreateAppModal = () => {
         setIsCreateAppModalOpen(true)
@@ -96,7 +97,7 @@
             message: "Template Selection",
             description:
                 "Once your app is up and running, you'll be redirected to the app playground.",
-            duration: 15,
+            duration: 9,
         })
         setTimeout(() => {
             router.push(`/apps/${newApp}/playground`)
@@ -197,12 +198,7 @@
         ).finally(() => {
             handleCreateAppFromTemplateModalCancel()
             handleCreateAppModalCancel()
-            setFetchingTemplate(false)
-
-            handleInputTemplateModalCancel()
             handleNavigation()
-            setNewApp("")
-            setTemplateName(undefined)
         })
     }
 
@@ -223,7 +219,7 @@
             <div
                 style={{
                     maxWidth: "1000px",
-                    margin: "10px auto 5%",
+                    marginTop: 10,
                     width: "100%",
                     color: appTheme === "dark" ? "#fff" : "#000",
                 }}
@@ -240,303 +236,154 @@
                     </div>
                 ) : Array.isArray(data) && data.length ? (
                     <>
-                        <h1
+                        <h1 style={{fontSize: 24}}>LLM Applications</h1>
+                        <Divider
                             style={{
-                                fontSize: 24,
-                                borderBottom: "1px solid #0e9c1a",
-                                paddingBottom: "1rem",
+                                marginTop: 0,
+                                borderColor:
+                                    appTheme === "dark"
+                                        ? "rgba(256, 256, 256, 0.2)"
+                                        : "rgba(5, 5, 5, 0.15)",
                             }}
-                        >
-                            LLM Applications
-                        </h1>
-                        <div
-                            style={{
-                                display: "flex",
-                                flexWrap: "wrap",
-                                gap: 10,
-                            }}
-                        >
-                            {Array.isArray(data) &&
-                                data.map((app: any, index: number) => (
-                                    <div key={index}>
-                                        <AppCard appName={app.app_name} key={index} index={index} />
-                                    </div>
-                                ))}
+                        />
+                        <div className={classes.cardsList}>
+                            {Array.isArray(data) && (
+                                <>
+                                    {data.map((app: any, index: number) => (
+                                        <div key={index}>
+                                            <AppCard
+                                                appName={app.app_name}
+                                                key={index}
+                                                index={index}
+                                            />
+                                        </div>
+                                    ))}
+                                    <Card
+                                        className={classes.createCard}
+                                        style={{
+                                            width: 300,
+                                            height: 120,
+                                            display: "flex",
+                                            alignItems: "center",
+                                            justifyContent: "center",
+                                            cursor: "pointer",
+                                        }}
+                                        onClick={showCreateAppModal}
+                                    >
+                                        <Card.Meta
+                                            style={{
+                                                height: "90%",
+                                                display: "flex",
+                                                alignItems: "center",
+                                                justifyContent: "space-evenly",
+                                            }}
+                                            title={
+                                                <div style={{textAlign: "center"}}>
+                                                    Create New App
+                                                </div>
+                                            }
+                                            avatar={<PlusOutlined size={24} />}
+                                        />
+                                    </Card>
+                                </>
+                            )}
                         </div>
-
-                        <Card
-                            style={{
-                                width: 300,
-                                height: 120,
-                                display: "flex",
-                                alignItems: "center",
-                                justifyContent: "center",
-                                cursor: "pointer",
-                            }}
-                            onClick={showCreateAppModal}
-                        >
-                            <Card.Meta
-                                style={{
-                                    height: "90%",
-                                    display: "flex",
-                                    alignItems: "center",
-                                    justifyContent: "space-evenly",
-                                }}
-                                title={<div style={{textAlign: "center"}}>Create New App</div>}
-                                avatar={<PlusOutlined size={24} />}
-                            />
-                        </Card>
                         <TipsAndFeatures />
                     </>
                 ) : (
-<<<<<<< HEAD
-                    <Welcome onCreateAppClick={showAddModal} />
+                    <Welcome onCreateAppClick={showCreateAppModal} />
                 )}
-=======
-                    <>
-                        <div>
-                            <h1 style={{fontSize: "42px", margin: "20px 0"}}>
-                                Welcome to <span style={{color: "#0e9c1a"}}>Agenta</span>
-                            </h1>
-                            <h2
-                                style={{
-                                    fontSize: "24px",
-                                    margin: "20px 0",
-                                    borderBottom: "1px solid #0e9c1a",
-                                    paddingBottom: "1rem",
-                                }}
-                            >
-                                The developer-first open source LLMOps platform.
-                            </h2>
-                        </div>
-                        <div
-                            style={{
-                                padding: "0 20px",
-                                lineHeight: 1.7,
-                                marginBottom: "2rem",
-                            }}
-                        >
-                            <p>
-                                Agenta is an open-source developer first LLMOps platform to
-                                streamline the process of building LLM-powered applications.
-                                Building LLM-powered apps is an iterative process with lots of
-                                prompt-engineering and testing multiple variants.
-                                <br />
-                                Agenta brings the CI/CD platform to this process by enabling you to
-                                quickly iterate, experiment, evaluate, and optimize your LLM apps.
-                                All without imposing any restrictions on your choice of framework,
-                                library, or model.
-                                <br />
-                            </p>
-
-                            <div>
-                                <span
-                                    style={{
-                                        fontWeight: 600,
-                                        fontSize: 15,
-                                        textTransform: "uppercase",
-                                    }}
-                                >
-                                    Read{" "}
-                                    <a href="https://docs.agenta.ai/introduction" target="_blank">
-                                        Documentation
-                                    </a>{" "}
-                                    on how to get started.
-                                </span>
-                            </div>
-                        </div>
-                    </>
+            </div>
+
+            <AddNewAppModal
+                open={isCreateAppModalOpen}
+                onCancel={handleCreateAppModalCancel}
+                onCreateFromTemplate={showCreateAppFromTemplateModal}
+                onWriteOwnApp={showWriteAppModal}
+            />
+            <AddAppFromTemplatedModal
+                open={isCreateAppFromTemplateModalOpen}
+                onCancel={handleCreateAppFromTemplateModalCancel}
+                newApp={newApp}
+                templates={templates}
+                noTemplateMessage={templateMessage}
+                onCardClick={(template) => {
+                    showInputTemplateModal()
+                    setTemplateName(template.image.name)
+                }}
+            />
+            <Modal
+                title="Input app name"
+                open={isInputTemplateModalOpen}
+                onCancel={handleInputTemplateModalCancel}
+                width={500}
+                footer={null}
+                centered
+                bodyStyle={{
+                    display: "flex",
+                    flexDirection: "column",
+                    gap: "0.75rem",
+                    marginTop: 20,
+                }}
+            >
+                <Input
+                    placeholder="New app name (e.g., chat-app)"
+                    value={newApp}
+                    onChange={(e) => setNewApp(e.target.value)}
+                    disabled={fetchingTemplate}
+                />
+                {appNameExist && (
+                    <div style={{color: "red", marginLeft: "10px"}}>App name already exist</div>
                 )}
-                <CreateApp />
-                <div>
-                    <Modal
-                        open={isCreateAppModalOpen}
-                        onCancel={handleCreateAppModalCancel}
-                        footer={null}
-                        title="Add new app"
-                        width={"600px"}
-                    >
-                        <Row
-                            justify="start"
-                            gutter={30}
-                            style={{
-                                padding: "10px",
-                                height: "240px",
-                                display: "flex",
-                                alignItems: "center",
-                            }}
-                        >
-                            <Col span={12}>
-                                <Card
-                                    style={{
-                                        textAlign: "center",
-                                        height: "180px",
-                                        cursor: "pointer",
-                                    }}
-                                    onClick={showCreateAppFromTemplateModal}
-                                >
-                                    <Title style={{fontSize: 20}}>Create From Template</Title>
-                                    <Text>Create Quickly Simple Prompt Apps From UI</Text>
-                                </Card>
-                            </Col>
-                            <Col span={12}>
-                                <Card
-                                    style={{
-                                        textAlign: "center",
-                                        height: "180px",
-                                        cursor: "pointer",
-                                    }}
-                                    onClick={showWriteAppModal}
-                                >
-                                    <Title style={{fontSize: 20}}>Write Your Own App</Title>
-                                    <Text>Create Complex LLM Apps From Your Code</Text>
-                                </Card>
-                            </Col>
-                        </Row>
-                    </Modal>
-                    <Modal
-                        title="Add new app from template"
-                        open={isCreateAppFromTemplateModalOpen}
-                        footer={null}
-                        onCancel={handleCreateAppFromTemplateModalCancel}
-                        width={"900px"}
-                        style={{
-                            padding: "10px",
-                        }}
-                    >
-                        <div
-                            style={{
-                                width: "100%",
-                                display: "flex",
-                                alignItems: "center",
-                                flexWrap: "wrap",
-                                justifyContent: "space-evenly",
-                                padding: "10px",
-                            }}
-                        >
-                            {templates.length === 0 ? (
-                                <div>
-                                    <AppTemplateCard
-                                        title="No Templates Available"
-                                        body={templateMessage}
-                                        noTemplate={true}
-                                        onClick={() => {}}
-                                    ></AppTemplateCard>
-                                </div>
-                            ) : (
-                                <div
-                                    style={{
-                                        width: "100%",
-                                        display: "flex",
-                                        alignItems: "center",
-                                        flexWrap: "wrap",
-                                        justifyContent: "space-evenly",
-                                        padding: "10px",
-                                    }}
-                                >
-                                    {templates.map((template) => (
-                                        <div
-                                            key={template.id}
-                                            style={{
-                                                cursor:
-                                                    newApp.length > 0 && isAppNameInputValid(newApp)
-                                                        ? "pointer"
-                                                        : "not-allowed",
-                                            }}
-                                        >
-                                            <AppTemplateCard
-                                                title={template.image.title}
-                                                body={template.image.description}
-                                                noTemplate={false}
-                                                onClick={() => {
-                                                    showInputTemplateModal()
-                                                    setTemplateName(template.image.name)
-                                                }}
-                                            />
-                                        </div>
-                                    ))}
-                                </div>
-                            )}
-                        </div>
-                    </Modal>
-                    <Modal
-                        title="Input app name"
-                        open={isInputTemplateModalOpen}
-                        onCancel={handleInputTemplateModalCancel}
-                        width={"500px"}
-                        footer={null}
-                    >
-                        <Input
-                            placeholder="New app name (e.g., chat-app)"
-                            value={newApp}
-                            onChange={(e) => setNewApp(e.target.value)}
-                            style={{margin: "10px"}}
-                            disabled={fetchingTemplate}
-                        />
-                        {appNameExist && (
-                            <div style={{color: "red", marginLeft: "10px"}}>
-                                App name already exist
-                            </div>
-                        )}
-                        {newApp.length > 0 && !isAppNameInputValid(newApp) && (
-                            <div style={{color: "red", marginLeft: "10px"}}>
-                                App name must contain only letters, numbers, underscore, or dash
-                            </div>
-                        )}
-                        <Button
-                            style={{margin: "10px"}}
-                            loading={fetchingTemplate}
-                            onClick={() => {
-                                if (appNameExist) {
-                                    notification.warning({
-                                        message: "Template Selection",
-                                        description:
-                                            "App name already exists. Please choose a different name.",
-                                        duration: 3,
-                                    })
-                                } else if (
-                                    fetchingTemplate &&
-                                    newApp.length > 0 &&
-                                    isAppNameInputValid(newApp)
-                                ) {
-                                    notification.info({
-                                        message: "Template Selection",
-                                        description:
-                                            "The template image is currently being fetched. Please wait...",
-                                        duration: 3,
-                                    })
-                                } else if (
-                                    !fetchingTemplate &&
-                                    newApp.length > 0 &&
-                                    isAppNameInputValid(newApp)
-                                ) {
-                                    handleTemplateCardClick(templateName)
-                                } else {
-                                    notification.warning({
-                                        message: "Template Selection",
-                                        description:
-                                            "Please provide a valid app name to choose a template.",
-                                        duration: 3,
-                                    })
-                                }
-                            }}
-                        >
-                            Create
-                        </Button>
-                    </Modal>
->>>>>>> 8c66b13e
-
-                    <Modal
-                        title="Write your own app"
-                        open={isWriteAppModalOpen}
-                        footer={null}
-                        onCancel={handleWriteApppModalCancel}
-                        width={"688px"}
-                    >
-                        <YouTube videoId="8-k1C6ehKuw" loading="lazy" />
-                    </Modal>
-                </div>
-            </div>
+                {newApp.length > 0 && !isAppNameInputValid(newApp) && (
+                    <div style={{color: "red", marginLeft: "10px"}}>
+                        App name must contain only letters, numbers, underscore, or dash
+                    </div>
+                )}
+                <Button
+                    style={{alignSelf: "flex-end"}}
+                    type="primary"
+                    loading={fetchingTemplate}
+                    onClick={() => {
+                        if (appNameExist) {
+                            notification.warning({
+                                message: "Template Selection",
+                                description:
+                                    "App name already exists. Please choose a different name.",
+                                duration: 3,
+                            })
+                        } else if (
+                            fetchingTemplate &&
+                            newApp.length > 0 &&
+                            isAppNameInputValid(newApp)
+                        ) {
+                            notification.info({
+                                message: "Template Selection",
+                                description:
+                                    "The template image is currently being fetched. Please wait...",
+                                duration: 3,
+                            })
+                        } else if (
+                            !fetchingTemplate &&
+                            newApp.length > 0 &&
+                            isAppNameInputValid(newApp)
+                        ) {
+                            handleTemplateCardClick(templateName)
+                        } else {
+                            notification.warning({
+                                message: "Template Selection",
+                                description:
+                                    "Please provide a valid app name to choose a template.",
+                                duration: 3,
+                            })
+                        }
+                    }}
+                >
+                    Create
+                </Button>
+            </Modal>
+
+            <WriteOwnAppModal open={isWriteAppModalOpen} onCancel={handleWriteApppModalCancel} />
         </ConfigProvider>
     )
 }
