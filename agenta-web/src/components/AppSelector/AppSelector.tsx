--- conflicted
+++ resolved
@@ -124,15 +124,6 @@
     })
     const [useOrgData, setUseOrgData] = useState<Function>(() => () => "")
     const {selectedOrg} = useOrgData()
-<<<<<<< HEAD
-
-    useEffect(() => {
-        dynamicContext("org.context", {useOrgData}).then((context) => {
-            setUseOrgData(() => context.useOrgData)
-        })
-    }, [])
-=======
->>>>>>> c90e1a22
 
     useEffect(() => {
         dynamicContext("org.context", {useOrgData}).then((context) => {
