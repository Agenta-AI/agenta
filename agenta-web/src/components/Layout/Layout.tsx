--- conflicted
+++ resolved
@@ -1,24 +1,9 @@
-<<<<<<< HEAD
-import {useEffect, useMemo} from "react"
-import {
-    Breadcrumb,
-    Button,
-    ConfigProvider,
-    Layout,
-    Modal,
-    Skeleton,
-    Space,
-    Typography,
-    theme,
-} from "antd"
-=======
 import {memo, useEffect, useMemo} from "react"
 
 import clsx from "clsx"
 import dynamic from "next/dynamic"
 
 import {Button, ConfigProvider, Layout, Modal, Skeleton, Space, Typography, theme} from "antd"
->>>>>>> 4b27854e
 import {GithubFilled, LinkedinFilled, TwitterOutlined} from "@ant-design/icons"
 import Link from "next/link"
 import {isDemo} from "@/lib/helpers/utils"
