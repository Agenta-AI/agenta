import React, {useEffect, useMemo, useState} from "react"
import {Breadcrumb, Button, ConfigProvider, Layout, Space, theme} from "antd"
import Sidebar from "../Sidebar/Sidebar"
import {GithubFilled, LinkedinFilled, TwitterOutlined} from "@ant-design/icons"
import Link from "next/link"
import {renameVariablesCapitalizeAll} from "@/lib/helpers/utils"
import {useAppTheme} from "./ThemeContextProvider"
import {useElementSize} from "usehooks-ts"
import {createUseStyles} from "react-jss"
import NoSSRWrapper from "../NoSSRWrapper/NoSSRWrapper"
import {ErrorBoundary} from "react-error-boundary"
import ErrorFallback from "./ErrorFallback"
import {fetchData} from "@/lib/services/api"
import {useAppsData} from "@/contexts/app.context"
import {useRouter} from "next/router"
import Image from "next/image"
import moonIcon from "@/media/night.png"
import sunIcon from "@/media/sun.png"

const {Content, Footer} = Layout

type StyleProps = {
    themeMode: "dark" | "light"
    footerHeight: number
}

const useStyles = createUseStyles({
    layout: ({themeMode}: StyleProps) => ({
        display: "flex",
        background: themeMode === "dark" ? "#141414" : "#ffffff",
        height: "100%",
        minHeight: "100vh",
        position: "relative",
    }),
    content: ({footerHeight}: StyleProps) => ({
        height: `calc(100% - ${footerHeight ?? 0}px)`,
        paddingLeft: "1.5rem",
        paddingRight: "1.5rem",
        marginLeft: 225,
        marginBottom: `calc(2rem + ${footerHeight ?? 0}px)`,
        flex: 1,
    }),
    breadcrumbContainer: {
        justifyContent: "space-between",
        width: "100%",
    },
    breadcrumb: {
        padding: "24px 0",
    },
    star: ({themeMode}: StyleProps) => ({
        display: "flex",
        alignItems: "center",
        padding: 0,
        height: 30,
        borderWidth: 2,
        borderColor: themeMode === "dark" ? "#333" : "#dfdfdf",
        "& div:nth-of-type(1)": {
            display: "flex",
            alignItems: "center",
            height: "100%",
            width: "100%",
            gap: 8,
            padding: "0 10px",
            background: themeMode === "dark" ? "#333" : "#dfdfdf",
            borderTopLeftRadius: 3,
            borderBottomLeftRadius: 3,
        },
        "& div:nth-of-type(2)": {
            padding: "0 15px",
        },
    }),
    joinBtn: {
        display: "flex",
        alignItems: "center",
        gap: 8,
        "& span": {
            display: "block",
        },
        "& img": {
            width: "15px",
        },
    },
    footer: {
        position: "absolute",
        bottom: 0,
        left: 225,
        right: 0,
        textAlign: "center",
        padding: "5px 20px",
        display: "flex",
        alignItems: "center",
        justifyContent: "space-between",
    },
    footerLeft: {
        fontSize: 18,
    },
    footerLinkIcon: ({themeMode}: StyleProps) => ({
        color: themeMode === "dark" ? "#fff" : "#000",
    }),
    topRightBar: {
        display: "flex",
        alignItems: "center",
        gap: "1rem",
        "& >span": {
            cursor: "pointer",
            marginTop: 3,
        },
    },
})

type LayoutProps = {
    children: React.ReactNode
}

const App: React.FC<LayoutProps> = ({children}) => {
    const {appTheme, toggleAppTheme} = useAppTheme()
    const {currentApp} = useAppsData()
    const capitalizedAppName = renameVariablesCapitalizeAll(currentApp?.app_name || "")
    const [footerRef, {height: footerHeight}] = useElementSize()
    const classes = useStyles({themeMode: appTheme, footerHeight} as StyleProps)
    const [starCount, setStarCount] = useState(0)
    const router = useRouter()
    const appId = router.query.app_id as string
    const isDarkTheme = appTheme === "dark"

    const isAppRoute = useMemo(
        () => router.pathname.startsWith("/apps/[app_id]"),
        [router.pathname],
    )

    useEffect(() => {
        const githubRepo = async () => {
            try {
                fetchData("https://api.github.com/repos/Agenta-AI/agenta").then((resp) => {
                    setStarCount(resp.stargazers_count)
                })
            } catch (error) {
                console.log(error)
            }
        }
        githubRepo()
    }, [])

    useEffect(() => {
        const body = document.body
        body.classList.remove("dark-mode", "light-mode")
        if (isDarkTheme) {
            body.classList.add("dark-mode")
        } else {
            body.classList.add("light-mode")
        }
    }, [appTheme])

    // wait unitl we have the app id, if its an app route
    if (isAppRoute && !appId) return null

    return (
        <NoSSRWrapper>
            {typeof window === "undefined" ? null : (
                <ConfigProvider
                    theme={{
                        algorithm: isDarkTheme ? theme.darkAlgorithm : theme.defaultAlgorithm,
                    }}
                >
                    <Layout hasSider className={classes.layout}>
                        <Sidebar />
                        <Content className={classes.content}>
                            <Space className={classes.breadcrumbContainer}>
                                <Breadcrumb
                                    className={classes.breadcrumb}
                                    items={[
                                        {title: <Link href="/apps">Apps</Link>},
                                        {title: capitalizedAppName},
                                    ]}
                                />
<<<<<<< HEAD
                                <Space>
                                    <Button
                                        href="https://join.slack.com/t/agenta-hq/shared_invite/zt-1zsafop5i-Y7~ZySbhRZvKVPV5DO_7IA"
                                        target="_blank"
                                        className={classes.joinBtn}
                                    >
                                        <img src="/assets/slack.png" alt="Slack Image" />
                                        <span>Join us</span>
                                    </Button>
=======
                                <div className={classes.topRightBar}>
                                    <span
                                        style={{cursor: "pointer"}}
                                        onClick={() =>
                                            toggleAppTheme(isDarkTheme ? "light" : "dark")
                                        }
                                    >
                                        <Image
                                            alt={`Switch to ${isDarkTheme ? "light" : "dark"} mode`}
                                            src={isDarkTheme ? sunIcon : moonIcon}
                                            width={24}
                                            height={24}
                                        />
                                    </span>
>>>>>>> 93f11102
                                    <Button
                                        className={classes.star}
                                        href="https://github.com/Agenta-AI/agenta"
                                    >
                                        <div>
                                            <GithubFilled style={{fontSize: 18}} />
                                            <p>Star</p>
                                        </div>
                                        <div>{starCount || 0}</div>
                                    </Button>
<<<<<<< HEAD
                                </Space>
=======
                                </div>
>>>>>>> 93f11102
                            </Space>
                            <ErrorBoundary FallbackComponent={ErrorFallback}>
                                {children}
                            </ErrorBoundary>
                        </Content>
                        <Footer ref={footerRef} className={classes.footer}>
                            <Space className={classes.footerLeft} size={10}>
                                <Link href={"https://github.com/Agenta-AI/agenta"} target="_blank">
                                    <GithubFilled className={classes.footerLinkIcon} />
                                </Link>
                                <Link
                                    href={"https://www.linkedin.com/company/agenta-ai/"}
                                    target="_blank"
                                >
                                    <LinkedinFilled className={classes.footerLinkIcon} />
                                </Link>
                                <Link href={"https://twitter.com/agenta_ai"} target="_blank">
                                    <TwitterOutlined className={classes.footerLinkIcon} />
                                </Link>
                            </Space>
                            <div>Copyright © {new Date().getFullYear()} | Agenta.</div>
                        </Footer>
                    </Layout>
                </ConfigProvider>
            )}
        </NoSSRWrapper>
    )
}

export default App<|MERGE_RESOLUTION|>--- conflicted
+++ resolved
@@ -173,17 +173,6 @@
                                         {title: capitalizedAppName},
                                     ]}
                                 />
-<<<<<<< HEAD
-                                <Space>
-                                    <Button
-                                        href="https://join.slack.com/t/agenta-hq/shared_invite/zt-1zsafop5i-Y7~ZySbhRZvKVPV5DO_7IA"
-                                        target="_blank"
-                                        className={classes.joinBtn}
-                                    >
-                                        <img src="/assets/slack.png" alt="Slack Image" />
-                                        <span>Join us</span>
-                                    </Button>
-=======
                                 <div className={classes.topRightBar}>
                                     <span
                                         style={{cursor: "pointer"}}
@@ -198,7 +187,14 @@
                                             height={24}
                                         />
                                     </span>
->>>>>>> 93f11102
+                                    <Button
+                                        href="https://join.slack.com/t/agenta-hq/shared_invite/zt-1zsafop5i-Y7~ZySbhRZvKVPV5DO_7IA"
+                                        target="_blank"
+                                        className={classes.joinBtn}
+                                    >
+                                        <img src="/assets/slack.png" alt="Slack Image" />
+                                        <span>Join us</span>
+                                    </Button>
                                     <Button
                                         className={classes.star}
                                         href="https://github.com/Agenta-AI/agenta"
@@ -209,11 +205,7 @@
                                         </div>
                                         <div>{starCount || 0}</div>
                                     </Button>
-<<<<<<< HEAD
-                                </Space>
-=======
                                 </div>
->>>>>>> 93f11102
                             </Space>
                             <ErrorBoundary FallbackComponent={ErrorFallback}>
                                 {children}
