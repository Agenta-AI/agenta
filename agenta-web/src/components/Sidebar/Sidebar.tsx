import React, { useState } from 'react';
import { useRouter } from 'next/router';
<<<<<<< HEAD
import { Layout, Menu, Switch } from 'antd';
import { MailOutlined, AppstoreOutlined, ExperimentOutlined, FileTextOutlined, HddOutlined } from '@ant-design/icons';
=======
import { Layout, Menu, Space, Switch } from 'antd';
import { FireOutlined, AlignCenterOutlined } from '@ant-design/icons';
import logoDarkMode from './logo-dark-mode.png'
import logoWhiteMode from './logo-light-mode.png'
import Image from 'next/image';
>>>>>>> d159cd46

const { Sider } = Layout;

const Sidebar: React.FC = () => {
  const router = useRouter();
  const [theme, setTheme] = useState<'light' | 'dark'>('dark');

  const changeTheme = (value: boolean) => {
    setTheme(value ? 'dark' : 'light');
  };

  const navigate = (path: string) => {
    router.push(path);
  };

  return (
<<<<<<< HEAD
    <Sider theme={theme} width={160} style={{ paddingTop: '5px', paddingLeft: '0px', paddingRight: '0px' }}>
=======
    <Sider theme={theme} width={250} style={{ paddingTop: '5px', paddingLeft: '15px', paddingRight: '15px' }}>
>>>>>>> d159cd46
      <Switch
        checked={theme === 'dark'}
        onChange={changeTheme}
        checkedChildren="Dark"
        unCheckedChildren="Light"
<<<<<<< HEAD
        style={{ marginLeft: '5px', marginTop: '20px', marginBottom: '20px', }}
=======
        style={{ marginTop: '20px' }}
>>>>>>> d159cd46
      />
      <div style={{
        display: 'flex',
        justifyContent: 'center',
      }}>
        <div style={{
          padding: 10,
          marginBottom: 30,
          marginTop: 30,
          border: `1px solid ${theme == 'dark' ? '#fff' : '#000'}`,
          borderRadius: '10px',
        }}>
          <Image
            src={theme == 'dark' ? logoDarkMode : logoWhiteMode}
            width={160}
            alt="Picture of the author"
          />
        </div>
      </div>

      <Menu
        mode="inline"
        defaultSelectedKeys={['2']}
        defaultOpenKeys={['sub1']}
        style={{ borderRight: 0 }}
        theme={theme}
      >
<<<<<<< HEAD
        <Menu.Item key="1" icon={< HddOutlined />} onClick={() => navigate('/datasets')}>
          Datasets
        </Menu.Item>
        <Menu.Item key="2" icon={< ExperimentOutlined />} onClick={() => navigate('/playground')}>
          Playground
        </Menu.Item>
        <Menu.Item key="3" icon={<FileTextOutlined />} onClick={() => navigate('/testsets')}>
          Test sets
=======
        <Menu.Item key="1" icon={<AlignCenterOutlined />} onClick={() => navigate('/logs')}>
          Logs
        </Menu.Item>
        <Menu.Item key="2" icon={<FireOutlined />} onClick={() => navigate('/evaluations')}>
          Playground
>>>>>>> d159cd46
        </Menu.Item>
        <Menu.Item key="4" icon={<AppstoreOutlined />} onClick={() => navigate('/evaluations')}>
          Evaluation
        </Menu.Item>

        <Menu.Item key="5" icon={<MailOutlined />} onClick={() => navigate('/logs')}>
          Logs
        </Menu.Item>

      </Menu>
    </Sider>
  );
};

export default Sidebar;<|MERGE_RESOLUTION|>--- conflicted
+++ resolved
@@ -1,15 +1,11 @@
 import React, { useState } from 'react';
 import { useRouter } from 'next/router';
-<<<<<<< HEAD
-import { Layout, Menu, Switch } from 'antd';
 import { MailOutlined, AppstoreOutlined, ExperimentOutlined, FileTextOutlined, HddOutlined } from '@ant-design/icons';
-=======
 import { Layout, Menu, Space, Switch } from 'antd';
 import { FireOutlined, AlignCenterOutlined } from '@ant-design/icons';
 import logoDarkMode from './logo-dark-mode.png'
 import logoWhiteMode from './logo-light-mode.png'
 import Image from 'next/image';
->>>>>>> d159cd46
 
 const { Sider } = Layout;
 
@@ -26,21 +22,13 @@
   };
 
   return (
-<<<<<<< HEAD
     <Sider theme={theme} width={160} style={{ paddingTop: '5px', paddingLeft: '0px', paddingRight: '0px' }}>
-=======
-    <Sider theme={theme} width={250} style={{ paddingTop: '5px', paddingLeft: '15px', paddingRight: '15px' }}>
->>>>>>> d159cd46
       <Switch
         checked={theme === 'dark'}
         onChange={changeTheme}
         checkedChildren="Dark"
         unCheckedChildren="Light"
-<<<<<<< HEAD
         style={{ marginLeft: '5px', marginTop: '20px', marginBottom: '20px', }}
-=======
-        style={{ marginTop: '20px' }}
->>>>>>> d159cd46
       />
       <div style={{
         display: 'flex',
@@ -68,7 +56,6 @@
         style={{ borderRight: 0 }}
         theme={theme}
       >
-<<<<<<< HEAD
         <Menu.Item key="1" icon={< HddOutlined />} onClick={() => navigate('/datasets')}>
           Datasets
         </Menu.Item>
@@ -77,13 +64,6 @@
         </Menu.Item>
         <Menu.Item key="3" icon={<FileTextOutlined />} onClick={() => navigate('/testsets')}>
           Test sets
-=======
-        <Menu.Item key="1" icon={<AlignCenterOutlined />} onClick={() => navigate('/logs')}>
-          Logs
-        </Menu.Item>
-        <Menu.Item key="2" icon={<FireOutlined />} onClick={() => navigate('/evaluations')}>
-          Playground
->>>>>>> d159cd46
         </Menu.Item>
         <Menu.Item key="4" icon={<AppstoreOutlined />} onClick={() => navigate('/evaluations')}>
           Evaluation
