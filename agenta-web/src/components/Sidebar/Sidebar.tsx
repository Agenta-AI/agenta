import React, { useEffect, useState } from 'react';
import { useRouter } from 'next/router';
import { RocketOutlined, AppstoreOutlined, FileTextOutlined, DatabaseOutlined, CloudUploadOutlined, BarChartOutlined, LineChartOutlined, MonitorOutlined, UserOutlined, QuestionOutlined } from '@ant-design/icons';
import { Avatar, Badge, Card, Layout, Menu, Space, Tag, Tooltip, theme, } from 'antd';
import { MenuInfo } from 'rc-menu/lib/interface';

import Logo from '../Logo/Logo';

const { Sider } = Layout;

const Sidebar: React.FC = () => {
<<<<<<< HEAD
	const router = useRouter();
	const { app_name } = router.query;
	const { page_name } = router.query;
	const {
		token: { colorBgContainer },
	} = theme.useToken();

	let initialSelectedKeys: string[] = [];
	if (typeof page_name === 'string') {
		initialSelectedKeys = [page_name];
	} else if (Array.isArray(page_name)) {
		initialSelectedKeys = page_name;
	} else if (typeof page_name === 'undefined') {
		initialSelectedKeys = ['apps'];
	}
	const [selectedKeys, setSelectedKeys] = React.useState(initialSelectedKeys);

	useEffect(() => {
		setSelectedKeys(initialSelectedKeys);
	}, [page_name]);

	const navigate = (path: string) => {
		if (path === 'apps') {
			router.push(`/apps`);
		} else {
			router.push(`/apps/${app_name}/${path}`);
		}
	};

	return (
		<Sider theme='light' style={{ paddingLeft: '10px', paddingRight: '10px', background: colorBgContainer }} width={225}>
			<div style={{ display: 'flex', flexDirection: 'column', height: '100%' }}>
				<div style={{ marginTop: '30px', marginBottom: '20px', display: 'flex', justifyContent: 'center' }}>
					<Logo />
				</div>
				<Menu mode="inline" selectedKeys={initialSelectedKeys} style={{ borderRight: 0 }}>

					<Menu.Item key="apps" icon={<RocketOutlined />} onClick={() => navigate('apps')}>
						<Tooltip placement="right" title="Experiment with real data and optimize your parameters including prompts, methods, and configuration settings.">
							<div style={{ width: '100%' }}>
								Manage Apps
							</div>
						</Tooltip>
					</Menu.Item>
					{page_name && (
						<>
							<Menu.Item key="playground" icon={<RocketOutlined />} onClick={() => navigate('playground')}>
								<Tooltip placement="right" title="Experiment with real data and optimize your parameters including prompts, methods, and configuration settings.">
									<div style={{ width: '100%' }}>
										Playground
									</div>
								</Tooltip>
							</Menu.Item>

							<Menu.Item key="datasets" icon={<DatabaseOutlined />} onClick={() => navigate('datasets')}>
								<Tooltip placement="right" title="Create and manage datasets for evaluation purposes.">
									<div style={{ width: '100%' }}>

										Datasets
									</div>
								</Tooltip>
							</Menu.Item>

							<Menu.Item key="evaluations" icon={<LineChartOutlined />} onClick={() => navigate('evaluations')}>
								<Tooltip placement="right" title="Perform 1-to-1 variant comparisons on datasets to identify superior options.">
									<div style={{ width: '100%' }}>
										Evaluate
									</div>
								</Tooltip>

							</Menu.Item>
							<Menu.Item key="results" icon={<BarChartOutlined />} onClick={() => navigate('results')}>
								<Tooltip placement="right" title="Analyze the evaluation outcomes to determine the most effective variants.">
									<div style={{ width: '100%' }}>
										Results
									</div>
								</Tooltip>
							</Menu.Item>

							<Menu.Item key="vectordb" icon={<FileTextOutlined />} onClick={() => navigate('vectordb')} disabled={true}>
								<Tooltip placement="right" title="Establish VectorDB Knowledge Bases and upload pertinent documents.">
									<div style={{ width: '100%' }}>
										<Space>
											<span>
												VectorDB
											</span>
											<span>
												<Tag color="orange" bordered={false}>soon</Tag>
											</span>
										</Space>
									</div>
								</Tooltip>
							</Menu.Item>

							<Menu.Item key="deployment" icon={<CloudUploadOutlined />} onClick={() => navigate('deployements')} disabled={true}>
								<Tooltip placement="right" title="Transition the optimal variant into the production environment.">
									<div style={{ width: '100%' }}>
										<Space>
											<span>
												Deployment
											</span>
											<span>
												<Tag color="orange" bordered={false}>soon</Tag>
											</span>
										</Space>
									</div>
								</Tooltip>
							</Menu.Item>

							<Menu.Item key="monitoring" icon={<MonitorOutlined />} onClick={() => navigate('logs')} disabled={true}>
								<Tooltip placement="right" title="Monitor production logs to ensure seamless operations.">
									<div style={{ width: '100%' }}>
										<Space>
											<span>
												Monitoring
											</span>
											<span>
												<Tag color="orange" bordered={false}>soon</Tag>
											</span>
										</Space>
									</div>
								</Tooltip>

							</Menu.Item>
						</>
					)}
				</Menu>

				<div style={{ flex: 1 }} />

				<Menu mode="vertical" style={{ paddingBottom: 40, borderRight: 0 }}
					selectedKeys={selectedKeys}>
					<Menu.Item key="help" icon={<QuestionOutlined />}>
						Help
					</Menu.Item>
					<Menu.Item key="user">
						<Space>
							<Avatar size="small" style={{ backgroundColor: '#87d068' }} icon={<UserOutlined />} />
							<span>Foulen</span>
						</Space>

					</Menu.Item>
				</Menu>
			</div>
		</Sider>
	);
=======
  const router = useRouter();
  const { app_name } = router.query;
  const { page_name } = router.query;
  const {
    token: { colorBgContainer },
  } = theme.useToken();

  let initialSelectedKeys: string[] = [];
  if (typeof page_name === 'string') {
    initialSelectedKeys = [page_name];
  } else if (Array.isArray(page_name)) {
    initialSelectedKeys = page_name;
  } else if (typeof page_name === 'undefined') {
    initialSelectedKeys = ['apps'];
  }
  const [selectedKeys, setSelectedKeys] = React.useState(initialSelectedKeys);

  useEffect(() => {
    setSelectedKeys(initialSelectedKeys);
    console.log('page_name', page_name);
  }, [page_name]);

  const navigate = (path: string) => {
    if (path === 'apps') {
      router.push(`/apps`);
    } else {
      router.push(`/apps/${app_name}/${path}`);
    }
  };

  return (
    <Sider theme='light' style={{ paddingLeft: '10px', paddingRight: '10px', background: colorBgContainer, border: '0.01px solid #ddd' }} width={225}>

      <div style={{ display: 'flex', flexDirection: 'column', height: '100%' }}>
        <div style={{ marginTop: '30px', marginBottom: '20px', display: 'flex', justifyContent: 'center' }}>
          <Logo />
        </div>
        <Menu mode="inline" selectedKeys={initialSelectedKeys} style={{ borderRight: 0 }}>

          <Menu.Item key="apps" icon={<AppstoreOutlined />} onClick={() => navigate('apps')}>
            <Tooltip placement="right" title="Create new applications or switch between your existing projects">
              <div style={{ width: '100%' }}>
                App Management
              </div>
            </Tooltip>
          </Menu.Item>
          {page_name && (
            <>
              <Menu.Item key="playground" icon={<RocketOutlined />} onClick={() => navigate('playground')}>
                <Tooltip placement="right" title="Experiment with real data and optimize your parameters including prompts, methods, and configuration settings.">
                  <div style={{ width: '100%' }}>
                    Playground
                  </div>
                </Tooltip>
              </Menu.Item>

              <Menu.Item key="datasets" icon={<DatabaseOutlined />} onClick={() => navigate('datasets')}>
                <Tooltip placement="right" title="Create and manage datasets for evaluation purposes.">
                  <div style={{ width: '100%' }}>

                    Datasets
                  </div>
                </Tooltip>
              </Menu.Item>

              <Menu.Item key="evaluations" icon={<LineChartOutlined />} onClick={() => navigate('evaluations')}>
                <Tooltip placement="right" title="Perform 1-to-1 variant comparisons on datasets to identify superior options.">
                  <div style={{ width: '100%' }}>
                    Evaluate
                  </div>
                </Tooltip>

              </Menu.Item>
              <Menu.Item key="results" icon={<BarChartOutlined />} onClick={() => navigate('results')}>
                <Tooltip placement="right" title="Analyze the evaluation outcomes to determine the most effective variants.">
                  <div style={{ width: '100%' }}>
                    Results
                  </div>
                </Tooltip>
              </Menu.Item>

              <Menu.Item key="vectordb" icon={<FileTextOutlined />} onClick={() => navigate('vectordb')} disabled={true}>
                <Tooltip placement="right" title="Establish VectorDB Knowledge Bases and upload pertinent documents.">
                  <div style={{ width: '100%' }}>
                    <Space>
                      <span>
                        VectorDB
                      </span>
                      <span>
                        <Tag color="orange" bordered={false}>soon</Tag>
                      </span>
                    </Space>
                  </div>
                </Tooltip>
              </Menu.Item>

              <Menu.Item key="deployment" icon={<CloudUploadOutlined />} onClick={() => navigate('deployements')} disabled={true}>
                <Tooltip placement="right" title="Transition the optimal variant into the production environment.">
                  <div style={{ width: '100%' }}>
                    <Space>
                      <span>
                        Deployment
                      </span>
                      <span>
                        <Tag color="orange" bordered={false}>soon</Tag>
                      </span>
                    </Space>
                  </div>
                </Tooltip>
              </Menu.Item>

              <Menu.Item key="8" icon={<MonitorOutlined />} onClick={() => navigate('logs')} disabled={true}>
                <Tooltip placement="right" title="Monitor production logs to ensure seamless operations.">
                  <div style={{ width: '100%' }}>
                    <Space>
                      <span>
                        Monitoring
                      </span>
                      <span>
                        <Tag color="orange" bordered={false}>soon</Tag>
                      </span>
                    </Space>
                  </div>
                </Tooltip>

              </Menu.Item>
            </>
          )}
        </Menu>

        <div style={{ flex: 1 }} />

        <Menu mode="vertical" style={{ paddingBottom: 40, borderRight: 0 }}
          selectedKeys={selectedKeys}>
          <Menu.Item key="8" icon={<QuestionOutlined />}>
            Help
          </Menu.Item>
          <Menu.Item key="9">
            <Space>
              <Avatar size="small" style={{ backgroundColor: '#87d068' }} icon={<UserOutlined />} />
              <span>Foulen</span>
            </Space>

          </Menu.Item>
        </Menu>
      </div>
    </Sider>
  );
>>>>>>> bc3a0978
};

export default Sidebar;<|MERGE_RESOLUTION|>--- conflicted
+++ resolved
@@ -9,7 +9,6 @@
 const { Sider } = Layout;
 
 const Sidebar: React.FC = () => {
-<<<<<<< HEAD
 	const router = useRouter();
 	const { app_name } = router.query;
 	const { page_name } = router.query;
@@ -39,30 +38,30 @@
 		}
 	};
 
-	return (
-		<Sider theme='light' style={{ paddingLeft: '10px', paddingRight: '10px', background: colorBgContainer }} width={225}>
-			<div style={{ display: 'flex', flexDirection: 'column', height: '100%' }}>
-				<div style={{ marginTop: '30px', marginBottom: '20px', display: 'flex', justifyContent: 'center' }}>
-					<Logo />
-				</div>
-				<Menu mode="inline" selectedKeys={initialSelectedKeys} style={{ borderRight: 0 }}>
+  return (
+    <Sider theme='light' style={{ paddingLeft: '10px', paddingRight: '10px', background: colorBgContainer, border: '0.01px solid #ddd'  }} width={225}>
+      <div style={{ display: 'flex', flexDirection: 'column', height: '100%' }}>
+        <div style={{ marginTop: '30px', marginBottom: '20px', display: 'flex', justifyContent: 'center' }}>
+          <Logo />
+        </div>
+        <Menu mode="inline" selectedKeys={initialSelectedKeys} style={{ borderRight: 0 }}>
 
-					<Menu.Item key="apps" icon={<RocketOutlined />} onClick={() => navigate('apps')}>
-						<Tooltip placement="right" title="Experiment with real data and optimize your parameters including prompts, methods, and configuration settings.">
-							<div style={{ width: '100%' }}>
-								Manage Apps
-							</div>
-						</Tooltip>
-					</Menu.Item>
-					{page_name && (
-						<>
-							<Menu.Item key="playground" icon={<RocketOutlined />} onClick={() => navigate('playground')}>
-								<Tooltip placement="right" title="Experiment with real data and optimize your parameters including prompts, methods, and configuration settings.">
-									<div style={{ width: '100%' }}>
-										Playground
-									</div>
-								</Tooltip>
-							</Menu.Item>
+          <Menu.Item key="apps" icon={<AppstoreOutlined />} onClick={() => navigate('apps')}>
+            <Tooltip placement="right" title="Create new applications or switch between your existing projects.">
+              <div style={{ width: '100%' }}>
+			  	App Management
+              </div>
+            </Tooltip>
+          </Menu.Item>
+          {page_name && (
+            <>
+              <Menu.Item key="playground" icon={<RocketOutlined />} onClick={() => navigate('playground')}>
+                <Tooltip placement="right" title="Experiment with real data and optimize your parameters including prompts, methods, and configuration settings.">
+                  <div style={{ width: '100%' }}>
+                    Playground
+                  </div>
+                </Tooltip>
+              </Menu.Item>
 
 							<Menu.Item key="datasets" icon={<DatabaseOutlined />} onClick={() => navigate('datasets')}>
 								<Tooltip placement="right" title="Create and manage datasets for evaluation purposes.">
@@ -156,156 +155,6 @@
 			</div>
 		</Sider>
 	);
-=======
-  const router = useRouter();
-  const { app_name } = router.query;
-  const { page_name } = router.query;
-  const {
-    token: { colorBgContainer },
-  } = theme.useToken();
-
-  let initialSelectedKeys: string[] = [];
-  if (typeof page_name === 'string') {
-    initialSelectedKeys = [page_name];
-  } else if (Array.isArray(page_name)) {
-    initialSelectedKeys = page_name;
-  } else if (typeof page_name === 'undefined') {
-    initialSelectedKeys = ['apps'];
-  }
-  const [selectedKeys, setSelectedKeys] = React.useState(initialSelectedKeys);
-
-  useEffect(() => {
-    setSelectedKeys(initialSelectedKeys);
-    console.log('page_name', page_name);
-  }, [page_name]);
-
-  const navigate = (path: string) => {
-    if (path === 'apps') {
-      router.push(`/apps`);
-    } else {
-      router.push(`/apps/${app_name}/${path}`);
-    }
-  };
-
-  return (
-    <Sider theme='light' style={{ paddingLeft: '10px', paddingRight: '10px', background: colorBgContainer, border: '0.01px solid #ddd' }} width={225}>
-
-      <div style={{ display: 'flex', flexDirection: 'column', height: '100%' }}>
-        <div style={{ marginTop: '30px', marginBottom: '20px', display: 'flex', justifyContent: 'center' }}>
-          <Logo />
-        </div>
-        <Menu mode="inline" selectedKeys={initialSelectedKeys} style={{ borderRight: 0 }}>
-
-          <Menu.Item key="apps" icon={<AppstoreOutlined />} onClick={() => navigate('apps')}>
-            <Tooltip placement="right" title="Create new applications or switch between your existing projects">
-              <div style={{ width: '100%' }}>
-                App Management
-              </div>
-            </Tooltip>
-          </Menu.Item>
-          {page_name && (
-            <>
-              <Menu.Item key="playground" icon={<RocketOutlined />} onClick={() => navigate('playground')}>
-                <Tooltip placement="right" title="Experiment with real data and optimize your parameters including prompts, methods, and configuration settings.">
-                  <div style={{ width: '100%' }}>
-                    Playground
-                  </div>
-                </Tooltip>
-              </Menu.Item>
-
-              <Menu.Item key="datasets" icon={<DatabaseOutlined />} onClick={() => navigate('datasets')}>
-                <Tooltip placement="right" title="Create and manage datasets for evaluation purposes.">
-                  <div style={{ width: '100%' }}>
-
-                    Datasets
-                  </div>
-                </Tooltip>
-              </Menu.Item>
-
-              <Menu.Item key="evaluations" icon={<LineChartOutlined />} onClick={() => navigate('evaluations')}>
-                <Tooltip placement="right" title="Perform 1-to-1 variant comparisons on datasets to identify superior options.">
-                  <div style={{ width: '100%' }}>
-                    Evaluate
-                  </div>
-                </Tooltip>
-
-              </Menu.Item>
-              <Menu.Item key="results" icon={<BarChartOutlined />} onClick={() => navigate('results')}>
-                <Tooltip placement="right" title="Analyze the evaluation outcomes to determine the most effective variants.">
-                  <div style={{ width: '100%' }}>
-                    Results
-                  </div>
-                </Tooltip>
-              </Menu.Item>
-
-              <Menu.Item key="vectordb" icon={<FileTextOutlined />} onClick={() => navigate('vectordb')} disabled={true}>
-                <Tooltip placement="right" title="Establish VectorDB Knowledge Bases and upload pertinent documents.">
-                  <div style={{ width: '100%' }}>
-                    <Space>
-                      <span>
-                        VectorDB
-                      </span>
-                      <span>
-                        <Tag color="orange" bordered={false}>soon</Tag>
-                      </span>
-                    </Space>
-                  </div>
-                </Tooltip>
-              </Menu.Item>
-
-              <Menu.Item key="deployment" icon={<CloudUploadOutlined />} onClick={() => navigate('deployements')} disabled={true}>
-                <Tooltip placement="right" title="Transition the optimal variant into the production environment.">
-                  <div style={{ width: '100%' }}>
-                    <Space>
-                      <span>
-                        Deployment
-                      </span>
-                      <span>
-                        <Tag color="orange" bordered={false}>soon</Tag>
-                      </span>
-                    </Space>
-                  </div>
-                </Tooltip>
-              </Menu.Item>
-
-              <Menu.Item key="8" icon={<MonitorOutlined />} onClick={() => navigate('logs')} disabled={true}>
-                <Tooltip placement="right" title="Monitor production logs to ensure seamless operations.">
-                  <div style={{ width: '100%' }}>
-                    <Space>
-                      <span>
-                        Monitoring
-                      </span>
-                      <span>
-                        <Tag color="orange" bordered={false}>soon</Tag>
-                      </span>
-                    </Space>
-                  </div>
-                </Tooltip>
-
-              </Menu.Item>
-            </>
-          )}
-        </Menu>
-
-        <div style={{ flex: 1 }} />
-
-        <Menu mode="vertical" style={{ paddingBottom: 40, borderRight: 0 }}
-          selectedKeys={selectedKeys}>
-          <Menu.Item key="8" icon={<QuestionOutlined />}>
-            Help
-          </Menu.Item>
-          <Menu.Item key="9">
-            <Space>
-              <Avatar size="small" style={{ backgroundColor: '#87d068' }} icon={<UserOutlined />} />
-              <span>Foulen</span>
-            </Space>
-
-          </Menu.Item>
-        </Menu>
-      </div>
-    </Sider>
-  );
->>>>>>> bc3a0978
 };
 
 export default Sidebar;