--- conflicted
+++ resolved
@@ -9,13 +9,9 @@
     PhoneOutlined,
     SettingOutlined,
     LogoutOutlined,
-<<<<<<< HEAD
-    FormOutlined,
     CalculatorOutlined,
-=======
     SlidersOutlined,
     PlayCircleOutlined,
->>>>>>> 86a30e55
 } from "@ant-design/icons"
 import {Divider, Layout, Menu, Space, Tooltip, theme} from "antd"
 
