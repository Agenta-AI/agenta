--- conflicted
+++ resolved
@@ -16,16 +16,13 @@
 import Logo from "../Logo/Logo"
 import Link from "next/link"
 import {useAppTheme} from "../Layout/ThemeContextProvider"
-<<<<<<< HEAD
 import {ErrorBoundary} from "react-error-boundary"
-=======
 import {createUseStyles} from "react-jss"
 
 type StyleProps = {
     themeMode: "dark" | "light"
     colorBgContainer: string
 }
->>>>>>> f02cac42
 
 const {Sider} = Layout
 
@@ -117,277 +114,169 @@
                 <div>
                     <Logo />
                 </div>
-<<<<<<< HEAD
                 <ErrorBoundary fallback={<div />}>
-                    <Menu mode="inline" selectedKeys={initialSelectedKeys} style={{borderRight: 0}}>
-                        <Menu.Item key="apps" icon={<AppstoreOutlined />}>
+                    <div>
+                        <Menu
+                            mode="inline"
+                            selectedKeys={initialSelectedKeys}
+                            className={classes.menuContainer}
+                        >
                             <Tooltip
                                 placement="right"
                                 title="Create new applications or switch between your existing projects."
-=======
-
-                <div>
-                    <Menu
-                        mode="inline"
-                        selectedKeys={initialSelectedKeys}
-                        className={classes.menuContainer}
-                    >
-                        <Tooltip
-                            placement="right"
-                            title="Create new applications or switch between your existing projects."
+                            >
+                                <Menu.Item
+                                    key="apps"
+                                    icon={<AppstoreOutlined className={classes.sideIcons} />}
+                                >
+                                    <Link
+                                        data-cy="app-management-link"
+                                        href={getNavigationPath("apps")}
+                                        className={classes.menuLinks}
+                                    >
+                                        App Management
+                                    </Link>
+                                </Menu.Item>
+                            </Tooltip>
+                            {page_name && (
+                                <>
+                                    <Tooltip
+                                        placement="right"
+                                        key="playground"
+                                        title="Experiment with real data and optimize your parameters including prompts, methods, and configuration settings."
+                                    >
+                                        <Menu.Item
+                                            icon={
+                                                <RocketOutlined
+                                                    className={classes.optionSideIcon}
+                                                />
+                                            }
+                                        >
+                                            <Link
+                                                data-cy="app-playground-link"
+                                                href={getNavigationPath("playground")}
+                                                className={classes.menuLinks}
+                                            >
+                                                Playground
+                                            </Link>
+                                        </Menu.Item>
+                                    </Tooltip>
+
+                                    <Tooltip
+                                        placement="right"
+                                        title="Create and manage testsets for evaluation purposes."
+                                    >
+                                        <Menu.Item
+                                            key="testsets"
+                                            icon={
+                                                <DatabaseOutlined
+                                                    className={classes.optionSideIcon}
+                                                />
+                                            }
+                                        >
+                                            <Link
+                                                data-cy="app-testsets-link"
+                                                href={getNavigationPath("testsets")}
+                                                className={classes.menuLinks}
+                                            >
+                                                Test Sets
+                                            </Link>
+                                        </Menu.Item>
+                                    </Tooltip>
+
+                                    <Tooltip
+                                        placement="right"
+                                        title="Perform 1-to-1 variant comparisons on testsets to identify superior options."
+                                    >
+                                        <Menu.Item
+                                            key="evaluations"
+                                            icon={
+                                                <LineChartOutlined
+                                                    className={classes.optionSideIcon}
+                                                />
+                                            }
+                                        >
+                                            <Link
+                                                data-cy="app-evaluations-link"
+                                                href={getNavigationPath("evaluations")}
+                                                className={classes.menuLinks}
+                                            >
+                                                Evaluate
+                                            </Link>
+                                        </Menu.Item>
+                                    </Tooltip>
+
+                                    <Tooltip
+                                        placement="right"
+                                        title="Monitor production logs to ensure seamless operations."
+                                    >
+                                        <Menu.Item
+                                            key="endpoints"
+                                            icon={
+                                                <CloudUploadOutlined
+                                                    className={classes.optionSideIcon}
+                                                />
+                                            }
+                                        >
+                                            <Link
+                                                data-cy="app-endpoints-link"
+                                                href={getNavigationPath("endpoints")}
+                                                className={classes.menuLinks}
+                                            >
+                                                <Space>
+                                                    <span>Endpoints</span>
+                                                </Space>
+                                            </Link>
+                                        </Menu.Item>
+                                    </Tooltip>
+                                </>
+                            )}
+                        </Menu>
+
+                        <Menu
+                            mode="vertical"
+                            className={classes.menuContainer2}
+                            selectedKeys={selectedKeys}
                         >
+                            <Tooltip
+                                placement="right"
+                                key="apikeys"
+                                title="Your api keys that are used in applications"
+                            >
+                                <Menu.Item icon={<LockOutlined />}>
+                                    <Link
+                                        data-cy="apikeys-link"
+                                        href={getNavigationPath("keys")}
+                                        className={classes.menuLinks}
+                                    >
+                                        <Space>
+                                            <span>API keys</span>
+                                        </Space>
+                                    </Link>
+                                </Menu.Item>
+                            </Tooltip>
                             <Menu.Item
-                                key="apps"
-                                icon={<AppstoreOutlined className={classes.sideIcons} />}
->>>>>>> f02cac42
+                                key="theme"
+                                icon={<DashboardOutlined />}
+                                onClick={toggleAppTheme}
                             >
-                                <Link
-                                    data-cy="app-management-link"
-                                    href={getNavigationPath("apps")}
-<<<<<<< HEAD
-                                    style={{width: "100%"}}
-                                >
-                                    App Management
-                                </Link>
-                            </Tooltip>
-                        </Menu.Item>
-                        {page_name && (
-                            <>
-                                <Menu.Item key="playground" icon={<RocketOutlined />}>
-                                    <Tooltip
-                                        placement="right"
-                                        title="Experiment with real data and optimize your parameters including prompts, methods, and configuration settings."
-=======
-                                    className={classes.menuLinks}
-                                >
-                                    App Management
+                                <span>{appTheme === "light" ? "Dark mode" : "Light mode"}</span>
+                            </Menu.Item>
+                            <Menu.Item key="help" icon={<QuestionOutlined />}>
+                                <Link href="https://docs.agenta.ai" target="_blank">
+                                    Help
                                 </Link>
                             </Menu.Item>
-                        </Tooltip>
-                        {page_name && (
-                            <>
-                                <Tooltip
-                                    placement="right"
-                                    key="playground"
-                                    title="Experiment with real data and optimize your parameters including prompts, methods, and configuration settings."
-                                >
-                                    <Menu.Item
-                                        icon={<RocketOutlined className={classes.optionSideIcon} />}
->>>>>>> f02cac42
-                                    >
-                                        <Link
-                                            data-cy="app-playground-link"
-                                            href={getNavigationPath("playground")}
-<<<<<<< HEAD
-                                            style={{width: "100%"}}
-                                        >
-                                            Playground
-                                        </Link>
-                                    </Tooltip>
-                                </Menu.Item>
-
-                                <Menu.Item key="testsets" icon={<DatabaseOutlined />}>
-                                    <Tooltip
-                                        placement="right"
-                                        title="Create and manage testsets for evaluation purposes."
-=======
-                                            className={classes.menuLinks}
-                                        >
-                                            Playground
-                                        </Link>
-                                    </Menu.Item>
-                                </Tooltip>
-
-                                <Tooltip
-                                    placement="right"
-                                    title="Create and manage testsets for evaluation purposes."
-                                >
-                                    <Menu.Item
-                                        key="testsets"
-                                        icon={
-                                            <DatabaseOutlined className={classes.optionSideIcon} />
-                                        }
->>>>>>> f02cac42
-                                    >
-                                        <Link
-                                            data-cy="app-testsets-link"
-                                            href={getNavigationPath("testsets")}
-<<<<<<< HEAD
-                                            style={{width: "100%"}}
-                                        >
-                                            Test Sets
-                                        </Link>
-                                    </Tooltip>
-                                </Menu.Item>
-
-                                <Menu.Item key="evaluations" icon={<LineChartOutlined />}>
-                                    <Tooltip
-                                        placement="right"
-                                        title="Perform 1-to-1 variant comparisons on testsets to identify superior options."
-=======
-                                            className={classes.menuLinks}
-                                        >
-                                            Test Sets
-                                        </Link>
-                                    </Menu.Item>
-                                </Tooltip>
-
-                                <Tooltip
-                                    placement="right"
-                                    title="Perform 1-to-1 variant comparisons on testsets to identify superior options."
-                                >
-                                    <Menu.Item
-                                        key="evaluations"
-                                        icon={
-                                            <LineChartOutlined className={classes.optionSideIcon} />
-                                        }
->>>>>>> f02cac42
-                                    >
-                                        <Link
-                                            data-cy="app-evaluations-link"
-                                            href={getNavigationPath("evaluations")}
-<<<<<<< HEAD
-                                            style={{width: "100%"}}
-                                        >
-                                            Evaluate
-                                        </Link>
-                                    </Tooltip>
-                                </Menu.Item>
-                                <Menu.Item key="results" icon={<BarChartOutlined />}>
-                                    <Tooltip
-                                        placement="right"
-                                        title="Analyze the evaluation outcomes to determine the most effective variants."
-                                    >
-                                        <Link
-                                            data-cy="app-results-link"
-                                            href={getNavigationPath("results")}
-                                            style={{width: "100%"}}
-                                        >
-                                            Results
-                                        </Link>
-                                    </Tooltip>
-                                </Menu.Item>
-
-                                <Menu.Item key="endpoints" icon={<CloudUploadOutlined />}>
-                                    <Tooltip
-                                        placement="right"
-                                        title="Monitor production logs to ensure seamless operations."
-=======
-                                            className={classes.menuLinks}
-                                        >
-                                            Evaluate
-                                        </Link>
-                                    </Menu.Item>
-                                </Tooltip>
-
-                                <Tooltip
-                                    placement="right"
-                                    title="Monitor production logs to ensure seamless operations."
-                                >
-                                    <Menu.Item
-                                        key="endpoints"
-                                        icon={
-                                            <CloudUploadOutlined
-                                                className={classes.optionSideIcon}
-                                            />
-                                        }
->>>>>>> f02cac42
-                                    >
-                                        <Link
-                                            data-cy="app-endpoints-link"
-                                            href={getNavigationPath("endpoints")}
-<<<<<<< HEAD
-                                            style={{width: "100%"}}
-=======
-                                            className={classes.menuLinks}
->>>>>>> f02cac42
-                                        >
-                                            <Space>
-                                                <span>Endpoints</span>
-                                            </Space>
-                                        </Link>
-<<<<<<< HEAD
-                                    </Tooltip>
-                                </Menu.Item>
-=======
-                                    </Menu.Item>
-                                </Tooltip>
->>>>>>> f02cac42
-                            </>
-                        )}
-                    </Menu>
-
-<<<<<<< HEAD
-                    <div style={{flex: 1}} />
-
-                    <Menu
-                        mode="vertical"
-                        style={{paddingBottom: 24, borderRight: 0}}
-                        selectedKeys={selectedKeys}
-                    >
-                        <Menu.Item key="apikeys" icon={<LockOutlined />}>
-                            <Tooltip
-                                placement="right"
-                                title="Your api keys that are used in applications"
-                            >
-                                <Link
-                                    data-cy="apikeys-link"
-                                    href={getNavigationPath("keys")}
-                                    style={{width: "100%"}}
-=======
-                    <Menu
-                        mode="vertical"
-                        className={classes.menuContainer2}
-                        selectedKeys={selectedKeys}
-                    >
-                        <Tooltip
-                            placement="right"
-                            key="apikeys"
-                            title="Your api keys that are used in applications"
-                        >
-                            <Menu.Item icon={<LockOutlined />}>
-                                <Link
-                                    data-cy="apikeys-link"
-                                    href={getNavigationPath("keys")}
-                                    className={classes.menuLinks}
->>>>>>> f02cac42
-                                >
-                                    <Space>
-                                        <span>API keys</span>
-                                    </Space>
-                                </Link>
-<<<<<<< HEAD
-                            </Tooltip>
-                        </Menu.Item>
-=======
-                            </Menu.Item>
-                        </Tooltip>
->>>>>>> f02cac42
-                        <Menu.Item
-                            key="theme"
-                            icon={<DashboardOutlined />}
-                            onClick={toggleAppTheme}
-                        >
-                            <span>{appTheme === "light" ? "Dark mode" : "Light mode"}</span>
-                        </Menu.Item>
-                        <Menu.Item key="help" icon={<QuestionOutlined />}>
-                            <Link href="https://docs.agenta.ai" target="_blank">
-                                Help
-                            </Link>
-                        </Menu.Item>
-                        {/* <Menu.Item key="user">
+                            {/* <Menu.Item key="user">
                         <Space>
                             <Avatar size="small" style={{ backgroundColor: '#87d068' }} icon={<UserOutlined />} />
                             <span>Foulen</span>
                         </Space>
 
                     </Menu.Item> */}
-                    </Menu>
-<<<<<<< HEAD
+                        </Menu>
+                    </div>
                 </ErrorBoundary>
-=======
-                </div>
->>>>>>> f02cac42
             </div>
         </Sider>
     )
