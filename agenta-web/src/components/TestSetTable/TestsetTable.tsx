import React, {useState, useRef, useEffect, ReactNode} from "react"
import {AgGridReact} from "ag-grid-react"
import {IHeaderParams} from "ag-grid-community"
import {createUseStyles} from "react-jss"
import {Button, Input, Typography, message} from "antd"
import TestsetMusHaveNameModal from "./InsertTestsetNameModal"
import {fetchVariants} from "@/services/api"
import {createNewTestset, fetchTestset, updateTestset} from "@/services/testsets/api"
import {useRouter} from "next/router"
import {useAppTheme} from "../Layout/ThemeContextProvider"
import useBlockNavigation from "@/hooks/useBlockNavigation"
import {useUpdateEffect} from "usehooks-ts"
import useStateCallback from "@/hooks/useStateCallback"
import {AxiosResponse} from "axios"
import EditRowModal from "./EditRowModal"
import {getVariantInputParameters} from "@/lib/helpers/variantHelper"
import {convertToCsv, downloadCsv} from "@/lib/helpers/fileManipulations"
import {NoticeType} from "antd/es/message/interface"
import {GenericObject, KeyValuePair} from "@/lib/Types"
import TableCellsRenderer from "./TableCellsRenderer"
import TableHeaderComponent from "./TableHeaderComponent"

type TestsetTableProps = {
    mode: "create" | "edit"
}
export type ColumnDefsType = {field: string; [key: string]: any}

export const CHECKBOX_COL = {
    field: "",
    headerCheckboxSelection: true,
    checkboxSelection: true,
    showDisabledCheckboxes: true,
    maxWidth: 50,
    editable: false,
}

export const ADD_BUTTON_COL = {field: "", editable: false, maxWidth: 100}

const useStylesTestset = createUseStyles({
    title: {
        marginBottom: "20px !important",
    },
    inputContainer: {
        width: "100%",
        marginBottom: 20,
        display: "flex",
        flexDirection: "row",
        alignItems: "center",
        "& input": {
            marginRight: "10px",
        },
    },
    notes: {
        marginBottom: 20,
        "& span": {
            display: "block",
        },
    },
    btnContainer: {
        display: "flex",
        alignItems: "center",
        marginTop: "20px",
        gap: 10,
    },
})

const TestsetTable: React.FC<TestsetTableProps> = ({mode}) => {
    const [messageApi, contextHolder] = message.useMessage()

    const mssgModal = (type: NoticeType, content: ReactNode) => {
        messageApi.open({
            type,
            content,
        })
    }

    const [unSavedChanges, setUnSavedChanges] = useStateCallback(false)
    const [isDataChanged, setIsDataChanged] = useState(false)
    const [isLoading, setIsLoading] = useState(false)
    const [testsetName, setTestsetName] = useState("")
    const [rowData, setRowData] = useState<KeyValuePair[]>([])
    const [isModalOpen, setIsModalOpen] = useState(false)
    const [columnDefs, setColumnDefs] = useState<ColumnDefsType[]>([])
    const [inputValues, setInputValues] = useStateCallback(columnDefs.map((col) => col.field))
    const [focusedRowData, setFocusedRowData] = useState<GenericObject>()
<<<<<<< HEAD
=======
    const [writeMode, setWriteMode] = useState(mode)
    const [testsetId, setTestsetId] = useState(undefined)
    const gridRef = useRef<any>(null)

>>>>>>> 486ea1e1
    const [selectedRow, setSelectedRow] = useState([])
    const gridRef = useRef<any>(null)

    const classes = useStylesTestset()
    const router = useRouter()
    const {appTheme} = useAppTheme()

    const appId = router.query.app_id as string
    const {testset_id} = router.query

    useBlockNavigation(unSavedChanges, {
        title: "Unsaved changes",
        message:
            "You have unsaved changes in your test set. Do you want to save these changes before leaving the page?",
        okText: "Save",
        onOk: async () => {
            await onSaveData()
            return !!testsetName
        },
        cancelText: "Proceed without saving",
    })

    useUpdateEffect(() => {
        if (isDataChanged) {
            setUnSavedChanges(true)
        }
    }, [rowData, testsetName, columnDefs, inputValues])

    useEffect(() => {
        async function applyColData(colData: {field: string}[] = []) {
            const newColDefs = createNewColDefs(colData)
            setColumnDefs(newColDefs)
            if (writeMode === "create") {
                const initialRowData = Array(3).fill({})
                const separateRowData = initialRowData.map(() => {
                    return colData.reduce((acc, curr) => ({...acc, [curr.field]: ""}), {})
                })

                setRowData(separateRowData)
            }
            setInputValues(newColDefs.filter((col) => !!col.field).map((col) => col.field))
        }

<<<<<<< HEAD
        if (mode === "edit" && testset_id) {
=======
        if (writeMode === "edit" && testset_id) {
            setLoading(true)
>>>>>>> 486ea1e1
            fetchTestset(testset_id as string).then((data) => {
                setTestsetName(data.name)
                setRowData(data.csvdata)
                applyColData(
                    Object.keys(data.csvdata[0]).map((key) => ({
                        field: key,
                    })),
                )
            })
<<<<<<< HEAD
        } else if (mode === "create" && appId) {
=======
        } else if (writeMode === "create" && appId) {
            setLoading(true)
>>>>>>> 486ea1e1
            ;(async () => {
                const backendVariants = await fetchVariants(appId)
                const variant = backendVariants[0]
                const inputParams = await getVariantInputParameters(appId, variant)
                const colData = inputParams.map((param) => ({field: param.name}))
                colData.push({field: "correct_answer"})

                applyColData(colData)
            })().catch(() => {
                applyColData([])
            })
        }
    }, [writeMode, testset_id, appId])

    const handleExportClick = () => {
        const csvData = convertToCsv(
            rowData,
            columnDefs.map((col) => col.field),
        )
        const filename = `${testsetName}.csv`
        downloadCsv(csvData, filename)
    }

    const createNewColDefs = (colData: {field: string}[] = []) => {
        return [
            CHECKBOX_COL,
            ...colData.map((col) => ({
                ...col,
                headerName: col.field,
            })),
            ADD_BUTTON_COL,
        ]
    }

    const updateTable = (inputValues: string[]) => {
        const dataColumns = columnDefs.filter((colDef) => colDef.field !== "")

        const newDataColumns = inputValues.map((value, index) => {
            return {
                field: value || dataColumns[index]?.field || `newColumn${index}`,
            }
        })

        const newColumnDefs = createNewColDefs(newDataColumns)

        const keyMap = dataColumns.reduce((acc: KeyValuePair, colDef, index) => {
            acc[colDef.field] = newDataColumns[index].field
            return acc
        }, {})

        const newRowData = rowData.map((row) => {
            const newRow: KeyValuePair = {}
            for (let key in row) {
                newRow[keyMap[key]] = row[key]
            }
            return newRow
        })

        setColumnDefs(newColumnDefs)

        setRowData(newRowData)
        if (gridRef.current) {
            gridRef.current.setColumnDefs(newColumnDefs)
        }
    }

    const onAddRow = () => {
        const newRow: KeyValuePair = {}
        columnDefs.forEach((colDef) => {
            if (colDef.field !== "") {
                newRow[colDef.field] = ""
            }
        })
        setRowData([...rowData, newRow])
<<<<<<< HEAD
        setIsDataChanged(true)
=======
        setLoading(false)
    }

    const onSaveData = async () => {
        try {
            setIsLoading(true)
            const afterSave = (response: AxiosResponse) => {
                if (response.status === 200) {
                    setUnSavedChanges(false, () => {
                        mssgModal("success", "Changes saved successfully!")
                    })
                    setIsLoading(false)
                    setWriteMode("edit")
                }
            }

            if (writeMode === "create") {
                if (!testsetName) {
                    setIsModalOpen(true)
                    setIsLoading(false)
                } else {
                    const response = await createNewTestset(appId, testsetName, rowData)
                    afterSave(response)
                    setTestsetId(response.data.id)
                }
            } else if (writeMode === "edit") {
                if (!testsetName) {
                    setIsModalOpen(true)
                } else {
                    const response = await updateTestset(
                        (testsetId || testset_id) as string,
                        testsetName,
                        rowData,
                    )
                    afterSave(response)
                }
            }
        } catch (error) {
            console.error("Error saving test set:", error)
            setIsLoading(false)
        }
>>>>>>> 486ea1e1
    }

    const onRowSelectedOrDeselected = () => {
        if (!gridRef?.current) return
        setSelectedRow(gridRef?.current?.getSelectedNodes())
    }

    const onDeleteRow = () => {
        const selectedNodes = gridRef.current.getSelectedNodes()
        const selectedData = selectedNodes.map((node: GenericObject) => node.data)
        const newrowData = rowData.filter((row) => !selectedData.includes(row))
        setRowData(newrowData)
        setIsDataChanged(true)
    }

    const onDeleteColumn = (indexToDelete: number) => {
        // Get the field to be deleted
        const fieldToDelete = columnDefs[indexToDelete + 1]?.field // +1 to skip checkbox column

        // Filter out the column and corresponding input value
        const newColumnDefs = columnDefs.filter((_, index) => index !== indexToDelete + 1) // +1 to skip checkbox column
        const newInputValues = inputValues.filter((_, index) => index !== indexToDelete)

        // Update the rowData to remove the field
        const newRowData = rowData.map((row) => {
            const newRow = {...row}
            delete newRow[fieldToDelete]
            return newRow
        })

        // Update the state
        setInputValues(newInputValues)
        setColumnDefs(newColumnDefs)
        setRowData(newRowData)
        setIsDataChanged(true)
        if (gridRef.current) {
            gridRef.current.setColumnDefs(newColumnDefs)
        }
    }

    const onSaveData = async () => {
        try {
            setIsLoading(true)
            const afterSave = (response: AxiosResponse) => {
                if (response.status === 200) {
                    setUnSavedChanges(false, () => {
                        mssgModal("success", "Changes saved successfully!")
                    })
                    setIsLoading(false)
                }
            }

            if (!testsetName) {
                setIsModalOpen(true)
                setIsLoading(false)
            } else if (mode === "create") {
                const response = await createNewTestset(appId, testsetName, rowData)
                afterSave(response)
            } else if (mode === "edit") {
                const response = await updateTestset(testset_id as string, testsetName, rowData)
                afterSave(response)
            }
        } catch (error) {
            console.error("Error saving test set:", error)
            setIsLoading(false)
        }
    }

    const handleTestsetNameChange = (e: React.ChangeEvent<HTMLInputElement>) => {
        setTestsetName(e.target.value)
        setIsDataChanged(true)
    }

    const handleCellValueChanged = (params: GenericObject) => {
        if (params.newValue === null) {
            params.data[params.colDef.field] = ""
        }
        setUnSavedChanges(true)
        setIsDataChanged(true)
    }

    const defaultColDef = {
        flex: 1,
        minWidth: 100,
        editable: true,
        cellRenderer: TableCellsRenderer,
        cellRendererParams: {
            onEdit: (ix: number) => {
                setFocusedRowData(rowData[ix])
            },
        },
        headerComponent: (params: IHeaderParams) => (
            <TableHeaderComponent
                params={params}
                columnDefs={columnDefs}
                inputValues={inputValues}
                setRowData={setRowData}
                rowData={rowData}
                updateTable={updateTable}
                setInputValues={setInputValues}
                onDeleteColumn={onDeleteColumn}
                setColumnDefs={setColumnDefs}
                setIsDataChanged={setIsDataChanged}
            />
        ),
        resizable: true,
    }

    return (
        <div>
            {contextHolder}

            <Typography.Title level={5} className={classes.title}>
                Create a new Test Set
            </Typography.Title>

            <div className={classes.inputContainer}>
                <Input
                    value={testsetName}
                    onChange={handleTestsetNameChange}
                    placeholder="Test Set Name"
                    data-cy="testset-name-input"
                />
                <Button
                    loading={isLoading}
                    data-cy="testset-save-button"
                    onClick={() => onSaveData()}
                    type="primary"
                >
                    Save Test Set
                </Button>
            </div>

            <div className={classes.notes}>
                <Typography.Text italic>Notes:</Typography.Text>
                <Typography.Text italic>
                    - Specify column names similar to the Input parameters.
                </Typography.Text>
                <Typography.Text italic>
                    - A column with <strong>'correct_answer'</strong> name will be treated as a
                    ground truth column and could be used in evaluations.
                </Typography.Text>
            </div>

            <div
                className={`${appTheme === "dark" ? "ag-theme-alpine-dark" : "ag-theme-alpine"}`}
                style={{height: 500}}
            >
                <AgGridReact
                    onGridReady={(params) => (gridRef.current = params.api)}
                    rowData={rowData}
                    columnDefs={columnDefs}
                    defaultColDef={defaultColDef}
                    singleClickEdit={false}
                    rowSelection={"multiple"}
                    suppressRowClickSelection={true}
                    onCellValueChanged={handleCellValueChanged}
                    stopEditingWhenCellsLoseFocus={true}
                    onRowSelected={onRowSelectedOrDeselected}
                    onRowDataUpdated={onRowSelectedOrDeselected}
                    className="ph-no-capture"
                />
            </div>

            {selectedRow && (
                <div className={classes.btnContainer}>
                    <Button onClick={onAddRow}>Add Row</Button>
                    <Button onClick={onDeleteRow} disabled={selectedRow.length < 1}>
                        Delete Row{selectedRow.length > 1 && "s"}
                    </Button>
                    <Button onClick={handleExportClick}>Export as CSV</Button>
                </div>
            )}

            <TestsetMusHaveNameModal isModalOpen={isModalOpen} setIsModalOpen={setIsModalOpen} />

            <EditRowModal
                onCancel={() => setFocusedRowData(undefined)}
                data={focusedRowData}
                onCellValueChanged={handleCellValueChanged}
            />
        </div>
    )
}

export default TestsetTable<|MERGE_RESOLUTION|>--- conflicted
+++ resolved
@@ -83,15 +83,11 @@
     const [columnDefs, setColumnDefs] = useState<ColumnDefsType[]>([])
     const [inputValues, setInputValues] = useStateCallback(columnDefs.map((col) => col.field))
     const [focusedRowData, setFocusedRowData] = useState<GenericObject>()
-<<<<<<< HEAD
-=======
     const [writeMode, setWriteMode] = useState(mode)
     const [testsetId, setTestsetId] = useState(undefined)
     const gridRef = useRef<any>(null)
 
->>>>>>> 486ea1e1
     const [selectedRow, setSelectedRow] = useState([])
-    const gridRef = useRef<any>(null)
 
     const classes = useStylesTestset()
     const router = useRouter()
@@ -133,12 +129,8 @@
             setInputValues(newColDefs.filter((col) => !!col.field).map((col) => col.field))
         }
 
-<<<<<<< HEAD
-        if (mode === "edit" && testset_id) {
-=======
         if (writeMode === "edit" && testset_id) {
-            setLoading(true)
->>>>>>> 486ea1e1
+            setIsDataChanged(true)
             fetchTestset(testset_id as string).then((data) => {
                 setTestsetName(data.name)
                 setRowData(data.csvdata)
@@ -148,12 +140,8 @@
                     })),
                 )
             })
-<<<<<<< HEAD
-        } else if (mode === "create" && appId) {
-=======
         } else if (writeMode === "create" && appId) {
-            setLoading(true)
->>>>>>> 486ea1e1
+            setIsDataChanged(true)
             ;(async () => {
                 const backendVariants = await fetchVariants(appId)
                 const variant = backendVariants[0]
@@ -228,10 +216,7 @@
             }
         })
         setRowData([...rowData, newRow])
-<<<<<<< HEAD
         setIsDataChanged(true)
-=======
-        setLoading(false)
     }
 
     const onSaveData = async () => {
@@ -272,7 +257,6 @@
             console.error("Error saving test set:", error)
             setIsLoading(false)
         }
->>>>>>> 486ea1e1
     }
 
     const onRowSelectedOrDeselected = () => {
@@ -310,34 +294,6 @@
         setIsDataChanged(true)
         if (gridRef.current) {
             gridRef.current.setColumnDefs(newColumnDefs)
-        }
-    }
-
-    const onSaveData = async () => {
-        try {
-            setIsLoading(true)
-            const afterSave = (response: AxiosResponse) => {
-                if (response.status === 200) {
-                    setUnSavedChanges(false, () => {
-                        mssgModal("success", "Changes saved successfully!")
-                    })
-                    setIsLoading(false)
-                }
-            }
-
-            if (!testsetName) {
-                setIsModalOpen(true)
-                setIsLoading(false)
-            } else if (mode === "create") {
-                const response = await createNewTestset(appId, testsetName, rowData)
-                afterSave(response)
-            } else if (mode === "edit") {
-                const response = await updateTestset(testset_id as string, testsetName, rowData)
-                afterSave(response)
-            }
-        } catch (error) {
-            console.error("Error saving test set:", error)
-            setIsLoading(false)
         }
     }
 
