import React, {useState, useRef, useEffect} from "react"
import {AgGridReact} from "ag-grid-react"

import {Button, Input, Typography, message} from "antd"
import TestsetMusHaveNameModal from "./InsertTestsetNameModal"

import "ag-grid-community/styles/ag-grid.css"
import "ag-grid-community/styles/ag-theme-alpine.css"
import {DeleteOutlined, PlusOutlined} from "@ant-design/icons"
import {createNewTestset, loadTestset, updateTestset} from "@/lib/services/api"
import {useRouter} from "next/router"
import {useAppTheme} from "../Layout/ThemeContextProvider"
import useBlockNavigation from "@/hooks/useBlockNavigation"
import {useUpdateEffect} from "usehooks-ts"
import useStateCallback from "@/hooks/useStateCallback"
import {AxiosResponse} from "axios"

type testsetTableProps = {
    mode: "create" | "edit"
}

const TestsetTable: React.FC<testsetTableProps> = ({mode}) => {
    const [messageApi, contextHolder] = message.useMessage()

    const mssgModal = (type, content) => {
        messageApi.open({
            type,
            content,
        })
    }

    const router = useRouter()
    const appName = router.query.app_name?.toString() || ""
    const {testset_id} = router.query
    const [unSavedChanges, setUnSavedChanges] = useStateCallback(false)
    const [loading, setLoading] = useState(false)
    const [testsetName, setTestsetName] = useState("")
    const [rowData, setRowData] = useState([
        {column1: "data1"},
        {column1: "data1"},
        {column1: "data1"},
    ])
    const [isModalOpen, setIsModalOpen] = useState(false)
    const [columnDefs, setColumnDefs] = useState([
        {
            field: "",
            headerCheckboxSelection: true,
            checkboxSelection: true,
            showDisabledCheckboxes: true,
            maxWidth: 50,
            editable: false,
        },
        {field: "column1"},
    ])
    const [inputValues, setInputValues] = useStateCallback(
        columnDefs.filter((colDef) => colDef.field !== "").map((col) => col.field),
    )
    const gridRef = useRef(null)

    useBlockNavigation(unSavedChanges, {
        title: "Unsaved changes",
        message:
            "You have unsaved changes in your test set. Do you want to save these changes before leaving the page?",
        okText: "Save",
        onOk: async () => {
            await onSaveData(false)
            return !!testsetName
        },
        cancelText: "Proceed without saving",
    })

    useUpdateEffect(() => {
        if (!loading) {
            setUnSavedChanges(true)
        }
    }, [rowData, testsetName, columnDefs, inputValues])

    useEffect(() => {
        if (mode === "edit" && testset_id) {
            setLoading(true)
            loadTestset(testset_id).then((data) => {
                setTestsetName(data.name)
                setRowData(data.csvdata)

                // Create the column definitions from the data keys
                const columnsFromData = Object.keys(data.csvdata[0]).map((key) => ({
                    field: key,
                }))

                // Merge with the existing column definitions (the checkbox column)
                const newColumnDefs = [...columnDefs.slice(0, 1), ...columnsFromData]
                setColumnDefs(newColumnDefs)

                // Update input values for column names
                setInputValues(
                    columnsFromData.map((colDef) => colDef.field),
                    () => {
                        //set loading to false after the initial state has been settled
                        setTimeout(() => {
                            setLoading(false)
                        }, 100)
                    },
                )
            })
        }
    }, [mode, testset_id])

    const handleInputChange = (index, event) => {
        const values = [...inputValues]
        values[index] = event.target.value
        setInputValues(values)
    }

    const updateTable = () => {
        const checkboxColumn = columnDefs.find((colDef) => colDef.field === "")
        const dataColumns = columnDefs.filter((colDef) => colDef.field !== "")

        const newDataColumns = inputValues.map((value, index) => {
            return {
                field: value || dataColumns[index]?.field || `newColumn${index}`,
            }
        })

        const newColumnDefs = [checkboxColumn, ...newDataColumns]

        const keyMap = dataColumns.reduce((acc, colDef, index) => {
            acc[colDef.field] = newDataColumns[index].field
            return acc
        }, {})

        const newRowData = rowData.map((row) => {
            const newRow = {}
            for (let key in row) {
                newRow[keyMap[key]] = row[key]
            }
            return newRow
        })

        setColumnDefs(newColumnDefs)
        setRowData(newRowData)
        if (gridRef.current) {
            gridRef.current.setColumnDefs(newColumnDefs)
        }
    }

    const defaultColDef = {
        flex: 1,
        minWidth: 100,
        editable: true,
    }

    const onAddRow = () => {
        const newRow = {}
        columnDefs.forEach((colDef) => {
            if (colDef.field !== "") {
                newRow[colDef.field] = ""
            }
        })
        setRowData([...rowData, newRow])
    }

    const onAddColumn = () => {
        const newColumnName = `column${columnDefs.length}`
        // Update each row to include the new column
        const updatedRowData = rowData.map((row) => ({
            ...row,
            [newColumnName]: "", // set the initial value of the new column to an empty string
        }))
        setInputValues([...inputValues, newColumnName])
        setColumnDefs([...columnDefs, {field: newColumnName}])
        setRowData(updatedRowData)
    }

    const onSaveData = async (redirect = true) => {
        try {
            const afterSave = (response: AxiosResponse) => {
                if (response.status === 200) {
                    setUnSavedChanges(false, () => {
                        if (redirect) {
                            router.push(`/apps/${appName}/testsets`)
                        }
                    })
                }
            }

            if (mode === "create") {
                if (!testsetName) {
                    setIsModalOpen(true)
                } else {
<<<<<<< HEAD
                    const response = await createNewTestset(appName, testsetName, rowData)
                    afterSave(response)
=======
                    response = await createNewTestset(appName, testsetName, rowData)
                    mssgModal("success", "Changes saved successfully!")
>>>>>>> 2cb0b059
                }
            } else if (mode === "edit") {
                if (!testsetName) {
                    setIsModalOpen(true)
                } else {
<<<<<<< HEAD
                    const response = await updateTestset(testset_id, testsetName, rowData)
                    afterSave(response)
=======
                    response = await updateTestset(testset_id, testsetName, rowData)
                    mssgModal("success", "Changes saved successfully!")
>>>>>>> 2cb0b059
                }
            }
        } catch (error) {
            mssgModal("error", "Error saving test set")
            console.error("Error saving test set:", error)
            throw error
        }
    }

    const handleChange = (e) => {
        setTestsetName(e.target.value)
    }

    const onDeleteRow = () => {
        const selectedNodes = gridRef.current.getSelectedNodes()
        const selectedData = selectedNodes.map((node) => node.data)
        const newrowData = rowData.filter((row) => !selectedData.includes(row))
        setRowData(newrowData)
    }

    const onDeleteColumn = (indexToDelete) => {
        // Get the field to be deleted
        const fieldToDelete = columnDefs[indexToDelete + 1]?.field // +1 to skip checkbox column

        // Filter out the column and corresponding input value
        const newColumnDefs = columnDefs.filter((_, index) => index !== indexToDelete + 1) // +1 to skip checkbox column
        const newInputValues = inputValues.filter((_, index) => index !== indexToDelete)

        // Update the rowData to remove the field
        const newRowData = rowData.map((row) => {
            const newRow = {...row}
            delete newRow[fieldToDelete]
            return newRow
        })

        // Update the state
        setInputValues(newInputValues)
        setColumnDefs(newColumnDefs)
        setRowData(newRowData)
        if (gridRef.current) {
            gridRef.current.setColumnDefs(newColumnDefs)
        }
    }

    const handleCellValueChanged = (params) => {
        if (params.newValue === null) {
            params.data[params.colDef.field] = ""
        }
        setUnSavedChanges(true)
    }

    const {appTheme} = useAppTheme()

    return (
        <div>
            {contextHolder}

            <Typography.Title level={5} style={{marginBottom: "20px"}}>
                Create a new Test Set
            </Typography.Title>

            <div
                style={{
                    width: "50%",
                    marginBottom: 20,
                    display: "flex",
                    flexDirection: "row",
                    alignItems: "center",
                }}
            >
                <Input
                    value={testsetName}
                    onChange={handleChange}
                    style={{marginRight: "10px"}}
                    placeholder="Test Set Name"
                />
                <Button onClick={() => onSaveData(true)} type="primary">
                    Save Test Set
                </Button>
            </div>

            <div
                style={{
                    display: "flex",
                    flexDirection: "row",
                    alignItems: "center",
                    marginBottom: "10px",
                }}
            >
                {inputValues.map((value, index) => (
                    <div key={index} style={{marginRight: "10px"}}>
                        <Input
                            value={value}
                            onChange={(event) => handleInputChange(index, event)}
                            suffix={
                                <Button
                                    type="text"
                                    icon={<DeleteOutlined />}
                                    onClick={() => onDeleteColumn(index)}
                                />
                            }
                        />
                    </div>
                ))}
                <Button onClick={onAddColumn} style={{marginRight: "10px"}}>
                    <PlusOutlined />
                </Button>
                <Button onClick={updateTable} type="primary">
                    Update Columns names
                </Button>
            </div>

            <div style={{marginBottom: 20}}>
                <div>
                    <Typography.Text italic>Notes:</Typography.Text>
                </div>
                <div>
                    <Typography.Text italic>
                        - Specify column names similar to the Input parameters.
                    </Typography.Text>
                </div>
                <div>
                    <Typography.Text italic>- A column with </Typography.Text>
                    <Typography.Text strong>'correct_answer'</Typography.Text>
                    <Typography.Text>
                        {" "}
                        name will be treated as a ground truth column and could be used in
                        evaluations.
                    </Typography.Text>
                </div>
            </div>

            <div
                className={`${appTheme === "dark" ? "ag-theme-alpine-dark" : "ag-theme-alpine"}`}
                style={{height: 500}}
            >
                <AgGridReact
                    onGridReady={(params) => (gridRef.current = params.api)}
                    rowData={rowData}
                    columnDefs={columnDefs}
                    defaultColDef={defaultColDef}
                    singleClickEdit={true}
                    rowSelection={"multiple"}
                    suppressRowClickSelection={true}
                    onCellValueChanged={handleCellValueChanged}
                    stopEditingWhenCellsLoseFocus={true}
                />
            </div>
            <div
                style={{
                    display: "flex",
                    justifyContent: "space-between",
                    marginTop: "20px",
                }}
            >
                <div>
                    <Button onClick={onAddRow}>Add Row</Button>
                    <Button onClick={onDeleteRow} style={{marginLeft: 10}}>
                        Delete Row
                    </Button>
                </div>
            </div>

            <TestsetMusHaveNameModal isModalOpen={isModalOpen} setIsModalOpen={setIsModalOpen} />
        </div>
    )
}

export default TestsetTable<|MERGE_RESOLUTION|>--- conflicted
+++ resolved
@@ -187,25 +187,15 @@
                 if (!testsetName) {
                     setIsModalOpen(true)
                 } else {
-<<<<<<< HEAD
                     const response = await createNewTestset(appName, testsetName, rowData)
                     afterSave(response)
-=======
-                    response = await createNewTestset(appName, testsetName, rowData)
-                    mssgModal("success", "Changes saved successfully!")
->>>>>>> 2cb0b059
                 }
             } else if (mode === "edit") {
                 if (!testsetName) {
                     setIsModalOpen(true)
                 } else {
-<<<<<<< HEAD
                     const response = await updateTestset(testset_id, testsetName, rowData)
                     afterSave(response)
-=======
-                    response = await updateTestset(testset_id, testsetName, rowData)
-                    mssgModal("success", "Changes saved successfully!")
->>>>>>> 2cb0b059
                 }
             }
         } catch (error) {
