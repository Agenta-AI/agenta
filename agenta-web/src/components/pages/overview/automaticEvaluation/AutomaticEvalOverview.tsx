import {formatDay} from "@/lib/helpers/dateTimeHelper"
import {calcEvalDuration, getTypedValue} from "@/lib/helpers/evaluate"
import {variantNameWithRev} from "@/lib/helpers/variantHelper"
import {_Evaluation, EvaluationStatus, EvaluatorConfig, JSSTheme} from "@/lib/Types"
import {
    deleteEvaluations,
    fetchAllEvaluations,
    fetchAllEvaluatorConfigs,
    fetchAllEvaluators,
    fetchEvaluationStatus,
} from "@/services/evaluations/api"
import {EditOutlined, MoreOutlined, PlusOutlined, SwapOutlined} from "@ant-design/icons"
import {Database, GearSix, Note, Rocket, Trash} from "@phosphor-icons/react"
import {Button, Dropdown, message, Popover, Space, Spin, Table, Tag, Typography} from "antd"
import {ColumnsType} from "antd/es/table"
import {useRouter} from "next/router"
import React, {useEffect, useMemo, useRef, useState} from "react"
import {createUseStyles} from "react-jss"
import StatusRenderer from "../../evaluations/cellRenderers/StatusRenderer"
import NewEvaluationModal from "../../evaluations/NewEvaluation/NewEvaluationModal"
import {useAtom} from "jotai"
import {evaluatorConfigsAtom, evaluatorsAtom} from "@/lib/atoms/evaluation"
import {runningStatuses} from "../../evaluations/cellRenderers/cellRenderers"
import {useUpdateEffect} from "usehooks-ts"
import {shortPoll} from "@/lib/helpers/utils"
import DeleteEvaluationModal from "@/components/DeleteEvaluationModal/DeleteEvaluationModal"
import EvaluationErrorPopover from "../../evaluations/EvaluationErrorProps/EvaluationErrorPopover"

const {Title} = Typography

const useStyles = createUseStyles((theme: JSSTheme) => ({
    container: {
        display: "flex",
        flexDirection: "column",
        gap: theme.paddingXS,
        "& > div h1.ant-typography": {
            fontSize: theme.fontSize,
        },
    },
    resultTag: {
        minWidth: 150,
        display: "flex",
        cursor: "pointer",
        alignItems: "stretch",
        borderRadius: theme.borderRadiusSM,
        border: `1px solid ${theme.colorBorder}`,
        textAlign: "center",
        "& > div:nth-child(1)": {
            backgroundColor: "rgba(0, 0, 0, 0.02)",
            lineHeight: theme.lineHeight,
            flex: 1,
            borderRight: `1px solid ${theme.colorBorder}`,
            padding: "0 7px",
        },
        "& > div:nth-child(2)": {
            padding: "0 7px",
        },
    },
}))

const AutomaticEvalOverview = () => {
    const classes = useStyles()
    const router = useRouter()
    const appId = router.query.app_id as string
    const [evaluationList, setEvaluationList] = useState<_Evaluation[]>([])
    const [evaluators, setEvaluators] = useAtom(evaluatorsAtom)
    const [isEvalLoading, setIsEvalLoading] = useState(false)
    const [selectedRowKeys, setSelectedRowKeys] = useState<React.Key[]>([])
    const [newEvalModalOpen, setNewEvalModalOpen] = useState(false)
    const setEvaluatorConfigs = useAtom(evaluatorConfigsAtom)[1]
    const [selectedConfigEdit, setSelectedConfigEdit] = useState<EvaluatorConfig>()
    const [isEditEvalConfigOpen, setIsEditEvalConfigOpen] = useState(false)
    const [isDeleteEvalModalOpen, setIsDeleteEvalModalOpen] = useState(false)
    const [selectedEvalRecord, setSelectedEvalRecord] = useState<_Evaluation>()
    const stoppers = useRef<Function>()

    const runningEvaluationIds = useMemo(
        () =>
            evaluationList
                .filter((item) => runningStatuses.includes(item.status.value))
                .map((item) => item.id),
        [evaluationList],
    )

    useUpdateEffect(() => {
        stoppers.current?.()

        if (runningEvaluationIds.length) {
            stoppers.current = shortPoll(
                () =>
                    Promise.all(runningEvaluationIds.map((id) => fetchEvaluationStatus(id)))
                        .then((res) => {
                            setEvaluationList((prev) => {
                                const newEvals = [...prev]
                                runningEvaluationIds.forEach((id, ix) => {
                                    const index = newEvals.findIndex((e) => e.id === id)
                                    if (index !== -1) {
                                        newEvals[index].status = res[ix].status
                                        newEvals[index].duration = calcEvalDuration(newEvals[index])
                                    }
                                })
                                if (
                                    res.some((item) => !runningStatuses.includes(item.status.value))
                                )
                                    fetchEvaluations()
                                return newEvals
                            })
                        })
                        .catch(console.error),
                {delayMs: 2000, timeoutMs: Infinity},
            ).stopper
        }

        return () => {
            stoppers.current?.()
        }
    }, [JSON.stringify(runningEvaluationIds)])

    const rowSelection = {
        onChange: (selectedRowKeys: React.Key[]) => {
            setSelectedRowKeys(selectedRowKeys)
        },
    }

    const compareDisabled = useMemo(() => {
        const evalList = evaluationList.filter((e) => selectedRowKeys.includes(e.id))
        return (
            evalList.length < 2 ||
            evalList.some(
                (item) =>
                    item.status.value === EvaluationStatus.STARTED ||
                    item.status.value === EvaluationStatus.INITIALIZED ||
                    item.testset.id !== evalList[0].testset.id,
            )
        )
    }, [selectedRowKeys])

    const fetchEvaluations = async () => {
        try {
            setIsEvalLoading(true)
            const [allEvaluations, allEvaluators, allEvaluatorConfigs] = await Promise.all([
                fetchAllEvaluations(appId),
                fetchAllEvaluators(),
                fetchAllEvaluatorConfigs(appId),
            ])
            const result = allEvaluations
                .sort(
                    (a, b) =>
                        new Date(b.created_at || 0).getTime() -
                        new Date(a.created_at || 0).getTime(),
                )
                .slice(0, 5)
            setEvaluationList(result)
            setEvaluators(allEvaluators)
            setEvaluatorConfigs(allEvaluatorConfigs)
        } catch (error) {
            console.error(error)
        } finally {
            setIsEvalLoading(false)
        }
    }

    useEffect(() => {
        if (!appId) return

        fetchEvaluations()
    }, [appId])

    const handleNavigation = (variantName: string, revisionNum: string) => {
        router.push(`/apps/${appId}/playground?variant=${variantName}&revision=${revisionNum}`)
    }

    const handleDeleteEvaluation = async (record: _Evaluation) => {
        try {
            setIsEvalLoading(true)
            await deleteEvaluations([record.id])
            setEvaluationList((prevEvaluationsList) =>
                prevEvaluationsList.filter((evaluation) => ![record.id].includes(evaluation.id)),
            )
            message.success("Evaluation Deleted")
        } catch (error) {
            console.error(error)
        } finally {
            setIsEvalLoading(false)
        }
    }

    const columns: ColumnsType<_Evaluation> = [
        {
            title: "Variant",
            dataIndex: "variants",
            key: "variants",
            fixed: "left",
            onHeaderCell: () => ({
                style: {minWidth: 160},
            }),
            render: (value, record) => {
                return (
                    <span>
                        {variantNameWithRev({
                            variant_name: value[0].variantName,
                            revision: record.revisions[0],
                        })}
                    </span>
                )
            },
        },
        {
            title: "Test set",
            dataIndex: "testsetName",
            key: "testsetName",
            onHeaderCell: () => ({
                style: {minWidth: 160},
            }),
            render: (_, record) => {
                return <span>{record.testset.name}</span>
            },
        },
        {
            title: "Status",
            dataIndex: "status",
            key: "status",
            onHeaderCell: () => ({
                style: {minWidth: 240},
            }),
            render: (_, record) => {
                return <StatusRenderer {...record} />
            },
        },
        {
            title: "Results",
            dataIndex: "aggregated_results",
            key: "results",
            onHeaderCell: () => ({
                style: {minWidth: 240},
            }),
            render: (_, record) => {
                if (!evaluators?.length) return
                return (
                    <Space>
                        {record.aggregated_results.map((result, index) => {
                            const evaluator = evaluators.find(
                                (item) => item.key === result.evaluator_config.evaluator_key,
                            )

                            return result.result.error ? (
<<<<<<< HEAD
                                <EvaluationErrorPopover key={index} result={result.result} />
=======
                                <Popover
                                    key={index}
                                    placement="bottom"
                                    trigger={"hover"}
                                    arrow={false}
                                    content={
                                        <div className="w-[256px]">
                                            {result.result.error?.stacktrace}
                                        </div>
                                    }
                                    title={result.result.error?.message}
                                >
                                    <Button
                                        onClick={(e) => e.stopPropagation()}
                                        icon={<InfoCircleOutlined />}
                                        type="link"
                                    >
                                        Read more
                                    </Button>
                                </Popover>
>>>>>>> 322a89fd
                            ) : (
                                <Popover
                                    key={index}
                                    placement="bottom"
                                    trigger={"hover"}
                                    arrow={false}
                                    content={
                                        <div
                                            className="w-[256px] flex flex-col gap-1"
                                            onClick={(e) => e.stopPropagation()}
                                        >
                                            <div className="font-[500]">
                                                {result.evaluator_config.name}
                                            </div>
                                            <div>{getTypedValue(result.result)}</div>
                                        </div>
                                    }
                                    title={
                                        <div
                                            className="flex items-center justify-between"
                                            onClick={(e) => e.stopPropagation()}
                                        >
                                            <Tag color={evaluator?.color}>{evaluator?.name}</Tag>

                                            <Button
                                                icon={<EditOutlined />}
                                                size="small"
                                                onClick={(e) => {
                                                    e.stopPropagation()
                                                    setSelectedConfigEdit(result.evaluator_config)
                                                    setIsEditEvalConfigOpen(true)
                                                }}
                                            />
                                        </div>
                                    }
                                >
                                    <div
                                        onClick={(e) => e.stopPropagation()}
                                        className={classes.resultTag}
                                    >
                                        <div>{result.evaluator_config.name}</div>
                                        <div>{getTypedValue(result.result)}</div>
                                    </div>
                                </Popover>
                            )
                        })}
                    </Space>
                )
            },
        },
        {
            title: "Created on",
            dataIndex: "created_at",
            key: "createdAt",
            onHeaderCell: () => ({
                style: {minWidth: 160},
            }),
            render: (_, record) => {
                return formatDay(record.created_at)
            },
        },
        {
            title: "Avg. Latency",
            dataIndex: "average_latency",
            key: "average_latency",
            onHeaderCell: () => ({
                style: {minWidth: 160},
            }),
            render: (_, record) => {
                return getTypedValue(record.average_latency)
            },
        },
        {
            title: "Total Cost",
            dataIndex: "average_cost",
            key: "average_cost",
            onHeaderCell: () => ({
                style: {minWidth: 160},
            }),
            render: (_, record) => {
                return getTypedValue(record.average_cost)
            },
        },
        {
            title: <GearSix size={16} />,
            key: "key",
            width: 56,
            fixed: "right",
            align: "center",
            render: (_, record) => {
                return (
                    <Dropdown
                        trigger={["click"]}
                        overlayStyle={{width: 180}}
                        menu={{
                            items: [
                                {
                                    key: "details",
                                    label: "Open details",
                                    icon: <Note size={16} />,
                                    onClick: (e) => {
                                        e.domEvent.stopPropagation()
                                        router.push(
                                            `/apps/${appId}/evaluations/results/${record.id}`,
                                        )
                                    },
                                },
                                {
                                    key: "variant",
                                    label: "View variant",
                                    icon: <Rocket size={16} />,
                                    onClick: (e) => {
                                        e.domEvent.stopPropagation()
                                        handleNavigation(
                                            record.variants[0].variantName,
                                            record.revisions[0],
                                        )
                                    },
                                },
                                {
                                    key: "view_testset",
                                    label: "View test set",
                                    icon: <Database size={16} />,
                                    onClick: (e) => {
                                        e.domEvent.stopPropagation()
                                        router.push(`/apps/${appId}/testsets/${record.testset.id}`)
                                    },
                                },
                                {type: "divider"},
                                {
                                    key: "delete_eval",
                                    label: "Delete",
                                    icon: <Trash size={16} />,
                                    danger: true,
                                    onClick: (e) => {
                                        e.domEvent.stopPropagation()
                                        setSelectedEvalRecord(record)
                                        setIsDeleteEvalModalOpen(true)
                                    },
                                },
                            ],
                        }}
                    >
                        <Button
                            onClick={(e) => e.stopPropagation()}
                            type="text"
                            icon={<MoreOutlined />}
                            size="small"
                        />
                    </Dropdown>
                )
            },
        },
    ]

    return (
        <div className={classes.container}>
            <div className="flex items-center justify-between">
                <Space>
                    <Title>Automatic Evaluations</Title>
                    <Button size="small" href={`/apps/${appId}/evaluations`}>
                        View all
                    </Button>
                </Space>

                <Space>
                    <Button
                        disabled={compareDisabled}
                        size="small"
                        type="link"
                        icon={<SwapOutlined />}
                        onClick={() =>
                            router.push(
                                `/apps/${appId}/evaluations/results/compare?evaluations=${selectedRowKeys.join(",")}`,
                            )
                        }
                    >
                        Compare evaluations
                    </Button>
                    <Button
                        icon={<PlusOutlined />}
                        size="small"
                        onClick={() => setNewEvalModalOpen(true)}
                    >
                        Create new
                    </Button>
                </Space>
            </div>

            <Spin spinning={isEvalLoading}>
                <Table
                    rowSelection={{
                        type: "checkbox",
                        columnWidth: 48,
                        ...rowSelection,
                    }}
                    className="ph-no-capture"
                    columns={columns}
                    rowKey={"id"}
                    dataSource={evaluationList}
                    scroll={{x: true}}
                    bordered
                    pagination={false}
                    onRow={(record) => ({
                        style: {cursor: "pointer"},
                        onClick: () =>
                            router.push(`/apps/${appId}/evaluations/results/${record.id}`),
                    })}
                />
            </Spin>

            <NewEvaluationModal
                open={newEvalModalOpen}
                onCancel={() => {
                    setNewEvalModalOpen(false)
                }}
                onSuccess={() => {
                    setNewEvalModalOpen(false)
                    fetchEvaluations()
                }}
            />

            {selectedEvalRecord && (
                <DeleteEvaluationModal
                    open={isDeleteEvalModalOpen}
                    onCancel={() => setIsDeleteEvalModalOpen(false)}
                    onOk={async () => {
                        await handleDeleteEvaluation(selectedEvalRecord)
                        setIsDeleteEvalModalOpen(false)
                    }}
                    evaluationType={"automatic evaluation"}
                />
            )}
        </div>
    )
}

export default AutomaticEvalOverview<|MERGE_RESOLUTION|>--- conflicted
+++ resolved
@@ -244,30 +244,7 @@
                             )
 
                             return result.result.error ? (
-<<<<<<< HEAD
                                 <EvaluationErrorPopover key={index} result={result.result} />
-=======
-                                <Popover
-                                    key={index}
-                                    placement="bottom"
-                                    trigger={"hover"}
-                                    arrow={false}
-                                    content={
-                                        <div className="w-[256px]">
-                                            {result.result.error?.stacktrace}
-                                        </div>
-                                    }
-                                    title={result.result.error?.message}
-                                >
-                                    <Button
-                                        onClick={(e) => e.stopPropagation()}
-                                        icon={<InfoCircleOutlined />}
-                                        type="link"
-                                    >
-                                        Read more
-                                    </Button>
-                                </Popover>
->>>>>>> 322a89fd
                             ) : (
                                 <Popover
                                     key={index}
