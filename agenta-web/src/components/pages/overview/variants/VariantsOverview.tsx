--- conflicted
+++ resolved
@@ -1,19 +1,11 @@
 import {variantNameWithRev} from "@/lib/helpers/variantHelper"
 import {Environment, JSSTheme, Variant} from "@/lib/Types"
 import {MoreOutlined, SwapOutlined} from "@ant-design/icons"
-<<<<<<< HEAD
-import {CloudArrowUp, GearSix, Note, Rocket, Trash} from "@phosphor-icons/react"
-import {Button, Dropdown, message, Space, Spin, Table, Tag, Typography} from "antd"
-import {ColumnsType} from "antd/es/table"
-import {useRouter} from "next/router"
-import {useMemo, useState} from "react"
-=======
 import {CloudArrowUp, Copy, GearSix, Note, Rocket, Trash} from "@phosphor-icons/react"
 import {Button, Dropdown, message, Space, Spin, Table, Tag, Typography} from "antd"
 import {ColumnsType} from "antd/es/table"
 import {useRouter} from "next/router"
 import React, {useCallback, useMemo, useState} from "react"
->>>>>>> 4b27854e
 import {createUseStyles} from "react-jss"
 import VariantDrawer from "./VariantDrawer"
 import {useQueryParam} from "@/hooks/useQuery"
