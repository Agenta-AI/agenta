--- conflicted
+++ resolved
@@ -28,10 +28,10 @@
         gap: "1rem",
     },
     table: {
-        width: "100%",
         height: "calc(100vh - 260px)",
     },
     buttonsGroup: {
+        marginTop: "1rem",
         alignSelf: "flex-end",
     },
     statusCell: {
@@ -176,17 +176,20 @@
                 checkboxSelection: true,
                 showDisabledCheckboxes: true,
             },
-            {field: "testset.name", flex: 1},
+            {field: "testset.name", flex: 1, minWidth: 160},
             {
                 field: "variants",
                 flex: 1,
-                valueGetter: (params) => params.data?.variants[0].variantName,
+                minWidth: 160,
+                valueGetter: (params) =>
+                    params.data?.variants.map((item) => item.variantName).join(","),
                 headerName: "Variant",
             },
             ...evaluatorConfigs.map(
                 (config) =>
                     ({
                         flex: 1,
+                        minWidth: 140,
                         field: "aggregated_results",
                         headerComponent: () => (
                             <span>
@@ -202,9 +205,8 @@
             {
                 flex: 1,
                 field: "status",
-                minWidth: 220,
+                minWidth: 200,
                 cellRenderer: (params: ICellRendererParams<_Evaluation>) => {
-<<<<<<< HEAD
                     const classes = useStyles()
                     const duration = useDurationCounter(
                         params.data?.duration || 0,
@@ -212,8 +214,6 @@
                             params.value,
                         ),
                     )
-=======
->>>>>>> 9f067816
                     const {label, color} = statusMapper(token)[params.value as EvaluationStatus]
 
                     return (
@@ -230,6 +230,7 @@
                 flex: 1,
                 field: "created_at",
                 headerName: "Created",
+                minWidth: 120,
                 valueFormatter: (params) => dayjs(params.value).fromNow(),
             },
         ]
