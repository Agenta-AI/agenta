import React, {useEffect, useMemo, useRef, useState} from "react"
import {AgGridReact} from "ag-grid-react"
import {useAppTheme} from "@/components/Layout/ThemeContextProvider"
import {ColDef, ValueGetterParams} from "ag-grid-community"
import {createUseStyles} from "react-jss"
<<<<<<< HEAD
import {Button, Dropdown, DropdownProps, Space, Spin, Tag, Tooltip, Typography, theme} from "antd"
=======
import {Button, DropdownProps, Space, Spin, Tag, Tooltip, theme} from "antd"
>>>>>>> 5be6b344
import {
    DeleteOutlined,
    DownloadOutlined,
    PlusCircleOutlined,
    SlidersOutlined,
    SwapOutlined,
} from "@ant-design/icons"
import {EvaluationStatus, GenericObject, JSSTheme, _Evaluation} from "@/lib/Types"
import {uniqBy} from "lodash"
import dayjs from "dayjs"
import relativeTime from "dayjs/plugin/relativeTime"
import duration from "dayjs/plugin/duration"
import NewEvaluationModal from "./NewEvaluationModal"
import {useAppId} from "@/hooks/useAppId"
import {deleteEvaluations, fetchAllEvaluations, fetchEvaluationStatus} from "@/services/evaluations"
import {useUpdateEffect} from "usehooks-ts"
import {shortPoll} from "@/lib/helpers/utils"
import AlertPopup from "@/components/AlertPopup/AlertPopup"
import {
    DateFromNowRenderer,
    LinkCellRenderer,
    StatusRenderer,
    runningStatuses,
    statusMapper,
} from "../cellRenderers/cellRenderers"
import {useAtom} from "jotai"
import {evaluatorsAtom} from "@/lib/atoms/evaluation"
import AgCustomHeader from "@/components/AgCustomHeader/AgCustomHeader"
import {useRouter} from "next/router"
import EmptyEvaluations from "./EmptyEvaluations"
import {calcEvalDuration, getFilterParams, getTypedValue} from "@/lib/helpers/evaluate"
import Link from "next/link"
import FilterColumns, {generateFilterItems} from "../FilterColumns/FilterColumns"
import {variantNameWithRev} from "@/lib/helpers/variantHelper"
import {getAppValues} from "@/contexts/app.context"
import {convertToCsv, downloadCsv} from "@/lib/helpers/fileManipulations"
import {formatDate24} from "@/lib/helpers/dateTimeHelper"

dayjs.extend(relativeTime)
dayjs.extend(duration)

const useStyles = createUseStyles((theme: JSSTheme) => ({
    root: {
        display: "flex",
        flexDirection: "column",
        gap: "1rem",
    },
    table: {
        height: "calc(100vh - 260px)",
    },
    buttonsGroup: {
        marginTop: "1rem",
        alignSelf: "flex-end",
    },
    dropdownMenu: {
        "&>.ant-dropdown-menu-item": {
            "& .anticon-check": {
                display: "none",
            },
        },
        "&>.ant-dropdown-menu-item-selected": {
            "&:not(:hover)": {
                backgroundColor: "transparent !important",
            },
            "& .anticon-check": {
                display: "inline-flex !important",
            },
        },
    },
}))

interface Props {}

const EvaluationResults: React.FC<Props> = () => {
    const {appTheme} = useAppTheme()
    const classes = useStyles()
    const appId = useAppId()
    const [evaluations, setEvaluations] = useState<_Evaluation[]>([])
    const [evaluators] = useAtom(evaluatorsAtom)
    const [newEvalModalOpen, setNewEvalModalOpen] = useState(false)
    const [fetching, setFetching] = useState(false)
    const [selected, setSelected] = useState<_Evaluation[]>([])
    const stoppers = useRef<Function>()
    const router = useRouter()
    const {token} = theme.useToken()
    const gridRef = useRef<AgGridReact>()
    const [hiddenCols, setHiddenCols] = useState<string[]>([])
    const [isFilterColsDropdownOpen, setIsFilterColsDropdownOpen] = useState(false)

    const runningEvaluationIds = useMemo(
        () =>
            evaluations
                .filter((item) => runningStatuses.includes(item.status.value))
                .map((item) => item.id),
        [evaluations],
    )

    const onDelete = () => {
        AlertPopup({
            title: "Delete Evaluations",
            message: `Are you sure you want to delete all ${selected.length} selected evaluations?`,
            onOk: () =>
                deleteEvaluations(selected.map((item) => item.id))
                    .catch(console.error)
                    .then(fetcher),
        })
    }

    const fetcher = () => {
        setFetching(true)
        fetchAllEvaluations(appId)
            .then(setEvaluations)
            .catch(console.error)
            .finally(() => setFetching(false))
    }

    useEffect(() => {
        fetcher()
    }, [appId])

    //update status of running evaluations through short polling
    useUpdateEffect(() => {
        stoppers.current?.()

        if (runningEvaluationIds.length) {
            stoppers.current = shortPoll(
                () =>
                    Promise.all(runningEvaluationIds.map((id) => fetchEvaluationStatus(id)))
                        .then((res) => {
                            setEvaluations((prev) => {
                                const newEvals = [...prev]
                                runningEvaluationIds.forEach((id, ix) => {
                                    const index = newEvals.findIndex((e) => e.id === id)
                                    if (index !== -1) {
                                        newEvals[index].status = res[ix].status
                                        newEvals[index].duration = calcEvalDuration(newEvals[index])
                                    }
                                })
                                if (
                                    res.some((item) => !runningStatuses.includes(item.status.value))
                                )
                                    fetcher()
                                return newEvals
                            })
                        })
                        .catch(console.error),
                {delayMs: 2000, timeoutMs: Infinity},
            ).stopper
        }

        return () => {
            stoppers.current?.()
        }
    }, [JSON.stringify(runningEvaluationIds)])

    const evaluatorConfigs = useMemo(
        () =>
            uniqBy(
                evaluations
                    .map((item) =>
                        item.aggregated_results.map((item) => ({
                            ...item.evaluator_config,
                            evaluator: evaluators.find(
                                (e) => e.key === item.evaluator_config.evaluator_key,
                            ),
                        })),
                    )
                    .flat(),
                "id",
            ),
        [evaluations],
    )

    const compareDisabled = useMemo(
        () =>
            selected.length < 2 ||
            selected.some(
                (item) =>
                    item.status.value === EvaluationStatus.STARTED ||
                    item.status.value === EvaluationStatus.INITIALIZED ||
                    item.testset.id !== selected[0].testset.id,
            ),
        [selected],
    )

    const colDefs = useMemo(() => {
        const colDefs: ColDef<_Evaluation>[] = [
            {
                field: "variants",
                flex: 1,
                minWidth: 160,
                pinned: "left",
                headerCheckboxSelection: true,
                hide: hiddenCols.includes("Variant"),
                checkboxSelection: true,
                showDisabledCheckboxes: true,
                cellRenderer: (params: any) => {
                    const {revisions, variants} = params.data
                    return (
                        <Link
                            href={`/apps/${appId}/playground?variant=${variants[0].variantName}&revision=${revisions[0]}`}
                        >
                            {params.value}
                        </Link>
                    )
                },
                onCellClicked(params: any) {
                    const {revisions, variants} = params.data
                    router.push(
                        `/apps/${appId}/playground?variant=${variants[0].variantName}&revision=${revisions[0]}`,
                    )
                },
                valueGetter: (params) =>
                    variantNameWithRev({
                        variant_name: params.data?.variants[0].variantName ?? "",
                        revision: params.data?.revisions[0],
                    }),
                headerName: "Variant",
                tooltipValueGetter: (params) => params.data?.variants[0].variantName,
                ...getFilterParams("text"),
            },
            {
                field: "testset.name",
                hide: hiddenCols.includes("Testset"),
                headerName: "Testset",
                cellRenderer: (params: any) => (
                    <LinkCellRenderer
                        {...params}
                        href={`/apps/${appId}/testsets/${params.data?.testset.id}`}
                    />
                ),
                flex: 1,
                minWidth: 160,
                tooltipValueGetter: (params) => params.value,
                ...getFilterParams("text"),
                onCellClicked(params) {
                    router.push(`/apps/${appId}/testsets/${params.data?.testset.id}`)
                },
            },
            ...evaluatorConfigs.map(
                (config) =>
                    ({
                        flex: 1,
                        minWidth: 190,
                        hide: hiddenCols.includes(config.name),
                        field: "aggregated_results",
                        headerName: config.name,
                        headerComponent: (props: any) => (
                            <AgCustomHeader {...props}>
                                <Space
                                    direction="vertical"
                                    size="small"
                                    style={{padding: "0.75rem 0"}}
                                >
                                    <Space size="small">
                                        <SlidersOutlined />
                                        <span>{config.name}</span>
                                    </Space>
                                    <Tag color={config.evaluator?.color}>
                                        {config.evaluator?.name}
                                    </Tag>
                                </Space>
                            </AgCustomHeader>
                        ),
                        autoHeaderHeight: true,
                        ...getFilterParams("number"),
                        cellRenderer: (params: ValueGetterParams<_Evaluation, any>) => {
                            const result = params.data?.aggregated_results.find(
                                (item) => item.evaluator_config.id === config.id,
                            )?.result

                            return result?.error ? (
                                <Typography.Text type="danger" strong>
                                    Error
                                </Typography.Text>
                            ) : (
                                <Typography.Text>{getTypedValue(result)}</Typography.Text>
                            )
                        },
                        valueGetter: (params) =>
                            getTypedValue(
                                params.data?.aggregated_results.find(
                                    (item) => item.evaluator_config.id === config.id,
                                )?.result,
                            ),
                        tooltipValueGetter: (params) =>
                            params.data?.aggregated_results
                                .find((item) => item.evaluator_config.id === config.id)
                                ?.result?.value?.toString() || "",
                    }) as ColDef<_Evaluation>,
            ),
            {
                flex: 1,
                headerName: "Status",
                hide: hiddenCols.includes("Status"),
                field: "status",
                minWidth: 185,
                pinned: "right",
                ...getFilterParams("text"),
                filterValueGetter: (params) =>
                    statusMapper(token)[params.data?.status.value as EvaluationStatus].label,
                cellRenderer: StatusRenderer,
                valueGetter: (params) =>
                    statusMapper(token)[params.data?.status.value as EvaluationStatus].label,
            },
            {
                flex: 1,
                field: "average_latency",
                headerName: "Avg. Latency",
                hide: hiddenCols.includes("Latency"),
                minWidth: 120,
                ...getFilterParams("number"),
                valueGetter: (params) => getTypedValue(params?.data?.average_latency),
            },
            {
                flex: 1,
                field: "total_cost",
                headerName: "Total Cost",
                hide: hiddenCols.includes("Cost"),
                minWidth: 120,
                ...getFilterParams("number"),
                valueGetter: (params) => getTypedValue(params?.data?.total_cost),
            },
            {
                flex: 1,
                field: "created_at",
                headerName: "Created",
                hide: hiddenCols.includes("Created"),
                minWidth: 160,
                ...getFilterParams("date"),
                cellRenderer: DateFromNowRenderer,
                sort: "desc",
                valueFormatter: (params) => formatDate24(params.value),
            },
        ]
        return colDefs
    }, [evaluatorConfigs, hiddenCols])

    const compareBtnNode = (
        <Button
            disabled={compareDisabled}
            icon={<SwapOutlined />}
            type="primary"
            data-cy="evaluation-results-compare-button"
            onClick={() =>
                router.push(
                    `/apps/${appId}/evaluations/results/compare/?evaluations=${selected
                        .map((item) => item.id)
                        .join(",")}`,
                )
            }
        >
            Compare
        </Button>
    )
    const onToggleEvaluatorVisibility = (evalConfigId: string) => {
        if (!hiddenCols.includes(evalConfigId)) {
            setHiddenCols([...hiddenCols, evalConfigId])
        } else {
            setHiddenCols(hiddenCols.filter((item) => item !== evalConfigId))
        }
    }

    const shownCols = useMemo(
        () =>
            colDefs
                .map((item) => item.headerName)
                .filter((item) => item !== undefined && !hiddenCols.includes(item)) as string[],
        [colDefs],
    )

    const handleOpenChangeFilterCols: DropdownProps["onOpenChange"] = (nextOpen, info) => {
        if (info.source === "trigger" || nextOpen) {
            setIsFilterColsDropdownOpen(nextOpen)
        }
    }

    const onExport = () => {
        if (!gridRef.current) return
        const {currentApp} = getAppValues()
        const filename = `${currentApp?.app_name}_evaluation_scenarios.csv`
        if (!!selected.length) {
            const csvData = convertToCsv(
                selected.map((item) => ({
                    Variant: variantNameWithRev({
                        variant_name: item.variants[0].variantName ?? "",
                        revision: item.revisions[0],
                    }),
                    Testset: item.testset.name,
                    ...item.aggregated_results.reduce((acc, curr) => {
                        if (!acc[curr.evaluator_config.name]) {
                            acc[curr.evaluator_config.name] = getTypedValue(curr.result)
                        }
                        return acc
                    }, {} as GenericObject),
                    "Avg. Latency": getTypedValue(item.average_latency),
                    "Total Cost": getTypedValue(item.average_cost),
                    Created: formatDate24(item.created_at),
                    Status: statusMapper(token)[item.status.value as EvaluationStatus].label,
                })),
                colDefs.map((col) => col.headerName!),
            )
            downloadCsv(csvData, filename)
        } else {
            gridRef.current.api.exportDataAsCsv({
                fileName: filename,
            })
        }
    }
    return (
        <>
            {!fetching && !evaluations.length ? (
                <EmptyEvaluations
                    onConfigureEvaluators={() =>
                        router.push(`/apps/${appId}/evaluations/new-evaluator`)
                    }
                    onBeginEvaluation={() => {
                        setNewEvalModalOpen(true)
                    }}
                />
            ) : (
                <div className={classes.root}>
                    <Space className={classes.buttonsGroup}>
                        <Button
                            disabled={selected.length === 0}
                            icon={<DeleteOutlined />}
                            type="primary"
                            data-cy="evaluation-results-delete-button"
                            danger
                            onClick={onDelete}
                        >
                            Delete
                        </Button>
                        {compareDisabled ? (
                            <Tooltip title="Select 2 or more evaluations from the same testset to compare">
                                {compareBtnNode}
                            </Tooltip>
                        ) : (
                            compareBtnNode
                        )}
                        <Button
                            icon={<PlusCircleOutlined />}
                            type="primary"
                            onClick={() => {
                                setNewEvalModalOpen(true)
                            }}
                            data-cy="new-evaluation-button"
                        >
                            New Evaluation
                        </Button>
                    </Space>

                    <Space className={classes.buttonsGroup}>
                        <FilterColumns
                            items={generateFilterItems(colDefs)}
                            isOpen={isFilterColsDropdownOpen}
                            handleOpenChange={handleOpenChangeFilterCols}
                            shownCols={shownCols}
                            onClick={({key}) => {
                                onToggleEvaluatorVisibility(key)
                                setIsFilterColsDropdownOpen(true)
                            }}
                        />
                        <Button onClick={onExport} icon={<DownloadOutlined />}>
                            {!!selected.length ? `Export (${selected.length})` : "Export All"}
                        </Button>
                    </Space>

                    <Spin spinning={fetching}>
                        <div
                            className={`${
                                appTheme === "dark" ? "ag-theme-alpine-dark" : "ag-theme-alpine"
                            } ${classes.table}`}
                        >
                            <AgGridReact<_Evaluation>
                                ref={gridRef as any}
                                rowData={evaluations}
                                columnDefs={colDefs}
                                rowStyle={{
                                    cursor: "pointer",
                                }}
                                getRowId={(params) => params.data.id}
                                onRowClicked={(params) => {
                                    // ignore clicks on the checkbox col
                                    if (
                                        params.eventPath?.find(
                                            (item: any) => item.ariaColIndex === "1",
                                        )
                                    )
                                        return
                                    ;(EvaluationStatus.FINISHED === params.data?.status.value ||
                                        EvaluationStatus.FINISHED_WITH_ERRORS ===
                                            params.data?.status.value) &&
                                        router.push(
                                            `/apps/${appId}/evaluations/results/${params.data?.id}`,
                                        )
                                }}
                                rowSelection="multiple"
                                suppressRowClickSelection
                                onSelectionChanged={(event) =>
                                    setSelected(event.api.getSelectedRows())
                                }
                                tooltipShowDelay={0}
                            />
                        </div>
                    </Spin>
                </div>
            )}
            <NewEvaluationModal
                open={newEvalModalOpen}
                onCancel={() => setNewEvalModalOpen(false)}
                onSuccess={() => {
                    setNewEvalModalOpen(false)
                    fetcher()
                }}
            />
        </>
    )
}

export default EvaluationResults<|MERGE_RESOLUTION|>--- conflicted
+++ resolved
@@ -3,11 +3,7 @@
 import {useAppTheme} from "@/components/Layout/ThemeContextProvider"
 import {ColDef, ValueGetterParams} from "ag-grid-community"
 import {createUseStyles} from "react-jss"
-<<<<<<< HEAD
-import {Button, Dropdown, DropdownProps, Space, Spin, Tag, Tooltip, Typography, theme} from "antd"
-=======
-import {Button, DropdownProps, Space, Spin, Tag, Tooltip, theme} from "antd"
->>>>>>> 5be6b344
+import {Button, DropdownProps, Space, Spin, Tag, Tooltip, Typography, theme} from "antd"
 import {
     DeleteOutlined,
     DownloadOutlined,
