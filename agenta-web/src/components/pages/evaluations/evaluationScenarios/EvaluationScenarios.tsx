import {useAppTheme} from "@/components/Layout/ThemeContextProvider"
import {useAppId} from "@/hooks/useAppId"
import {JSSTheme, _Evaluation, _EvaluationScenario} from "@/lib/Types"
import {
    deleteEvaluations,
    fetchAllEvaluationScenarios,
    fetchAllEvaluators,
} from "@/services/evaluations"
import {DeleteOutlined, DownloadOutlined} from "@ant-design/icons"
import {ColDef} from "ag-grid-community"
import {AgGridReact} from "ag-grid-react"
import {Space, Spin, Switch, Tag, Tooltip, Typography} from "antd"
import {useRouter} from "next/router"
import React, {useEffect, useMemo, useRef, useState} from "react"
import {createUseStyles} from "react-jss"
import {getFilterParams, getTypedValue} from "@/lib/helpers/evaluate"
import {getAppValues} from "@/contexts/app.context"
import AlertPopup from "@/components/AlertPopup/AlertPopup"
import {formatDate} from "@/lib/helpers/dateTimeHelper"
import {LongTextCellRenderer, ResultRenderer} from "../cellRenderers/cellRenderers"
import AgCustomHeader from "@/components/AgCustomHeader/AgCustomHeader"
import {useAtom} from "jotai"
import {evaluatorsAtom} from "@/lib/atoms/evaluation"
import CompareOutputDiff from "@/components/CompareOutputDiff/CompareOutputDiff"
import {useQueryParam} from "@/hooks/useQuery"

const useStyles = createUseStyles((theme: JSSTheme) => ({
    infoRow: {
        marginTop: "1rem",
        margin: "0.75rem 0",
        display: "flex",
        alignItems: "center",
        justifyContent: "space-between",
    },
    date: {
        fontSize: "0.75rem",
        color: "#8c8c8c",
        display: "inline-block",
    },
    table: {
        height: "calc(100vh - 240px)",
    },
}))

interface Props {}

const EvaluationScenarios: React.FC<Props> = () => {
    const router = useRouter()
    const appId = useAppId()
    const classes = useStyles()
    const {appTheme} = useAppTheme()
    const evaluationId = router.query.evaluation_id as string
    const [scenarios, setScenarios] = useState<_EvaluationScenario[]>([])
    const [fetching, setFetching] = useState(false)
    const [evaluators, setEvaluators] = useAtom(evaluatorsAtom)
    const gridRef = useRef<AgGridReact<_EvaluationScenario>>()
    const evalaution = scenarios[0]?.evaluation
    const [showDiff, setShowDiff] = useQueryParam("showDiff", "show")

    const colDefs = useMemo(() => {
        const colDefs: ColDef<_EvaluationScenario>[] = []
        if (!scenarios.length || !evalaution) return colDefs

        scenarios[0]?.inputs.forEach((input, index) => {
            colDefs.push({
                flex: 1,
                minWidth: 240,
                headerName: `Input: ${input.name}`,
                ...getFilterParams(input.type === "number" ? "number" : "text"),
                field: `inputs.${index}`,
                valueGetter: (params) => {
                    return getTypedValue(params.data?.inputs[index])
                },
                cellRenderer: (params: any) => LongTextCellRenderer(params),
            })
        })
        colDefs.push({
            flex: 1,
            minWidth: 300,
            headerName: "Expected Output",
            field: "correct_answer",
            ...getFilterParams("text"),
            valueGetter: (params) => {
                return params.data?.correct_answer?.toString() || ""
            },
            cellRenderer: (params: any) => LongTextCellRenderer(params),
        })
        evalaution?.variants.forEach((_, index) => {
            colDefs.push({
                flex: 1,
                minWidth: 300,
                headerName: "Output",
                ...getFilterParams("text"),
                field: `outputs.0`,
                cellRenderer: (params: any) => {
                    const result = params.data?.outputs[index].result
                    if (result && result.type == "error") {
                        return `${result?.error?.message}\n${result?.error?.stacktrace}`
                    }
<<<<<<< HEAD
                    return showDiff === "show" ? (
                        <CompareOutputDiff
                            variantOutput={result?.value}
                            expectedOutput={params.data?.correct_answer}
                        />
                    ) : (
                        LongTextCellRenderer(params)
                    )
=======
                    return showDiff === "show"
                        ? LongTextCellRenderer(
                              params,
                              <CompareOutputDiff
                                  variantOutput={result?.value}
                                  expectedOutput={params.data?.correct_answer}
                              />,
                          )
                        : LongTextCellRenderer(params)
>>>>>>> ca961694
                },
                valueGetter: (params) => {
                    const result = params.data?.outputs[index].result
                    return result?.value
                },
            })
        })
        scenarios[0]?.evaluators_configs.forEach((config, index) => {
            colDefs.push({
                headerName: config?.name,
                headerComponent: (props: any) => {
                    const evaluator = evaluators.find((item) => item.key === config?.evaluator_key)!
                    return (
                        <AgCustomHeader {...props}>
                            <Space direction="vertical" style={{padding: "0.5rem 0"}}>
                                <span>{config.name}</span>
                                <Tag color={evaluator?.color}>{evaluator?.name}</Tag>
                            </Space>
                        </AgCustomHeader>
                    )
                },
                autoHeaderHeight: true,
                field: `results`,
                ...getFilterParams("text"),
                cellRenderer: ResultRenderer,
                cellRendererParams: {
                    config,
                },
                valueGetter: (params) => {
                    return params.data?.results[index].result.value
                },
            })
        })
        return colDefs
    }, [evalaution, scenarios, showDiff])

    const fetcher = () => {
        setFetching(true)
        Promise.all([
            evaluators.length ? Promise.resolve(evaluators) : fetchAllEvaluators(),
            fetchAllEvaluationScenarios(evaluationId),
        ])
            .then(([evaluators, scenarios]) => {
                setScenarios(scenarios)
                setEvaluators(evaluators)
                setTimeout(() => {
                    if (!gridRef.current) return

                    const ids: string[] =
                        gridRef.current.api
                            .getColumns()
                            ?.filter((column) => column.getColDef().field === "results")
                            ?.map((item) => item.getColId()) || []
                    gridRef.current.api.autoSizeColumns(ids, false)
                    setFetching(false)
                }, 100)
            })
            .catch(console.error)
            .finally(() => setFetching(false))
    }

    useEffect(() => {
        fetcher()
    }, [appId, evaluationId])

    const onExport = () => {
        if (!gridRef.current) return
        const {currentApp} = getAppValues()
        gridRef.current.api.exportDataAsCsv({
            fileName: `${currentApp?.app_name}_${evalaution.variants[0].variantName}.csv`,
        })
    }

    const onDelete = () => {
        AlertPopup({
            title: "Delete Evaluation",
            message: "Are you sure you want to delete this evaluation?",
            onOk: () =>
                deleteEvaluations([evaluationId])
                    .then(() => router.push(`/apps/${appId}/evaluations`))
                    .catch(console.error),
        })
    }

    return (
        <div>
            <Typography.Title level={3}>Evaluation Results</Typography.Title>
            <div className={classes.infoRow}>
                <Space size="large">
                    <Typography.Text className={classes.date}>
                        {formatDate(evalaution?.created_at)}
                    </Typography.Text>
                    <Space>
                        <Typography.Text strong>Testset:</Typography.Text>
                        <Typography.Link href={`/apps/${appId}/testsets/${evalaution?.testset.id}`}>
                            {evalaution?.testset.name || ""}
                        </Typography.Link>
                    </Space>
                    <Space>
                        <Typography.Text strong>Variant:</Typography.Text>
                        <Typography.Link
                            href={`/apps/${appId}/playground/?variant=${evalaution?.variants[0].variantName}`}
                        >
                            {evalaution?.variants[0].variantName || ""}
                        </Typography.Link>
                    </Space>
                </Space>
                <Space size="middle" align="center">
                    <Space>
                        <Typography.Text>Show Difference: </Typography.Text>
                        <Switch
                            value={showDiff === "show"}
                            onClick={() => setShowDiff(showDiff === "show" ? "hide" : "show")}
                        />
                    </Space>
                    <Tooltip title="Export as CSV">
                        <DownloadOutlined onClick={onExport} style={{fontSize: 16}} />
                    </Tooltip>
                    <Tooltip title="Delete Evaluation">
                        <DeleteOutlined onClick={onDelete} style={{fontSize: 16}} />
                    </Tooltip>
                </Space>
            </div>

            <Spin spinning={fetching}>
                <div
                    className={`${
                        appTheme === "dark" ? "ag-theme-alpine-dark" : "ag-theme-alpine"
                    } ${classes.table}`}
                    data-cy="evalaution-scenarios-table"
                >
                    <AgGridReact<_EvaluationScenario>
                        ref={gridRef as any}
                        rowData={scenarios}
                        columnDefs={colDefs}
                        getRowId={(params) => params.data.id}
                    />
                </div>
            </Spin>
        </div>
    )
}

export default EvaluationScenarios<|MERGE_RESOLUTION|>--- conflicted
+++ resolved
@@ -97,16 +97,6 @@
                     if (result && result.type == "error") {
                         return `${result?.error?.message}\n${result?.error?.stacktrace}`
                     }
-<<<<<<< HEAD
-                    return showDiff === "show" ? (
-                        <CompareOutputDiff
-                            variantOutput={result?.value}
-                            expectedOutput={params.data?.correct_answer}
-                        />
-                    ) : (
-                        LongTextCellRenderer(params)
-                    )
-=======
                     return showDiff === "show"
                         ? LongTextCellRenderer(
                               params,
@@ -116,7 +106,6 @@
                               />,
                           )
                         : LongTextCellRenderer(params)
->>>>>>> ca961694
                 },
                 valueGetter: (params) => {
                     const result = params.data?.outputs[index].result
