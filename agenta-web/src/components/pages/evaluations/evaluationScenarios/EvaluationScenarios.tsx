--- conflicted
+++ resolved
@@ -23,10 +23,7 @@
 import {evaluatorsAtom} from "@/lib/atoms/evaluation"
 import CompareOutputDiff from "@/components/CompareOutputDiff/CompareOutputDiff"
 import {useQueryParam} from "@/hooks/useQuery"
-<<<<<<< HEAD
-=======
 import {formatCurrency, formatLatency} from "@/lib/helpers/formatters"
->>>>>>> c90e1a22
 
 const useStyles = createUseStyles((theme: JSSTheme) => ({
     infoRow: {
@@ -101,20 +98,6 @@
                     if (result && result.type == "error") {
                         return `${result?.error?.message}\n${result?.error?.stacktrace}`
                     }
-<<<<<<< HEAD
-                    return (
-                        <>
-                            {showDiff === "show" ? (
-                                <CompareOutputDiff
-                                    variantOutput={result?.value}
-                                    expectedOutput={params.data?.correct_answer}
-                                />
-                            ) : (
-                                result?.value
-                            )}
-                        </>
-                    )
-=======
                     return showDiff === "show"
                         ? LongTextCellRenderer(
                               params,
@@ -128,7 +111,6 @@
                 valueGetter: (params) => {
                     const result = params.data?.outputs[index].result
                     return result?.value
->>>>>>> c90e1a22
                 },
             })
         })
