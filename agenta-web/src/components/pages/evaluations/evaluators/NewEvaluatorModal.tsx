import { useAppTheme } from "@/components/Layout/ThemeContextProvider"
import { useAppId } from "@/hooks/useAppId"
import { EvaluationSettingsTemplate, Evaluator, EvaluatorConfig, JSSTheme } from "@/lib/Types"
import { evaluatorsAtom } from "@/lib/atoms/evaluation"
import { isValidRegex } from "@/lib/helpers/validators"
import {
    CreateEvaluationConfigData,
    createEvaluatorConfig,
    updateEvaluatorConfig,
} from "@/services/evaluations"
import { ArrowLeftOutlined, EditOutlined, InfoCircleOutlined, PlusOutlined } from "@ant-design/icons"
import { Editor } from "@monaco-editor/react"
import { Button, Form, Input, InputNumber, Modal, Switch, Table, Tag, Tooltip, theme } from "antd"
import { Rule } from "antd/es/form"
import { useAtom } from "jotai"
import Image from "next/image"
import Link from "next/link"
import React, { useEffect, useMemo, useState } from "react"
import { createUseStyles } from "react-jss"
import { ColumnsType } from "antd/es/table"

const useStyles = createUseStyles((theme: JSSTheme) => ({
    label: {
        display: "flex",
        alignItems: "center",
        gap: "0.5rem",
    },
    evaluationImg: {
        width: 20,
        height: 20,
        marginRight: "8px",
        filter: theme.isDark ? "invert(1)" : "none",
    },
    radioGroup: {
        "& .ant-radio-button-wrapper": {
            margin: "0.25rem",
            borderRadius: theme.borderRadius,
            borderLeft: `1px solid ${theme.colorBorder}`,
            "&::before": {
                display: "none",
            },
        },
        "& .ant-radio-button-wrapper-checked ": {
            borderLeft: `1px solid ${theme.colorPrimary}`,
        },
    },
    evalNameContainer: {
        display: "flex",
        alignItems: "center",
    },
    divider: {
        margin: "1rem -1.5rem",
        width: "unset",
    },
    editor: {
        border: `1px solid ${theme.colorBorder}`,
        borderRadius: theme.borderRadius,
        overflow: "hidden",
    },
    ExternalHelp: {
        marginBottom: "20px",
        display: "flex",
        alignItems: "center",
        gap: "0.3em",
    },
    ExternalHelpLink: {
        margin: "0px",
        padding: "0px",
        textDecoration: "underline",
        color: theme.isDark ? "rgba(255, 255, 255, 0.85)" : "#000",

        "&:hover": {
            color: theme.isDark ? "rgba(255, 255, 255, 0.85)" : "#000",
            textDecoration: "underline",
        },
    },
    evaluatorsTable: {
        maxHeight: 550,
        overflowY: "scroll",
        margin: "2rem 0 1rem",
        border: `1px solid ${theme.colorBorder}`,
        borderRadius: theme.borderRadius,
        "& .ant-table-thead": {
            position: "sticky",
            top: 0,
            zIndex: 1000,
        },
    },
    evalModalBtns: {
        display: "flex",
        alignItems: "center",
        gap: 10,
        width: "100%",
        justifyContent: "flex-end",
    },
    evalBtnContainer: {
        display: "flex",
        alignItems: "center",
        justifyContent: "space-between",
        width: "100%",
    },
    searchContainer: {
        marginTop: "1rem",
        width: "100%",
        display: "flex",
        justifyContent: "flex-end",
    },
}))

type DynamicFormFieldProps = EvaluationSettingsTemplate & {
    name: string | string[]
}

const DynamicFormField: React.FC<DynamicFormFieldProps> = ({
    name,
    label,
    type,
    default: defaultVal,
    description,
    min,
    max,
    required,
}) => {
    const { appTheme } = useAppTheme()
    const classes = useStyles()
    const { token } = theme.useToken()

<<<<<<< HEAD
    const rules: Rule[] = [{ required: true, message: "This field is required" }]
=======
    const rules: Rule[] = [{required: required ?? true, message: "This field is required"}]
>>>>>>> f887c171
    if (type === "regex")
        rules.push({
            validator: (_, value) =>
                new Promise((res, rej) =>
                    isValidRegex(value) ? res("") : rej("Regex pattern is not valid"),
                ),
        })

    const ExternalHelpInfo =
        name[1] === "webhook_url" ? (
            <div className={classes.ExternalHelp}>
                <span>Learn</span>
                <Link
                    href="https://docs.agenta.ai/basic_guides/automatic_evaluation#configuring-evaluators"
                    target="_blank"
                    rel="noopener noreferrer"
                    className={classes.ExternalHelpLink}
                >
                    more
                </Link>
                <span>about the evaluator</span>
            </div>
        ) : null

    return (
        <>
            <Form.Item
                name={name}
                label={
                    <div className={classes.label}>
                        <span>{label}</span>
                        {description && (
                            <Tooltip title={description}>
                                <InfoCircleOutlined style={{ color: token.colorPrimary }} />
                            </Tooltip>
                        )}
                    </div>
                }
                initialValue={defaultVal}
                rules={rules}
            >
                {type === "string" || type === "regex" ? (
                    <Input />
                ) : type === "number" ? (
                    <InputNumber min={min} max={max} step={0.1} />
                ) : type === "boolean" || type === "bool" ? (
                    <Switch />
                ) : type === "text" ? (
                    <Input.TextArea autoSize={{ minRows: 3, maxRows: 8 }} />
                ) : type === "code" ? (
                    <Editor
                        className={classes.editor}
                        height={400}
                        width="100%"
                        language="python"
                        theme={`vs-${appTheme}`}
                    />
                ) : type === "object" ? (
                    <Editor
                        className={classes.editor}
                        height={120}
                        width="100%"
                        language="json"
                        options={{ lineNumbers: "off" }}
                        theme={`vs-${appTheme}`}
                    />
                ) : null}
            </Form.Item>
            {ExternalHelpInfo}
        </>
    )
}

type Props = {
    onSuccess?: () => void
    initialValues?: EvaluatorConfig
    editMode?: boolean
    setNewEvalModalOpen: (value: React.SetStateAction<boolean>) => void
    newEvalModalConfigOpen: boolean
    setNewEvalModalConfigOpen: React.Dispatch<React.SetStateAction<boolean>>
} & React.ComponentProps<typeof Modal>

const NewEvaluatorModal: React.FC<Props> = ({
    onSuccess,
    editMode = false,
    initialValues,
    setNewEvalModalOpen,
    newEvalModalConfigOpen,
    setNewEvalModalConfigOpen,
    ...props
}) => {
    const classes = useStyles()
    const evaluators = useAtom(evaluatorsAtom)[0].filter((item) => !item.direct_use)
    const [selectedEval, setSelectedEval] = useState<Evaluator | null>(null)
    const [submitLoading, setSubmitLoading] = useState(false)
    const [searchTerm, setSearchTerm] = useState<string>("")
    const appId = useAppId()
    const [form] = Form.useForm()

    const filtered = useMemo(() => {
        if (!searchTerm) return evaluators
        return evaluators.filter((item) =>
            item.name.toLowerCase().includes(searchTerm.toLowerCase()),
        )
    }, [searchTerm, evaluators])

    const handleCloseModal = () => {
        setSearchTerm("")
        setNewEvalModalOpen(false)
    }

    const evalFields = useMemo(
        () =>
            Object.keys(selectedEval?.settings_template || {})
                .filter((key) => !!selectedEval?.settings_template[key]?.type)
                .map((key) => ({
                    key,
                    ...selectedEval?.settings_template[key]!,
                })),
        [selectedEval],
    )

    useEffect(() => {
        form.resetFields()
        if (initialValues) {
            form.setFieldsValue(initialValues)
            setSelectedEval(
                evaluators.find((item) => item.key === initialValues?.evaluator_key) || null,
            )
        }
    }, [newEvalModalConfigOpen])

    const onSubmit = (values: CreateEvaluationConfigData) => {
        setSubmitLoading(true)
        if (!selectedEval?.key) throw new Error("No selected key")
        const data = {
            ...values,
            evaluator_key: selectedEval.key,
            settings_values: values.settings_values || {},
        }
            ; (editMode
                ? updateEvaluatorConfig(initialValues?.id!, data)
                : createEvaluatorConfig(appId, data)
            )
                .then(onSuccess)
                .catch(console.error)
                .finally(() => setSubmitLoading(false))
    }

    const columns: ColumnsType<Evaluator> = [
        {
            title: "Name",
            dataIndex: "name",
            key: "name",
            width: 200,
            render(_, record) {
                return (
                    <>
                        <div className={classes.evalNameContainer}>
                            {record.icon_url && (
                                <Image
                                    src={record.icon_url}
                                    alt="Exact match"
                                    className={classes.evaluationImg}
                                />
                            )}
                            <span>{record.name}</span>
                        </div>
                    </>
                )
            },
        },
        {
            title: "Description",
            dataIndex: "description",
            key: "description",
            render(_, record) {
                return (
                    <>
                        <div>{record.description}</div>
                    </>
                )
            },
        },
    ]

    return (
        <>
            <Modal
                title="New Evaluator"
                data-cy="new-evaluator-modal"
                width={1000}
                footer={null}
                onCancel={handleCloseModal}
                {...props}
            >
                <div className={classes.searchContainer}>
                    <Input.Search
                        value={searchTerm}
                        onChange={(e) => setSearchTerm(e.target.value)}
                        placeholder="Search"
                        allowClear
                        enterButton
                        style={{
                            maxWidth: 300,
                        }}
                    />
                </div>
                <Table
                    pagination={false}
                    columns={columns}
                    dataSource={filtered}
                    className={classes.evaluatorsTable}
                    onRow={(data, index) => {
                        return {
                            onClick: () => {
                                setNewEvalModalOpen(false)
                                setNewEvalModalConfigOpen(true)
                                setSelectedEval(data)
                            },
                            style: {
                                cursor: "pointer",
                            },
                            "data-cy": `select-new-evaluator-${index}`,
                        }
                    }}
                />
            </Modal>

            <Modal
                open={newEvalModalConfigOpen}
                onCancel={() => {
                    setNewEvalModalConfigOpen(false)
                }}
                destroyOnClose
                onOk={form.submit}
                title={
                    editMode
                        ? `${
                              selectedEval?.name
                                  ? `Edit the ${selectedEval.name} evaluator`
                                  : "Edit your evaluator"
                          }`
                        : `${
                              selectedEval?.name
                                  ? `Configure the ${selectedEval.name} evaluator`
                                  : "Configure your evaluator"
                          }`
                }
                footer={null}
                data-cy="configure-new-evaluator-modal"
                width={selectedEval?.key === "auto_custom_code_run" ? 800 : 600}
            >
                <Form
                    requiredMark={false}
                    form={form}
                    name="new-evaluator"
                    onFinish={onSubmit}
                    layout="vertical"
                >
                    <Form.Item
                        name="name"
                        label="Name"
                        rules={[{ required: true, message: "This field is required" }]}
                    >
                        <Input data-cy="configure-new-evaluator-modal-input" />
                    </Form.Item>

                    {evalFields.map((field) => (
                        <DynamicFormField
                            {...field}
                            key={field.key}
                            name={["settings_values", field.key]}
                        />
                    ))}

                    <Form.Item style={{ marginBottom: 0 }}>
                        <div className={classes.evalBtnContainer}>
                            {!editMode && (
                                <Button
                                    icon={<ArrowLeftOutlined />}
                                    onClick={() => {
                                        setNewEvalModalConfigOpen(false)
                                        setNewEvalModalOpen(true)
                                    }}
                                    data-cy="configure-new-evaluator-modal-back-btn"
                                >
                                    Back
                                </Button>
                            )}

                            <div className={classes.evalModalBtns}>
                                <Button
                                    type="default"
                                    onClick={() => setNewEvalModalConfigOpen(false)}
                                    data-cy="configure-new-evaluator-modal-cancel-btn"
                                >
                                    Cancel
                                </Button>
                                <Button
                                    type="primary"
                                    icon={editMode ? <EditOutlined /> : <PlusOutlined />}
                                    loading={submitLoading}
                                    onClick={form.submit}
                                    data-cy="configure-new-evaluator-modal-save-btn"
                                >
                                    {editMode ? "Update" : "Save"}
                                </Button>
                            </div>
                        </div>
                    </Form.Item>
                </Form>
            </Modal>
        </>
    )
}

export default NewEvaluatorModal<|MERGE_RESOLUTION|>--- conflicted
+++ resolved
@@ -125,11 +125,7 @@
     const classes = useStyles()
     const { token } = theme.useToken()
 
-<<<<<<< HEAD
-    const rules: Rule[] = [{ required: true, message: "This field is required" }]
-=======
     const rules: Rule[] = [{required: required ?? true, message: "This field is required"}]
->>>>>>> f887c171
     if (type === "regex")
         rules.push({
             validator: (_, value) =>
