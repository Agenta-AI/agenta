import {useAppTheme} from "@/components/Layout/ThemeContextProvider"
import {useAppId} from "@/hooks/useAppId"
import {EvaluationSettingsTemplate, Evaluator, EvaluatorConfig, JSSTheme} from "@/lib/Types"
import {evaluatorsAtom} from "@/lib/atoms/evaluation"
import {isValidRegex} from "@/lib/helpers/validators"
import {
    CreateEvaluationConfigData,
    createEvaluatorConfig,
    updateEvaluatorConfig,
} from "@/services/evaluations"
import {ArrowLeftOutlined, EditOutlined, InfoCircleOutlined, PlusOutlined} from "@ant-design/icons"
import {Editor} from "@monaco-editor/react"
import {Button, Form, Input, InputNumber, Modal, Switch, Table, Tag, Tooltip, theme} from "antd"
import {Rule} from "antd/es/form"
import {useAtom} from "jotai"
import Image from "next/image"
import Link from "next/link"
import React, {useEffect, useMemo, useState} from "react"
import {createUseStyles} from "react-jss"
import {ColumnsType} from "antd/es/table"

const useStyles = createUseStyles((theme: JSSTheme) => ({
    label: {
        display: "flex",
        alignItems: "center",
        gap: "0.5rem",
    },
    evaluationImg: {
        width: 20,
        height: 20,
        marginRight: "8px",
        filter: theme.isDark ? "invert(1)" : "none",
    },
    radioGroup: {
        "& .ant-radio-button-wrapper": {
            margin: "0.25rem",
            borderRadius: theme.borderRadius,
            borderLeft: `1px solid ${theme.colorBorder}`,
            "&::before": {
                display: "none",
            },
        },
        "& .ant-radio-button-wrapper-checked ": {
            borderLeft: `1px solid ${theme.colorPrimary}`,
        },
    },
    evalNameContainer: {
        display: "flex",
        alignItems: "center",
    },
    divider: {
        margin: "1rem -1.5rem",
        width: "unset",
    },
    editor: {
        border: `1px solid ${theme.colorBorder}`,
        borderRadius: theme.borderRadius,
        overflow: "hidden",
    },
<<<<<<< HEAD
=======
    ExternalHelp: {
        marginBottom: "20px",
        display: "flex",
        alignItems: "center",
        gap: "0.3em",
    },
    ExternalHelpLink: {
        margin: "0px",
        padding: "0px",
        textDecoration: "underline",
        color: theme.isDark ? "rgba(255, 255, 255, 0.85)" : "#000",

        "&:hover": {
            color: theme.isDark ? "rgba(255, 255, 255, 0.85)" : "#000",
            textDecoration: "underline",
        },
    },
>>>>>>> 12cd6afd
    evaluatorsTable: {
        maxHeight: 550,
        overflowY: "scroll",
        margin: "2rem 0 1rem",
        border: `1px solid ${theme.colorBorder}`,
        borderRadius: theme.borderRadius,
        "& .ant-table-thead": {
            position: "sticky",
            top: 0,
            zIndex: 1000,
        },
    },
    evalModalBtns: {
        display: "flex",
        alignItems: "center",
        gap: 10,
        width: "100%",
        justifyContent: "flex-end",
    },
    evalBtnContainer: {
        display: "flex",
        alignItems: "center",
        justifyContent: "space-between",
        width: "100%",
    },
    searchContainer: {
        marginTop: "1rem",
        width: "100%",
        display: "flex",
        justifyContent: "flex-end",
    },
}))

type DynamicFormFieldProps = EvaluationSettingsTemplate & {
    name: string | string[]
}

const DynamicFormField: React.FC<DynamicFormFieldProps> = ({
    name,
    label,
    type,
    default: defaultVal,
    description,
}) => {
    const {appTheme} = useAppTheme()
    const classes = useStyles()
    const {token} = theme.useToken()

    const rules: Rule[] = [{required: true, message: "This field is required"}]
    if (type === "regex")
        rules.push({
            validator: (_, value) =>
                new Promise((res, rej) =>
                    isValidRegex(value) ? res("") : rej("Regex pattern is not valid"),
                ),
        })

    const ExternalHelpInfo =
        name[1] === "webhook_url" ? (
            <div className={classes.ExternalHelp}>
                <span>Learn</span>
                <Link
                    href="https://docs.agenta.ai/basic_guides/automatic_evaluation#configuring-evaluators"
                    target="_blank"
                    rel="noopener noreferrer"
                    className={classes.ExternalHelpLink}
                >
                    more
                </Link>
                <span>about the evaluator</span>
            </div>
        ) : null

    return (
        <>
            <Form.Item
                name={name}
                label={
                    <div className={classes.label}>
                        <span>{label}</span>
                        {description && (
                            <Tooltip title={description}>
                                <InfoCircleOutlined style={{color: token.colorPrimary}} />
                            </Tooltip>
                        )}
                    </div>
                }
                initialValue={defaultVal}
                rules={rules}
            >
                {type === "string" || type === "regex" ? (
                    <Input />
                ) : type === "number" ? (
                    <InputNumber min={0} max={1} step={0.1} />
                ) : type === "boolean" || type === "bool" ? (
                    <Switch />
                ) : type === "text" ? (
                    <Input.TextArea autoSize={{minRows: 3, maxRows: 8}} />
                ) : type === "code" ? (
                    <Editor
                        className={classes.editor}
                        height={400}
                        width="100%"
                        language="python"
                        theme={`vs-${appTheme}`}
                    />
                ) : type === "object" ? (
                    <Editor
                        className={classes.editor}
                        height={120}
                        width="100%"
                        language="json"
                        options={{lineNumbers: "off"}}
                        theme={`vs-${appTheme}`}
                    />
                ) : null}
            </Form.Item>
            {ExternalHelpInfo}
        </>
    )
}

type Props = {
    onSuccess?: () => void
    initialValues?: EvaluatorConfig
    editMode?: boolean
    setNewEvalModalOpen: (value: React.SetStateAction<boolean>) => void
    newEvalModalConfigOpen: boolean
    setNewEvalModalConfigOpen: React.Dispatch<React.SetStateAction<boolean>>
} & React.ComponentProps<typeof Modal>

const NewEvaluatorModal: React.FC<Props> = ({
    onSuccess,
    editMode = false,
    initialValues,
    setNewEvalModalOpen,
    newEvalModalConfigOpen,
    setNewEvalModalConfigOpen,
    ...props
}) => {
    const classes = useStyles()
    const evaluators = useAtom(evaluatorsAtom)[0].filter((item) => !item.direct_use)
    const [selectedEval, setSelectedEval] = useState<Evaluator | null>(null)
    const [submitLoading, setSubmitLoading] = useState(false)
    const [searchTerm, setSearchTerm] = useState<string>("")
    const appId = useAppId()
    const [form] = Form.useForm()

    const filtered = useMemo(() => {
        if (!searchTerm) return evaluators
        return evaluators.filter((item) =>
            item.name.toLowerCase().includes(searchTerm.toLowerCase()),
        )
    }, [searchTerm, evaluators])

    const handleCloseModal = () => {
        setSearchTerm("")
        setNewEvalModalOpen(false)
    }

    const evalFields = useMemo(
        () =>
            Object.keys(selectedEval?.settings_template || {})
                .filter((key) => !!selectedEval?.settings_template[key]?.type)
                .map((key) => ({
                    key,
                    ...selectedEval?.settings_template[key]!,
                })),
        [selectedEval],
    )

    useEffect(() => {
        form.resetFields()
        if (initialValues) {
            form.setFieldsValue(initialValues)
            setSelectedEval(
                evaluators.find((item) => item.key === initialValues?.evaluator_key) || null,
            )
        }
    }, [newEvalModalConfigOpen])

    const onSubmit = (values: CreateEvaluationConfigData) => {
        setSubmitLoading(true)
        if (!selectedEval?.key) throw new Error("No selected key")
        const data = {
            ...values,
            evaluator_key: selectedEval.key,
            settings_values: values.settings_values || {},
        }
        ;(editMode
            ? updateEvaluatorConfig(initialValues?.id!, data)
            : createEvaluatorConfig(appId, data)
        )
            .then(onSuccess)
            .catch(console.error)
            .finally(() => setSubmitLoading(false))
    }

    const columns: ColumnsType<Evaluator> = [
        {
            title: "Name",
            dataIndex: "name",
            key: "name",
            width: 200,
            render(_, record) {
                return (
                    <>
                        <div className={classes.evalNameContainer}>
                            {record.icon_url && (
                                <Image
                                    src={record.icon_url}
                                    alt="Exact match"
                                    className={classes.evaluationImg}
                                />
                            )}
                            <span>{record.name}</span>
                        </div>
                    </>
                )
            },
        },
        {
            title: "Type",
            dataIndex: "type",
            key: "type",
            render(_, record) {
                const template = Object.keys(record?.settings_template || {})
                    .filter((key) => !!record?.settings_template[key]?.type)
                    .map((key) => ({
                        key,
                        ...record?.settings_template[key]!,
                    }))

                return (
                    <>
                        <Tag color={record.color}>{template[0].type}</Tag>
                    </>
                )
            },
        },
        {
            title: "Description",
            dataIndex: "description",
            key: "description",
            render(_, record) {
                return (
                    <>
                        <div>{record.description}</div>
                    </>
                )
            },
        },
    ]

    return (
        <>
            <Modal
                title="New Evaluator"
                data-cy="new-evaluator-modal"
                width={1000}
                footer={null}
                onCancel={handleCloseModal}
                {...props}
            >
                <div className={classes.searchContainer}>
                    <Input.Search
                        value={searchTerm}
                        onChange={(e) => setSearchTerm(e.target.value)}
                        placeholder="Search"
                        allowClear
                        enterButton
                        style={{
                            maxWidth: 300,
                        }}
                    />
                </div>
                <Table
                    pagination={false}
                    columns={columns}
                    dataSource={filtered}
                    className={classes.evaluatorsTable}
                    onRow={(data, index) => {
                        return {
                            onClick: () => {
                                setNewEvalModalOpen(false)
                                setNewEvalModalConfigOpen(true)
                                setSelectedEval(data)
                            },
                            style: {
                                cursor: "pointer",
                            },
                            "data-cy": `select-new-evaluator-${index}`,
                        }
                    }}
                />
            </Modal>

            <Modal
                open={newEvalModalConfigOpen}
                onCancel={() => {
                    setNewEvalModalConfigOpen(false)
                }}
                destroyOnClose
                onOk={form.submit}
                title={editMode ? "Edit your evaluator" : "Configure your evaluator"}
                footer={null}
                data-cy="configure-new-evaluator-modal"
            >
                <Form
                    requiredMark={false}
                    form={form}
                    name="new-evaluator"
                    onFinish={onSubmit}
                    layout="vertical"
                >
                    <Form.Item
                        name="name"
                        label="Name"
                        rules={[{required: true, message: "This field is required"}]}
                    >
                        <Input data-cy="configure-new-evaluator-modal-input" />
                    </Form.Item>

                    {evalFields.map((field) => (
                        <DynamicFormField
                            {...field}
                            key={field.key}
                            name={["settings_values", field.key]}
                        />
                    ))}

                    <Form.Item style={{marginBottom: 0}}>
                        <div className={classes.evalBtnContainer}>
                            {!editMode && (
                                <Button
                                    icon={<ArrowLeftOutlined />}
                                    onClick={() => {
                                        setNewEvalModalConfigOpen(false)
                                        setNewEvalModalOpen(true)
                                    }}
                                    data-cy="configure-new-evaluator-modal-back-btn"
                                >
                                    Back
                                </Button>
                            )}

                            <div className={classes.evalModalBtns}>
                                <Button
                                    type="default"
                                    onClick={() => setNewEvalModalConfigOpen(false)}
                                    data-cy="configure-new-evaluator-modal-cancel-btn"
                                >
                                    Cancel
                                </Button>
                                <Button
                                    type="primary"
                                    icon={editMode ? <EditOutlined /> : <PlusOutlined />}
                                    loading={submitLoading}
                                    onClick={form.submit}
                                    data-cy="configure-new-evaluator-modal-save-btn"
                                >
                                    {editMode ? "Update" : "Save"}
                                </Button>
                            </div>
                        </div>
                    </Form.Item>
                </Form>
            </Modal>
        </>
    )
}

export default NewEvaluatorModal<|MERGE_RESOLUTION|>--- conflicted
+++ resolved
@@ -1,23 +1,23 @@
-import {useAppTheme} from "@/components/Layout/ThemeContextProvider"
-import {useAppId} from "@/hooks/useAppId"
-import {EvaluationSettingsTemplate, Evaluator, EvaluatorConfig, JSSTheme} from "@/lib/Types"
-import {evaluatorsAtom} from "@/lib/atoms/evaluation"
-import {isValidRegex} from "@/lib/helpers/validators"
+import { useAppTheme } from "@/components/Layout/ThemeContextProvider"
+import { useAppId } from "@/hooks/useAppId"
+import { EvaluationSettingsTemplate, Evaluator, EvaluatorConfig, JSSTheme } from "@/lib/Types"
+import { evaluatorsAtom } from "@/lib/atoms/evaluation"
+import { isValidRegex } from "@/lib/helpers/validators"
 import {
     CreateEvaluationConfigData,
     createEvaluatorConfig,
     updateEvaluatorConfig,
 } from "@/services/evaluations"
-import {ArrowLeftOutlined, EditOutlined, InfoCircleOutlined, PlusOutlined} from "@ant-design/icons"
-import {Editor} from "@monaco-editor/react"
-import {Button, Form, Input, InputNumber, Modal, Switch, Table, Tag, Tooltip, theme} from "antd"
-import {Rule} from "antd/es/form"
-import {useAtom} from "jotai"
+import { ArrowLeftOutlined, EditOutlined, InfoCircleOutlined, PlusOutlined } from "@ant-design/icons"
+import { Editor } from "@monaco-editor/react"
+import { Button, Form, Input, InputNumber, Modal, Switch, Table, Tag, Tooltip, theme } from "antd"
+import { Rule } from "antd/es/form"
+import { useAtom } from "jotai"
 import Image from "next/image"
 import Link from "next/link"
-import React, {useEffect, useMemo, useState} from "react"
-import {createUseStyles} from "react-jss"
-import {ColumnsType} from "antd/es/table"
+import React, { useEffect, useMemo, useState } from "react"
+import { createUseStyles } from "react-jss"
+import { ColumnsType } from "antd/es/table"
 
 const useStyles = createUseStyles((theme: JSSTheme) => ({
     label: {
@@ -57,8 +57,6 @@
         borderRadius: theme.borderRadius,
         overflow: "hidden",
     },
-<<<<<<< HEAD
-=======
     ExternalHelp: {
         marginBottom: "20px",
         display: "flex",
@@ -76,7 +74,6 @@
             textDecoration: "underline",
         },
     },
->>>>>>> 12cd6afd
     evaluatorsTable: {
         maxHeight: 550,
         overflowY: "scroll",
@@ -121,11 +118,11 @@
     default: defaultVal,
     description,
 }) => {
-    const {appTheme} = useAppTheme()
+    const { appTheme } = useAppTheme()
     const classes = useStyles()
-    const {token} = theme.useToken()
-
-    const rules: Rule[] = [{required: true, message: "This field is required"}]
+    const { token } = theme.useToken()
+
+    const rules: Rule[] = [{ required: true, message: "This field is required" }]
     if (type === "regex")
         rules.push({
             validator: (_, value) =>
@@ -159,7 +156,7 @@
                         <span>{label}</span>
                         {description && (
                             <Tooltip title={description}>
-                                <InfoCircleOutlined style={{color: token.colorPrimary}} />
+                                <InfoCircleOutlined style={{ color: token.colorPrimary }} />
                             </Tooltip>
                         )}
                     </div>
@@ -174,7 +171,7 @@
                 ) : type === "boolean" || type === "bool" ? (
                     <Switch />
                 ) : type === "text" ? (
-                    <Input.TextArea autoSize={{minRows: 3, maxRows: 8}} />
+                    <Input.TextArea autoSize={{ minRows: 3, maxRows: 8 }} />
                 ) : type === "code" ? (
                     <Editor
                         className={classes.editor}
@@ -189,7 +186,7 @@
                         height={120}
                         width="100%"
                         language="json"
-                        options={{lineNumbers: "off"}}
+                        options={{ lineNumbers: "off" }}
                         theme={`vs-${appTheme}`}
                     />
                 ) : null}
@@ -266,13 +263,13 @@
             evaluator_key: selectedEval.key,
             settings_values: values.settings_values || {},
         }
-        ;(editMode
-            ? updateEvaluatorConfig(initialValues?.id!, data)
-            : createEvaluatorConfig(appId, data)
-        )
-            .then(onSuccess)
-            .catch(console.error)
-            .finally(() => setSubmitLoading(false))
+            ; (editMode
+                ? updateEvaluatorConfig(initialValues?.id!, data)
+                : createEvaluatorConfig(appId, data)
+            )
+                .then(onSuccess)
+                .catch(console.error)
+                .finally(() => setSubmitLoading(false))
     }
 
     const columns: ColumnsType<Evaluator> = [
@@ -395,7 +392,7 @@
                     <Form.Item
                         name="name"
                         label="Name"
-                        rules={[{required: true, message: "This field is required"}]}
+                        rules={[{ required: true, message: "This field is required" }]}
                     >
                         <Input data-cy="configure-new-evaluator-modal-input" />
                     </Form.Item>
@@ -408,7 +405,7 @@
                         />
                     ))}
 
-                    <Form.Item style={{marginBottom: 0}}>
+                    <Form.Item style={{ marginBottom: 0 }}>
                         <div className={classes.evalBtnContainer}>
                             {!editMode && (
                                 <Button
