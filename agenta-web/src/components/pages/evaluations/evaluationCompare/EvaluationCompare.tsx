--- conflicted
+++ resolved
@@ -25,10 +25,7 @@
 import {useAtom} from "jotai"
 import {evaluatorsAtom} from "@/lib/atoms/evaluation"
 import CompareOutputDiff from "@/components/CompareOutputDiff/CompareOutputDiff"
-<<<<<<< HEAD
-=======
 import {formatCurrency, formatLatency} from "@/lib/helpers/formatters"
->>>>>>> 08d6291c
 
 const useStyles = createUseStyles((theme: JSSTheme) => ({
     table: {
@@ -59,13 +56,9 @@
     const appId = useAppId()
     const classes = useStyles()
     const {appTheme} = useAppTheme()
-<<<<<<< HEAD
-    const [evaluationIdsStr = "", setEvaluationIdsStr] = useQueryParam("evaluations")
-=======
     const [evaluationIdsStr = ""] = useQueryParam("evaluations")
     const [evalIds, setEvalIds] = useState(evaluationIdsStr.split(",").filter((item) => !!item))
     const [hiddenVariants, setHiddenVariants] = useState<string[]>([])
->>>>>>> 08d6291c
     const [showDiff, setShowDiff] = useQueryParam("showDiff", "show")
     const [fetching, setFetching] = useState(false)
     const [rows, setRows] = useState<ComparisonResultRow[]>([])
@@ -289,11 +282,7 @@
         })
 
         return colDefs
-<<<<<<< HEAD
-    }, [rows, showDiff])
-=======
     }, [rows, showDiff, evalIds])
->>>>>>> 08d6291c
 
     const fetcher = () => {
         setFetching(true)
