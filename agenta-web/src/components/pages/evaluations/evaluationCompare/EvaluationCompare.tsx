import {useAppTheme} from "@/components/Layout/ThemeContextProvider"
import {useAppId} from "@/hooks/useAppId"
import {
    ComparisonResultRow,
    EvaluatorConfig,
    JSSTheme,
    TestSet,
    _Evaluation,
    _EvaluationScenario,
} from "@/lib/Types"
import {fetchAllComparisonResults} from "@/services/evaluations"
import {ColDef} from "ag-grid-community"
import {AgGridReact} from "ag-grid-react"
import {Button, Space, Spin, Switch, Tag, Tooltip, Typography} from "antd"
import React, {useEffect, useMemo, useRef, useState} from "react"
import {createUseStyles} from "react-jss"
import {getFilterParams, getTypedValue} from "@/lib/helpers/evaluate"
import {getColorFromStr, getRandomColors} from "@/lib/helpers/colors"
import {
    CloseCircleFilled,
    CloseCircleOutlined,
    DownloadOutlined,
    UndoOutlined,
} from "@ant-design/icons"
import {getAppValues} from "@/contexts/app.context"
import {useQueryParam} from "@/hooks/useQuery"
import {LongTextCellRenderer} from "../cellRenderers/cellRenderers"
import Link from "next/link"
import AgCustomHeader from "@/components/AgCustomHeader/AgCustomHeader"
import {useAtom} from "jotai"
import {evaluatorsAtom} from "@/lib/atoms/evaluation"
import CompareOutputDiff from "@/components/CompareOutputDiff/CompareOutputDiff"

const useStyles = createUseStyles((theme: JSSTheme) => ({
    table: {
        height: "calc(100vh - 240px)",
    },
    infoRow: {
        marginTop: "1rem",
        margin: "0.75rem 0",
        display: "flex",
        alignItems: "center",
        justifyContent: "space-between",
    },
    tag: {
        "& a": {
            color: "inherit !important",
            fontWeight: 600,
            "&:hover": {
                color: "inherit !important",
                textDecoration: "underline",
            },
        },
    },
}))

interface Props {}

const EvaluationCompareMode: React.FC<Props> = () => {
    const appId = useAppId()
    const classes = useStyles()
    const {appTheme} = useAppTheme()
    const [evaluationIdsStr = ""] = useQueryParam("evaluations")
    const [evalIds, setEvalIds] = useState(evaluationIdsStr.split(",").filter((item) => !!item))
    const [hiddenVariants, setHiddenVariants] = useState<string[]>([])
    const [showDiff, setShowDiff] = useQueryParam("showDiff", "show")
    const [fetching, setFetching] = useState(false)
    const [rows, setRows] = useState<ComparisonResultRow[]>([])
    const [testset, setTestset] = useState<TestSet>()
    const [evaluators] = useAtom(evaluatorsAtom)
    const gridRef = useRef<AgGridReact<_EvaluationScenario>>()

    const variants = useMemo(() => {
        return rows[0]?.variants || []
    }, [rows])

    const colors = useMemo(() => {
        const previous = new Set<string>()
        const colors = getRandomColors()
        return variants.map((v) => {
            const color = getColorFromStr(v.evaluationId)
            if (previous.has(color)) return colors.find((c) => !previous.has(c))!
            previous.add(color)
            return color
        })
    }, [variants])

    const evaluationIds = useMemo(
        () => evaluationIdsStr.split(",").filter((item) => !!item),
        [evaluationIdsStr],
    )

    const colDefs = useMemo(() => {
        const colDefs: ColDef<ComparisonResultRow>[] = []
        const {inputs, variants} = rows[0] || {}

        if (!rows.length || !variants.length) return []

        inputs.forEach((ip, ix) => {
            colDefs.push({
                headerName: `Input: ${ip.name}`,
                minWidth: 200,
                flex: 1,
                field: `inputs.${ix}.value` as any,
                ...getFilterParams("text"),
                pinned: "left",
                cellRenderer: LongTextCellRenderer,
            })
        })

        colDefs.push({
            headerName: "Expected Output",
            minWidth: 280,
            flex: 1,
            field: "correctAnswer",
            ...getFilterParams("text"),
            pinned: "left",
            cellRenderer: LongTextCellRenderer,
        })

        variants.forEach((variant, vi) => {
            const isHidden = evalIds.includes(variant.evaluationId)

            colDefs.push({
                headerComponent: (props: any) => (
                    <AgCustomHeader {...props}>
                        <Space direction="vertical">
                            <span>Output</span>
                            <Tag color={colors[vi]}>{variant.variantName}</Tag>
                        </Space>
                    </AgCustomHeader>
                ),
                minWidth: 280,
                flex: 1,
                field: `variants.${vi}.output` as any,
                ...getFilterParams("text"),
<<<<<<< HEAD
                hide: !isHidden,
                valueGetter: (params) => {
=======
                cellRenderer: (params: any) => {
>>>>>>> 234e4bbc
                    return (
                        <>
                            {showDiff === "show" ? (
                                <span>
                                    <CompareOutputDiff
                                        variantOutput={getTypedValue(
                                            params.data?.variants.find(
                                                (item: any) =>
                                                    item.evaluationId === variant.evaluationId,
                                            )?.output?.result,
                                        )}
                                        expectedOutput={params.data?.correctAnswer}
                                    />
                                </span>
                            ) : (
                                getTypedValue(
                                    params.data?.variants.find(
                                        (item: any) => item.evaluationId === variant.evaluationId,
                                    )?.output?.result,
                                )
                            )}
                        </>
                    )
                },
                valueGetter: (params) => {
                    return getTypedValue(
                        params.data?.variants.find(
                            (item) => item.evaluationId === variant.evaluationId,
                        )?.output?.result,
                    )
                },
            })
        })

        const confgisMap: Record<
            string,
            {config: EvaluatorConfig; variant: ComparisonResultRow["variants"][0]; color: string}[]
        > = {}
        variants.forEach((variant, vi) => {
            variant.evaluatorConfigs.forEach(({evaluatorConfig: config}, ix) => {
                if (!confgisMap[config.id]) confgisMap[config.id] = []
                confgisMap[config.id].push({variant, config, color: colors[vi]})
            })
        })

        Object.entries(confgisMap).forEach(([_, configs]) => {
            configs.forEach(({config, variant, color}) => {
                const isHidden = evalIds.includes(variant.evaluationId)
                colDefs.push({
                    flex: 1,
                    minWidth: 200,
                    headerName: config.name,
                    headerComponent: (props: any) => {
                        const evaluator = evaluators.find(
                            (item) => item.key === config.evaluator_key,
                        )
                        return (
                            <AgCustomHeader {...props}>
                                <Space direction="vertical">
                                    <Space>
                                        <span>{config.name}</span>
                                        <Tag color={evaluator?.color}>{evaluator?.name}</Tag>
                                    </Space>
                                    <Tag color={color}>{variant.variantName}</Tag>
                                </Space>
                            </AgCustomHeader>
                        )
                    },
                    field: "variants.0.evaluatorConfigs.0.result" as any,
                    ...getFilterParams("text"),
                    hide: !isHidden,
                    valueGetter: (params) => {
                        return getTypedValue(
                            params.data?.variants
                                .find((item) => item.evaluationId === variant.evaluationId)
                                ?.evaluatorConfigs.find(
                                    (item) => item.evaluatorConfig.id === config.id,
                                )?.result,
                        )
                    },
                })
            })
        })

        return colDefs
    }, [rows, showDiff, evalIds])

    const fetcher = () => {
        setFetching(true)
        fetchAllComparisonResults(evaluationIds)
            .then(({rows, testset}) => {
                setRows(rows)
                setTestset(testset)
                setTimeout(() => {
                    if (!gridRef.current) return

                    const ids: string[] =
                        gridRef.current.api
                            .getColumns()
                            ?.filter((column) => column.getColDef().field?.endsWith("result"))
                            ?.map((item) => item.getColId()) || []
                    gridRef.current.api.autoSizeColumns(ids, false)
                    setFetching(false)
                }, 100)
            })
            .catch(() => setFetching(false))
    }

    useEffect(() => {
        fetcher()
    }, [appId, evaluationIdsStr])

    const handleToggleVariantVisibility = (evalId: string) => {
        if (hiddenVariants.includes(evalId)) {
            setHiddenVariants(hiddenVariants.filter((item) => item !== evalId))
            setEvalIds([...evalIds, evalId])
        } else {
            setHiddenVariants([...hiddenVariants, evalId])
            setEvalIds(evalIds.filter((val) => val !== evalId))
        }
    }

    const onExport = () => {
        if (!gridRef.current) return
        const {currentApp} = getAppValues()
        gridRef.current.api.exportDataAsCsv({
            fileName: `${currentApp?.app_name}_${variants
                .map(({variantName}) => variantName)
                .join("_")}.csv`,
        })
    }

    return (
        <div>
            <Typography.Title level={3}>Evaluations Comparison</Typography.Title>
            <div className={classes.infoRow}>
                <Space size="large">
                    <Space>
                        <Typography.Text strong>Testset:</Typography.Text>
                        <Typography.Link href={`/apps/${appId}/testsets/${testset?.id}`}>
                            {testset?.name || ""}
                        </Typography.Link>
                    </Space>
                    <Spin spinning={fetching}>
                        <Space>
                            <Typography.Text strong>Variants:</Typography.Text>
                            <div>
                                {variants?.map((v, vi) => (
                                    <Tag
                                        key={evaluationIds[vi]}
                                        color={colors[vi]}
                                        onClick={() =>
                                            handleToggleVariantVisibility(v.evaluationId)
                                        }
                                        className={classes.tag}
                                        style={{
                                            opacity: hiddenVariants.includes(v.evaluationId)
                                                ? 0.4
                                                : 1,
                                        }}
                                        icon={
                                            evalIds.includes(v.evaluationId) ? (
                                                <CloseCircleOutlined style={{cursor: "pointer"}} />
                                            ) : (
                                                <UndoOutlined style={{cursor: "pointer"}} />
                                            )
                                        }
                                    >
                                        <Link
                                            href={`/apps/${appId}/playground/?variant=${v.variantName}`}
                                        >
                                            {v.variantName}
                                        </Link>
                                    </Tag>
                                ))}
                            </div>
                        </Space>
                    </Spin>
                </Space>
                <Space size={10}>
                    <Space>
                        <Typography.Text>Show Difference: </Typography.Text>
                        <Switch
                            value={showDiff === "show"}
                            onClick={() => setShowDiff(showDiff === "show" ? "hide" : "show")}
                        />
                    </Space>
                    <Tooltip title="Export as CSV">
                        <Button icon={<DownloadOutlined />} onClick={onExport}>
                            Export
                        </Button>
                    </Tooltip>
                </Space>
            </div>

            <Spin spinning={fetching}>
                <div
                    className={`${
                        appTheme === "dark" ? "ag-theme-alpine-dark" : "ag-theme-alpine"
                    } ${classes.table}`}
                    data-cy="evaluation-compare-table"
                >
                    <AgGridReact<ComparisonResultRow>
                        ref={gridRef as any}
                        rowData={rows}
                        columnDefs={colDefs}
                        getRowId={(params) => params.data.id}
                        headerHeight={64}
                    />
                </div>
            </Spin>
        </div>
    )
}

export default EvaluationCompareMode<|MERGE_RESOLUTION|>--- conflicted
+++ resolved
@@ -134,12 +134,8 @@
                 flex: 1,
                 field: `variants.${vi}.output` as any,
                 ...getFilterParams("text"),
-<<<<<<< HEAD
                 hide: !isHidden,
-                valueGetter: (params) => {
-=======
                 cellRenderer: (params: any) => {
->>>>>>> 234e4bbc
                     return (
                         <>
                             {showDiff === "show" ? (
