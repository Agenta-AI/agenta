--- conflicted
+++ resolved
@@ -1,8 +1,4 @@
 import {HumanEvaluationListTableDataType} from "@/components/Evaluations/HumanEvaluationResult"
-<<<<<<< HEAD
-import React from "react"
-import AbTestingEvalOverview from "@/components/pages/overview/abTestingEvaluation/AbTestingEvalOverview"
-=======
 import {getColorFromStr} from "@/lib/helpers/colors"
 import {getVotesPercentage} from "@/lib/helpers/evaluate"
 import {getInitials, isDemo} from "@/lib/helpers/utils"
@@ -24,7 +20,6 @@
 import {useRouter} from "next/router"
 import React, {useState} from "react"
 import {createUseStyles} from "react-jss"
->>>>>>> 3abfc6a5
 
 interface AbTestingEvaluationProps {
     evaluationList: HumanEvaluationListTableDataType[]
@@ -72,9 +67,6 @@
 }))
 
 const AbTestingEvaluation = ({evaluationList, fetchingEvaluations}: AbTestingEvaluationProps) => {
-<<<<<<< HEAD
-    return <AbTestingEvalOverview viewType="evaluation" />
-=======
     const classes = useStyles()
     const router = useRouter()
     const appId = router.query.app_id as string
@@ -376,7 +368,6 @@
             />
         </div>
     )
->>>>>>> 3abfc6a5
 }
 
 export default AbTestingEvaluation