import {EvaluationType} from "@/lib/enums"
import {calculateResultsDataAvg} from "@/lib/helpers/evaluate"
import {variantNameWithRev} from "@/lib/helpers/variantHelper"
import {JSSTheme, SingleModelEvaluationListTableDataType} from "@/lib/Types"
import {MoreOutlined} from "@ant-design/icons"
import {ArrowsLeftRight, Database, GearSix, Note, Plus, Rocket, Trash} from "@phosphor-icons/react"
import {Button, Dropdown, Space, Statistic, Table} from "antd"
import {ColumnsType} from "antd/es/table"
import {useRouter} from "next/router"
import React from "react"
<<<<<<< HEAD
import SingleModelEvalOverview from "@/components/pages/overview/singleModelEvaluation/SingleModelEvalOverview"
=======
import {createUseStyles} from "react-jss"
>>>>>>> 3abfc6a5

interface SingleModelEvaluationProps {
    evaluationList: SingleModelEvaluationListTableDataType[]
    fetchingEvaluations: boolean
}

const useStyles = createUseStyles((theme: JSSTheme) => ({
    button: {
        display: "flex",
        alignItems: "center",
    },
    stat: {
        lineHeight: theme.lineHeight,
        "& .ant-statistic-content-value": {
            fontSize: theme.fontSize,
            color: theme.colorPrimary,
        },
        "& .ant-statistic-content-suffix": {
            fontSize: theme.fontSize,
            color: theme.colorPrimary,
        },
    },
}))

const SingleModelEvaluation = ({
    evaluationList,
    fetchingEvaluations,
}: SingleModelEvaluationProps) => {
<<<<<<< HEAD
    return <SingleModelEvalOverview viewType="evaluation" />
=======
    const classes = useStyles()
    const router = useRouter()
    const appId = router.query.app_id as string

    const handleNavigation = (variantName: string, revisionNum: string) => {
        router.push(`/apps/${appId}/playground?variant=${variantName}&revision=${revisionNum}`)
    }

    const columns: ColumnsType<SingleModelEvaluationListTableDataType> = [
        {
            title: "Variant",
            dataIndex: "variants",
            key: "variants",
            onHeaderCell: () => ({
                style: {minWidth: 160},
            }),
            render: (value, record: SingleModelEvaluationListTableDataType) => {
                return (
                    <span>
                        {variantNameWithRev({
                            variant_name: value[0].variantName,
                            revision: record.revisions[0],
                        })}
                    </span>
                )
            },
        },
        {
            title: "Test set",
            dataIndex: "testsetName",
            key: "testsetName",
            onHeaderCell: () => ({
                style: {minWidth: 160},
            }),
            render: (_, record) => {
                return <span>{record.testset.name}</span>
            },
        },
        {
            title: "Average score",
            dataIndex: "averageScore",
            key: "averageScore",
            onHeaderCell: () => ({
                style: {minWidth: 160},
            }),
            render: (_, record) => {
                let score = 0
                if (record.scoresData) {
                    score =
                        ((record.scoresData.correct?.length ||
                            record.scoresData.true?.length ||
                            0) /
                            record.scoresData.nb_of_rows) *
                        100
                } else if (record.resultsData) {
                    const multiplier = {
                        [EvaluationType.auto_webhook_test]: 100,
                        [EvaluationType.single_model_test]: 1,
                    }
                    score = calculateResultsDataAvg(
                        record.resultsData,
                        multiplier[record.evaluationType as keyof typeof multiplier],
                    )
                    score = isNaN(score) ? 0 : score
                } else if (record.avgScore) {
                    score = record.avgScore * 100
                }

                return (
                    <span>
                        <Statistic
                            className={classes.stat}
                            value={score}
                            precision={score <= 99 ? 2 : 1}
                            suffix="%"
                        />
                    </span>
                )
            },
        },
        {
            title: "Created on",
            dataIndex: "createdAt",
            key: "createdAt",
            onHeaderCell: () => ({
                style: {minWidth: 160},
            }),
        },
        {
            title: <GearSix size={16} />,
            key: "key",
            width: 56,
            fixed: "right",
            align: "center",
            render: (_, record) => {
                return (
                    <Dropdown
                        trigger={["click"]}
                        overlayStyle={{width: 180}}
                        menu={{
                            items: [
                                {
                                    key: "details",
                                    label: "Open details",
                                    icon: <Note size={16} />,
                                    onClick: (e) => {
                                        e.domEvent.stopPropagation()
                                        router.push(
                                            `/apps/${appId}/annotations/single_model_test/${record.key}`,
                                        )
                                    },
                                },
                                {
                                    key: "variant",
                                    label: "View variant",
                                    icon: <Rocket size={16} />,
                                    onClick: (e) => {
                                        e.domEvent.stopPropagation()
                                        handleNavigation(
                                            record.variants[0].variantName,
                                            record.revisions[0],
                                        )
                                    },
                                },
                                {
                                    key: "view_testset",
                                    label: "View test set",
                                    icon: <Database size={16} />,
                                    onClick: (e) => {
                                        e.domEvent.stopPropagation()
                                        router.push(`/apps/${appId}/testsets/${record.testset._id}`)
                                    },
                                },
                                {type: "divider"},
                                {
                                    key: "delete_eval",
                                    label: "Delete",
                                    icon: <Trash size={16} />,
                                    danger: true,
                                    onClick: (e) => {
                                        e.domEvent.stopPropagation()
                                    },
                                },
                            ],
                        }}
                    >
                        <Button
                            onClick={(e) => e.stopPropagation()}
                            type="text"
                            icon={<MoreOutlined />}
                            size="small"
                        />
                    </Dropdown>
                )
            },
        },
    ]
    return (
        <div className="flex flex-col gap-2">
            <div className="flex items-center justify-between">
                <Button type="primary" icon={<Plus size={14} />} className={classes.button}>
                    Start new evaluation
                </Button>

                <Space>
                    <Button
                        danger
                        type="text"
                        icon={<Trash size={14} />}
                        className={classes.button}
                    >
                        Delete
                    </Button>
                    <Button
                        type="text"
                        icon={<ArrowsLeftRight size={14} />}
                        className={classes.button}
                    >
                        Compare
                    </Button>
                </Space>
            </div>

            <Table
                loading={fetchingEvaluations}
                className="ph-no-capture"
                columns={columns}
                rowKey={"id"}
                dataSource={evaluationList}
                scroll={{x: true}}
                bordered
                pagination={false}
                onRow={(record) => ({
                    style: {cursor: "pointer"},
                    onClick: () => {},
                })}
            />
        </div>
    )
>>>>>>> 3abfc6a5
}

export default SingleModelEvaluation<|MERGE_RESOLUTION|>--- conflicted
+++ resolved
@@ -8,11 +8,7 @@
 import {ColumnsType} from "antd/es/table"
 import {useRouter} from "next/router"
 import React from "react"
-<<<<<<< HEAD
-import SingleModelEvalOverview from "@/components/pages/overview/singleModelEvaluation/SingleModelEvalOverview"
-=======
 import {createUseStyles} from "react-jss"
->>>>>>> 3abfc6a5
 
 interface SingleModelEvaluationProps {
     evaluationList: SingleModelEvaluationListTableDataType[]
@@ -41,9 +37,6 @@
     evaluationList,
     fetchingEvaluations,
 }: SingleModelEvaluationProps) => {
-<<<<<<< HEAD
-    return <SingleModelEvalOverview viewType="evaluation" />
-=======
     const classes = useStyles()
     const router = useRouter()
     const appId = router.query.app_id as string
@@ -243,7 +236,6 @@
             />
         </div>
     )
->>>>>>> 3abfc6a5
 }
 
 export default SingleModelEvaluation