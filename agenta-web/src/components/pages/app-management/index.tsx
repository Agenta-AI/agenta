import {useState, useEffect, useMemo} from "react"
import {Typography} from "antd"
import {Template, GenericObject, StyleProps} from "@/lib/Types"
import {isDemo, redirectIfNoLLMKeys} from "@/lib/helpers/utils"
import {createAndStartTemplate, deleteApp, ServiceType} from "@/services/app-selector/api"
import {waitForAppToStart} from "@/services/api"

import {useAppsData} from "@/contexts/app.context"
import {useProfileData} from "@/contexts/profile.context"
import {usePostHogAg} from "@/lib/helpers/analytics/hooks/usePostHogAg"
import {type LlmProvider} from "@/lib/helpers/llmProviders"
import {dynamicComponent} from "@/lib/helpers/dynamic"
import dayjs from "dayjs"
import {useAppTheme} from "@/components/Layout/ThemeContextProvider"
import HelpAndSupportSection from "./components/HelpAndSupportSection"
import GetStartedSection from "./components/GetStartedSection"
import ApplicationManagementSection from "./components/ApplicationManagementSection"
import ResultComponent from "@/components/ResultComponent/ResultComponent"
import {useProjectData} from "@/contexts/project.context"
import {useVaultSecret} from "@/hooks/useVaultSecret"
<<<<<<< HEAD
import useTemplates from "@/services/app-selector/hooks/useTemplates"
import {useStyles} from "./assets/styles"
import {getTemplateKey, timeout} from "./assets/helpers"
=======
import {useOrgData} from "@/contexts/org.context"
>>>>>>> 88f56fe9

const CreateAppStatusModal: any = dynamicComponent(
    "pages/app-management/modals/CreateAppStatusModal",
)
const AddAppFromTemplatedModal: any = dynamicComponent(
    "pages/app-management/modals/AddAppFromTemplateModal",
)
const MaxAppModal: any = dynamicComponent("pages/app-management/modals/MaxAppModal")
const WriteOwnAppModal: any = dynamicComponent("pages/app-management/modals/WriteOwnAppModal")
const SetupTracingModal: any = dynamicComponent("pages/app-management/modals/SetupTracingModal")

const ObservabilityDashboardSection: any = dynamicComponent(
    "pages/app-management/components/ObservabilityDashboardSection",
)
const DemoApplicationsSection: any = dynamicComponent(
    "pages/app-management/components/DemoApplicationsSection",
)

const {Title} = Typography

const AppManagement: React.FC = () => {
    const posthog = usePostHogAg()
    const {appTheme} = useAppTheme()
    const classes = useStyles({themeMode: appTheme} as StyleProps)
    const [isMaxAppModalOpen, setIsMaxAppModalOpen] = useState(false)
    const {user} = useProfileData()
    const [templateKey, setTemplateKey] = useState<ServiceType | undefined>(undefined)
    const [isAddAppFromTemplatedModal, setIsAddAppFromTemplatedModal] = useState(false)
    const [isWriteOwnAppModal, setIsWriteOwnAppModal] = useState(false)
    const [isSetupTracingModal, setIsSetupTracingModal] = useState(false)
    const [statusModalOpen, setStatusModalOpen] = useState(false)
    const [fetchingTemplate, setFetchingTemplate] = useState(false)
    const [newApp, setNewApp] = useState("")
    const [searchTerm, setSearchTerm] = useState("")
    const {apps, error, isLoading, mutate} = useAppsData()

    const [statusData, setStatusData] = useState<{status: string; details?: any; appId?: string}>({
        status: "",
        details: undefined,
        appId: undefined,
    })
    const {secrets} = useVaultSecret()
    const {project} = useProjectData()
    const {selectedOrg} = useOrgData()

    const [{data: templates = [], isLoading: isLoadingTemplates}, noTemplateMessage] =
        useTemplates()

    useEffect(() => {
<<<<<<< HEAD
        dynamicContext("org.context", {useOrgData}).then((context) => {
            setUseOrgData(() => context.useOrgData)
        })
    }, [])

    const handleTemplateCardClick = async (template_id: ServiceType) => {
=======
        if (!isLoading) mutate()
        const fetchTemplates = async () => {
            const data = await fetchAllTemplates()
            if (typeof data == "object") {
                setTemplates(data)
            } else {
                setNoTemplateMessage(data)
            }
        }

        fetchTemplates()
    }, [])

    const handleTemplateCardClick = async (template_id: string) => {
>>>>>>> 88f56fe9
        setIsAddAppFromTemplatedModal(false)
        // warn the user and redirect if openAI key is not present
        // TODO: must be changed for multiples LLM keys
        if (redirectIfNoLLMKeys()) return

        setFetchingTemplate(true)
        setStatusModalOpen(true)

        // attempt to create and start the template, notify user of the progress
        const apiKeys = secrets
        await createAndStartTemplate({
            appName: newApp,
            templateKey: template_id!,
            providerKey: isDemo() && apiKeys?.length === 0 ? [] : (apiKeys as LlmProvider[]),
            onStatusChange: async (status, details, appId) => {
                setStatusData((prev) => ({status, details, appId: appId || prev.appId}))
                if (["error", "bad_request", "timeout", "success"].includes(status))
                    setFetchingTemplate(false)
                if (status === "success") {
                    mutate()
                    posthog?.capture?.("app_deployment", {
                        properties: {
                            app_id: appId,
                            environment: "UI",
                            deployed_by: user?.id,
                        },
                    })
                }
            },
        })
    }

    const onErrorRetry = async () => {
        if (statusData.appId) {
            setStatusData((prev) => ({...prev, status: "cleanup", details: undefined}))
            await deleteApp(statusData.appId).catch(console.error)
            mutate()
        }
        handleTemplateCardClick(templateKey as ServiceType)
    }

    const onTimeoutRetry = async () => {
        if (!statusData.appId) return
        setStatusData((prev) => ({...prev, status: "starting_app", details: undefined}))
        try {
            await waitForAppToStart({appId: statusData.appId, timeout})
        } catch (error: any) {
            if (error.message === "timeout") {
                setStatusData((prev) => ({...prev, status: "timeout", details: undefined}))
            } else {
                setStatusData((prev) => ({...prev, status: "error", details: error}))
            }
        }
        setStatusData((prev) => ({...prev, status: "success", details: undefined}))
        mutate()
    }

    const appNameExist = useMemo(
        () =>
            apps.some((app: GenericObject) => app.app_name.toLowerCase() === newApp.toLowerCase()),
        [apps, newApp],
    )

    const filteredApps = useMemo(() => {
        let filtered = apps.sort(
            (a, b) => dayjs(b.updated_at).valueOf() - dayjs(a.updated_at).valueOf(),
        )

        if (searchTerm) {
            filtered = apps.filter((app) =>
                app.app_name.toLowerCase().includes(searchTerm.toLowerCase()),
            )
        }
        return filtered
    }, [apps, searchTerm])

    return (
        <>
            <div className={classes.container}>
                {isLoading || (!apps && !error) ? (
                    <ResultComponent status={"info"} title="Loading..." spinner={true} />
                ) : error ? (
                    <ResultComponent status={"error"} title="Failed to load" />
                ) : (
                    <>
                        <Title>App Management</Title>

                        <GetStartedSection
                            selectedOrg={selectedOrg}
                            apps={apps}
                            setIsAddAppFromTemplatedModal={setIsAddAppFromTemplatedModal}
                            setIsMaxAppModalOpen={setIsMaxAppModalOpen}
                            setIsWriteOwnAppModal={setIsWriteOwnAppModal}
                            setIsSetupTracingModal={setIsSetupTracingModal}
                        />

                        <ObservabilityDashboardSection />

                        <ApplicationManagementSection
                            selectedOrg={selectedOrg}
                            apps={apps}
                            setIsAddAppFromTemplatedModal={setIsAddAppFromTemplatedModal}
                            setIsMaxAppModalOpen={setIsMaxAppModalOpen}
                            filteredApps={filteredApps}
                            setSearchTerm={setSearchTerm}
                        />

                        {!project?.is_demo && <DemoApplicationsSection />}

                        <HelpAndSupportSection />
                    </>
                )}
            </div>

            <WriteOwnAppModal
                open={isWriteOwnAppModal}
                onCancel={() => setIsWriteOwnAppModal(false)}
            />

            <SetupTracingModal
                open={isSetupTracingModal}
                onCancel={() => setIsSetupTracingModal(false)}
            />

            <AddAppFromTemplatedModal
                open={isAddAppFromTemplatedModal}
                onCancel={() => setIsAddAppFromTemplatedModal(false)}
                newApp={newApp}
                templates={templates}
                noTemplateMessage={noTemplateMessage}
                templateKey={templateKey}
                appNameExist={appNameExist}
                setNewApp={setNewApp}
                onCardClick={(template: Template) => {
                    // TODO: temporary until there's a better way to handle this
                    const templateKey = getTemplateKey(template)

                    if (templateKey) {
                        setTemplateKey(templateKey)
                    }
                }}
                handleTemplateCardClick={handleTemplateCardClick}
                fetchingTemplate={fetchingTemplate}
            />

            <MaxAppModal
                open={isMaxAppModalOpen}
                onCancel={() => {
                    setIsMaxAppModalOpen(false)
                }}
            />

            <CreateAppStatusModal
                open={statusModalOpen}
                loading={fetchingTemplate}
                onErrorRetry={onErrorRetry}
                onTimeoutRetry={onTimeoutRetry}
                onCancel={() => setStatusModalOpen(false)}
                statusData={statusData}
                appName={newApp}
            />
        </>
    )
}

export default AppManagement<|MERGE_RESOLUTION|>--- conflicted
+++ resolved
@@ -18,13 +18,10 @@
 import ResultComponent from "@/components/ResultComponent/ResultComponent"
 import {useProjectData} from "@/contexts/project.context"
 import {useVaultSecret} from "@/hooks/useVaultSecret"
-<<<<<<< HEAD
 import useTemplates from "@/services/app-selector/hooks/useTemplates"
 import {useStyles} from "./assets/styles"
 import {getTemplateKey, timeout} from "./assets/helpers"
-=======
 import {useOrgData} from "@/contexts/org.context"
->>>>>>> 88f56fe9
 
 const CreateAppStatusModal: any = dynamicComponent(
     "pages/app-management/modals/CreateAppStatusModal",
@@ -73,30 +70,7 @@
     const [{data: templates = [], isLoading: isLoadingTemplates}, noTemplateMessage] =
         useTemplates()
 
-    useEffect(() => {
-<<<<<<< HEAD
-        dynamicContext("org.context", {useOrgData}).then((context) => {
-            setUseOrgData(() => context.useOrgData)
-        })
-    }, [])
-
-    const handleTemplateCardClick = async (template_id: ServiceType) => {
-=======
-        if (!isLoading) mutate()
-        const fetchTemplates = async () => {
-            const data = await fetchAllTemplates()
-            if (typeof data == "object") {
-                setTemplates(data)
-            } else {
-                setNoTemplateMessage(data)
-            }
-        }
-
-        fetchTemplates()
-    }, [])
-
     const handleTemplateCardClick = async (template_id: string) => {
->>>>>>> 88f56fe9
         setIsAddAppFromTemplatedModal(false)
         // warn the user and redirect if openAI key is not present
         // TODO: must be changed for multiples LLM keys
