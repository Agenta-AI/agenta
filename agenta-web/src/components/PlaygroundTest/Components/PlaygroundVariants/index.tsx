import dynamic from "next/dynamic"
import clsx from "clsx"

import usePlayground from "../../hooks/usePlayground"
import {componentLogger} from "../../assets/utilities/componentLogger"

import type {BaseContainerProps} from "../types"
import PlaygroundComparisionView from "../PlaygroundComparisionView"

const PlaygroundVariant = dynamic(() => import("../PlaygroundVariant"), {ssr: false})

/**
 * PlaygroundVariants component
 *
 * This component is responsible for rendering a list of playground variants.
 * It uses the `usePlaygroundVariants` hook to fetch the variants and then
 * dynamically imports and renders the `PlaygroundVariant` component for each variant.
 *
 * @returns {JSX.Element} The rendered component.
 */
const PlaygroundVariants = ({className, ...props}: BaseContainerProps) => {
    const {displayedVariants} = usePlayground({
        hookId: "playgroundVariants",
    })

    componentLogger("PlaygroundVariants", displayedVariants)

    return (
        <div
            className={clsx(["flex flex-col gap-2 w-full grow overflow-hidden"], className)}
            {...props}
        >
<<<<<<< HEAD
            {/* {(variantIds || []).map((variantId) => {
=======
            {(displayedVariants || []).map((variantId) => {
>>>>>>> 01009d35
                return <PlaygroundVariant key={variantId} variantId={variantId} />
            })} */}

            <PlaygroundVariant variantId={variantIds?.[0] as string} />
            {/* <PlaygroundComparisionView variantIds={variantIds as string[]} /> */}
        </div>
    )
}

export default PlaygroundVariants<|MERGE_RESOLUTION|>--- conflicted
+++ resolved
@@ -30,15 +30,11 @@
             className={clsx(["flex flex-col gap-2 w-full grow overflow-hidden"], className)}
             {...props}
         >
-<<<<<<< HEAD
-            {/* {(variantIds || []).map((variantId) => {
-=======
             {(displayedVariants || []).map((variantId) => {
->>>>>>> 01009d35
                 return <PlaygroundVariant key={variantId} variantId={variantId} />
-            })} */}
+            })}
 
-            <PlaygroundVariant variantId={variantIds?.[0] as string} />
+            {/* <PlaygroundVariant variantId={variantIds?.[0] as string} /> */}
             {/* <PlaygroundComparisionView variantIds={variantIds as string[]} /> */}
         </div>
     )
