import {useCallback, memo} from "react"

import clsx from "clsx"

import PlaygroundVariantConfigHeader from "./assets/PlaygroundVariantConfigHeader"
import PlaygroundVariantConfigPrompt from "../PlaygroundVariantConfigPrompt"
import usePlayground from "../../hooks/usePlayground"
<<<<<<< HEAD
import {variantToPromptsSelector} from "./assets/helpers"
import type {PlaygroundVariantConfigProps} from "./types"
import PlaygroundPromptToolsConfig from "../PlaygroundPromptToolsConfig"
import {Divider} from "antd"

/**
 * Renders the prompts section of a variant configuration
 * Uses the variantToPromptsSelector to get relevant prompt data
 */
const PlaygroundConfigVariantPrompts = ({
    variantId,
}: Pick<PlaygroundVariantConfigProps, "variantId">) => {
    const {prompts = []} = usePlayground({
        variantId,
        hookId: "PlaygroundConfigVariantPrompts",
        variantSelector: variantToPromptsSelector,
    })

    return (
        <div className="div flex flex-col gap-2 pb-10">
            {prompts.map((prompt, promptIndex) => (
                <PlaygroundVariantConfigPrompt
                    key={prompt.key as string}
                    promptIndex={promptIndex}
                    variantId={variantId}
                />
            ))}

            <Divider className="!my-1.5" />

            <PlaygroundPromptToolsConfig />
        </div>
    )
}
=======
import {componentLogger} from "../../assets/utilities/componentLogger"

import type {VariantConfigComponentProps} from "./types"
import type {EnhancedVariant} from "../../assets/utilities/transformer/types"
import useDelayChildren from "../../hooks/useDelayChildren"
>>>>>>> 01009d35

/**
 * PlaygroundVariantConfig manages the configuration interface for a single variant.
 *
 * Features:
 * - Displays variant configuration header
 * - Renders prompt configuration interface
 * - Handles styling for collapsed sections
 *
 * @component
 * @example
 * ```tsx
 * <PlaygroundVariantConfig variantId="variant-123" />
 * ```
 */
const PlaygroundVariantConfig: React.FC<VariantConfigComponentProps> = ({
    variantId,
    className,
    ...divProps
}) => {
    const {promptIds = []} = usePlayground({
        variantId,
        hookId: "PlaygroundConfigVariantPrompts",
        variantSelector: useCallback((variant: EnhancedVariant) => {
            const promptIds = (variant?.prompts || [])?.map((prompt) => prompt.__id) ?? []
            return {
                promptIds,
            }
        }, []),
    })

    const showChildren = useDelayChildren(10)

    componentLogger("PlaygroundVariantConfig", variantId, promptIds)

    return (
        <div
            className={clsx(
                "w-full",
                "[&_.ant-collapse]:!bg-[transparent]",
                "[&_.ant-collapse-expand-icon]:!self-center",
                "[&_.ant-collapse-content-box]:!px-4",
                "[&_.ant-collapse-header]:!pl-3 [&_.ant-collapse-header]:!pr-4",
                className,
            )}
            {...divProps}
        >
            {showChildren && (
                <>
                    <PlaygroundVariantConfigHeader variantId={variantId} />
                    {promptIds.map((promptId) => (
                        <PlaygroundVariantConfigPrompt
                            key={promptId as string}
                            promptId={promptId}
                            variantId={variantId}
                        />
                    ))}
                </>
            )}
        </div>
    )
}

export default memo(PlaygroundVariantConfig)<|MERGE_RESOLUTION|>--- conflicted
+++ resolved
@@ -5,48 +5,13 @@
 import PlaygroundVariantConfigHeader from "./assets/PlaygroundVariantConfigHeader"
 import PlaygroundVariantConfigPrompt from "../PlaygroundVariantConfigPrompt"
 import usePlayground from "../../hooks/usePlayground"
-<<<<<<< HEAD
-import {variantToPromptsSelector} from "./assets/helpers"
-import type {PlaygroundVariantConfigProps} from "./types"
-import PlaygroundPromptToolsConfig from "../PlaygroundPromptToolsConfig"
-import {Divider} from "antd"
-
-/**
- * Renders the prompts section of a variant configuration
- * Uses the variantToPromptsSelector to get relevant prompt data
- */
-const PlaygroundConfigVariantPrompts = ({
-    variantId,
-}: Pick<PlaygroundVariantConfigProps, "variantId">) => {
-    const {prompts = []} = usePlayground({
-        variantId,
-        hookId: "PlaygroundConfigVariantPrompts",
-        variantSelector: variantToPromptsSelector,
-    })
-
-    return (
-        <div className="div flex flex-col gap-2 pb-10">
-            {prompts.map((prompt, promptIndex) => (
-                <PlaygroundVariantConfigPrompt
-                    key={prompt.key as string}
-                    promptIndex={promptIndex}
-                    variantId={variantId}
-                />
-            ))}
-
-            <Divider className="!my-1.5" />
-
-            <PlaygroundPromptToolsConfig />
-        </div>
-    )
-}
-=======
 import {componentLogger} from "../../assets/utilities/componentLogger"
 
 import type {VariantConfigComponentProps} from "./types"
 import type {EnhancedVariant} from "../../assets/utilities/transformer/types"
 import useDelayChildren from "../../hooks/useDelayChildren"
->>>>>>> 01009d35
+import PlaygroundPromptToolsConfig from "../PlaygroundPromptToolsConfig"
+import {Divider} from "antd"
 
 /**
  * PlaygroundVariantConfig manages the configuration interface for a single variant.
@@ -106,6 +71,10 @@
                     ))}
                 </>
             )}
+
+            <Divider className="!my-1.5" />
+
+            <PlaygroundPromptToolsConfig />
         </div>
     )
 }
