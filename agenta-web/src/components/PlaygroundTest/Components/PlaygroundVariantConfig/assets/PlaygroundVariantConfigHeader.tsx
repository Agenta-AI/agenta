--- conflicted
+++ resolved
@@ -1,27 +1,14 @@
-<<<<<<< HEAD
-import {useState} from "react"
+import {useCallback, useState} from "react"
 import dynamic from "next/dynamic"
 import clsx from "clsx"
 import {Button, Select} from "antd"
 import usePlayground from "@/components/PlaygroundTest/hooks/usePlayground"
-import type {VariantHeaderProps} from "../types"
 import {Variant} from "@/lib/Types"
 import {ArrowsOut, FloppyDiskBack} from "@phosphor-icons/react"
-=======
-import {useCallback} from "react"
-
-import clsx from "clsx"
-import {Tag, Button} from "antd"
-
-import usePlayground from "../../../hooks/usePlayground"
-import VariantsButton from "../../VariantsButton"
-
-import type {VariantConfigComponentProps, VariantActionButtonProps} from "../types"
-import type {EnhancedVariant} from "../../../assets/utilities/transformer/types"
->>>>>>> c705c5db
 
 import DeployButton from "@/components/PlaygroundTest/assets/DeployButton"
 import Version from "@/components/PlaygroundTest/assets/Version"
+import { EnhancedVariant } from "@/components/PlaygroundTest/assets/utilities/transformer/types"
 
 const PlaygroundVariantHeaderMenu = dynamic(
     () => import("../../Menus/PlaygroundVariantHeaderMenu"),
@@ -45,42 +32,11 @@
 })
 const DeleteVariantModal = dynamic(() => import("../../Modals/DeleteVariantModal"), {ssr: false})
 
-<<<<<<< HEAD
-const PlaygroundVariantConfigHeader: React.FC<VariantHeaderProps> = ({
-=======
-/**
- * Button to delete variant if it's not the last variant of an app
- */
-const PlaygroundVariantDeleteButton: React.FC<VariantActionButtonProps> = ({variantId}) => {
-    const {variantIds, deleteVariant} = usePlayground({
-        variantId,
-        hookId: "PlaygroundVariantDeleteButton",
-    })
-
-    return !!variantIds && variantIds.length > 1 ? (
-        <Button type="default" color="primary" size="small" onClick={deleteVariant}>
-            Delete
-        </Button>
-    ) : null
-}
-
-/**
- * PlaygroundVariantConfigHeader displays the variant name, revision,
- * and action buttons for saving/deleting the variant.
- *
- * @component
- * @example
- * ```tsx
- * <PlaygroundVariantConfigHeader variantId="variant-123" />
- * ```
- */
-const PlaygroundVariantConfigHeader: React.FC<VariantConfigComponentProps> = ({
->>>>>>> c705c5db
+const PlaygroundVariantConfigHeader: React.FC<any> = ({
     variantId,
     className,
     ...divProps
 }) => {
-<<<<<<< HEAD
     const [isDeployOpen, setIsDeployOpen] = useState(false)
     const [isFocusMoodOpen, setIsFocusMoodOpen] = useState(false)
     const [isCommitModalOpen, setIsCommitModalOpen] = useState(false)
@@ -88,9 +44,6 @@
     const [isResetModalOpen, setIsResetModalOpen] = useState(false)
     const [isdeleteVariantModalOpen, setIsDeleteVariantModalOpen] = useState(false)
     const {variantName, revision, variants} = usePlayground({
-=======
-    const {revision} = usePlayground({
->>>>>>> c705c5db
         variantId,
         hookId: "PlaygroundVariantConfigHeader",
         variantSelector: useCallback(
@@ -105,41 +58,27 @@
     return (
         <section
             className={clsx(
-<<<<<<< HEAD
-                "w-full h-12 px-2.5",
-=======
                 "w-full h-[48px] px-2.5",
->>>>>>> c705c5db
                 "flex items-center justify-between",
                 "border-0 border-b border-solid border-[rgba(5,23,41,0.06)]",
                 "sticky top-0 z-[1]",
-<<<<<<< HEAD
-=======
                 "bg-white",
->>>>>>> c705c5db
                 className,
             )}
             {...divProps}
         >
             <div className="flex items-center gap-2">
-<<<<<<< HEAD
                 <Select
                     style={{width: 120}}
                     value={variantId}
                     placeholder="Select a person"
                     options={variants?.map((variant) => ({
                         label: variant.variantName,
-                        value: variant.variantId,
+                        value: variant.baseId,
                     }))}
                 />
 
                 <Version revision={revision} />
-=======
-                <VariantsButton selectedVariant={variantId} />
-                <Tag color="default" bordered={false} className="bg-[rgba(5,23,41,0.06)]">
-                    {`v${revision}`}
-                </Tag>
->>>>>>> c705c5db
             </div>
             <div className="flex items-center gap-2">
                 <Button
@@ -197,7 +136,7 @@
             <DeployVariantModal
                 open={isDeployOpen}
                 onCancel={() => setIsDeployOpen(false)}
-                variant={variants?.[0] as Variant}
+                variant={variants?.[0] as any}
                 environments={[]}
             />
         </section>
