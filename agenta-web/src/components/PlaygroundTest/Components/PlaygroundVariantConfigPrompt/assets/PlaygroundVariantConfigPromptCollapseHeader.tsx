--- conflicted
+++ resolved
@@ -34,11 +34,7 @@
     return (
         <div className={clsx("w-full flex items-center justify-between", className)} {...props}>
             <div>Prompt</div>
-<<<<<<< HEAD
-            <PlaygroundVariantModelConfig variantId={variantId} promptIndex={promptIndex} />
-=======
             <PlaygroundVariantModelConfig variantId={variantId} promptId={promptId} />
->>>>>>> 01009d35
         </div>
     )
 }
