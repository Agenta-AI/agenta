import clsx from "clsx"
import {Input} from "antd"

import type {PromptMessageContentProps} from "./types"

<<<<<<< HEAD
interface PromptMessageContentProps {
    value: string
    placeholder?: string
    onChange: (value: string) => void
}
=======
const {TextArea} = Input
>>>>>>> 01009d35

const PromptMessageContent = ({value, placeholder, onChange}: PromptMessageContentProps) => {
    return (
        <TextArea
            rows={4}
            autoSize={{
                minRows: 4,
            }}
            placeholder={placeholder}
            className={clsx(["border-0", "focus:ring-0"])}
            value={value}
            onChange={(e) => onChange(e.target.value)}
        />
    )
}

export default PromptMessageContent<|MERGE_RESOLUTION|>--- conflicted
+++ resolved
@@ -3,15 +3,7 @@
 
 import type {PromptMessageContentProps} from "./types"
 
-<<<<<<< HEAD
-interface PromptMessageContentProps {
-    value: string
-    placeholder?: string
-    onChange: (value: string) => void
-}
-=======
 const {TextArea} = Input
->>>>>>> 01009d35
 
 const PromptMessageContent = ({value, placeholder, onChange}: PromptMessageContentProps) => {
     return (
