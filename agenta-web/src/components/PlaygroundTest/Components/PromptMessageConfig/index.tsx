import {useCallback} from "react"

import clsx from "clsx"

import PlaygroundVariantPropertyControl from "../PlaygroundVariantPropertyControl"
import usePlayground from "../../hooks/usePlayground"
import {componentLogger} from "../../assets/utilities/componentLogger"

import type {PromptMessageConfigProps} from "./types"
import type {EnhancedVariant} from "../../assets/utilities/transformer/types"

/**
 * PromptMessageConfig Component
 *
 * Renders a configuration interface for a single prompt message, including:
 * - Role selector (user/assistant/system)
 * - Content editor for the message
 *
 * The component uses PlaygroundVariantPropertyControl for both role and content
 * editing, configuring them with appropriate controls based on the schema.
 *
 * @param props - {@link PromptMessageConfigProps}
 * @param props.variantId - Unique identifier for the variant being configured
 */
const PromptMessageConfig = ({
    variantId,
<<<<<<< HEAD
    configKey,
    valueKey,
=======
    messageId,
>>>>>>> c705c5db
    className,
    ...props
}: PromptMessageConfigProps) => {
    const {message} = usePlayground({
        variantId,
        hookId: "PromptMessageConfig",
        variantSelector: useCallback(
            (variant: EnhancedVariant) => {
                for (const prompt of variant.prompts || []) {
                    const message = prompt.messages?.value.find((msg) => msg.__id === messageId)
                    if (message) {
                        return {
                            message: {
                                role: message.role.__id,
                                content: message.content.__id,
                            },
                        }
                    }
                }
                return {message: undefined}
            },
            [messageId],
        ),
    })

    if (!message) {
        return null
    }

    componentLogger("PromptMessageConfig", variantId, messageId, message)

    return (
        <div
            className={clsx(
                "relative border-solid border border-[#bdc7d1] rounded-[theme(spacing.2)]",
                className,
            )}
            {...props}
        >
            <PlaygroundVariantPropertyControl
                propertyId={message.role}
                variantId={variantId}
                as="SimpleDropdownSelect"
            />
            <PlaygroundVariantPropertyControl
                propertyId={message.content}
                variantId={variantId}
                as="PromptMessageContent"
            />
        </div>
    )
}

export default PromptMessageConfig<|MERGE_RESOLUTION|>--- conflicted
+++ resolved
@@ -24,12 +24,7 @@
  */
 const PromptMessageConfig = ({
     variantId,
-<<<<<<< HEAD
-    configKey,
-    valueKey,
-=======
     messageId,
->>>>>>> c705c5db
     className,
     ...props
 }: PromptMessageConfigProps) => {
