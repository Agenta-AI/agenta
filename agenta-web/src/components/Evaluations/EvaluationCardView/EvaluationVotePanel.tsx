import {Variant} from "@/lib/Types"
import {Button, ConfigProvider, InputNumber, Spin, Typography, theme} from "antd"
import {createUseStyles} from "react-jss"
<<<<<<< HEAD
import {VARIANT_COLORS} from "."
=======
import {VARIANT_COLORS} from "./assets/styles"
import {v4 as uuidv4} from "uuid"
>>>>>>> 4b27854e

const useStyles = createUseStyles({
    root: {
        display: "flex",
        justifyContent: "center",
        width: "100%",
    },
    btnRow: {
        display: "flex",
        gap: "0.5rem",
    },
    gradeRoot: {
        display: "flex",
        alignItems: "center",
        gap: "1.5rem",
    },
    variantName: {
        display: "inline-block",
        marginBottom: "0.25rem",
    },
    btnsDividerHorizontal: {
        height: 30,
        borderRight: "1.2px solid",
        alignSelf: "center",
        margin: "0 4px",
    },
    btnsDividerVertical: {
        width: 120,
        borderBottom: "1.2px solid",
        alignSelf: "center",
        margin: "4px 0",
    },
})

interface CommonProps<T> {
    onChange: (value: T) => void
    value?: T
    vertical?: boolean
}

type BinaryVoteProps = CommonProps<boolean>

const BinaryVote: React.FC<BinaryVoteProps> = ({onChange, value, vertical}) => {
    const classes = useStyles()

    const getOnClick = (isGood: boolean) => () => {
        onChange(isGood)
    }

    return (
        <div className={classes.btnRow} style={{flexDirection: vertical ? "column" : undefined}}>
            <Button onClick={getOnClick(true)} type={value === true ? "primary" : undefined}>
                Good
            </Button>
            <Button
                onClick={getOnClick(false)}
                type={!value === false ? "primary" : undefined}
                danger
            >
                Bad
            </Button>
        </div>
    )
}

type ComparisonVoteProps = {
    variants: Variant[]
    outputs: any
} & CommonProps<string>

const ComparisonVote: React.FC<ComparisonVoteProps> = ({
    variants,
    onChange,
    value,
    vertical,
    outputs,
}) => {
    const classes = useStyles()
    const {token} = theme.useToken()
    const badId = "0"
    const goodId = "1"

    const getOnClick = (variantId: string) => () => {
        onChange(variantId)
    }

    return (
        <div className={classes.btnRow} style={{flexDirection: vertical ? "column" : undefined}}>
            {variants.map((variant, ix) => (
                <ConfigProvider
                    key={variant.variantId}
                    theme={{
                        components: {
                            Button: {
                                colorError: VARIANT_COLORS[ix],
                                colorErrorHover: VARIANT_COLORS[ix],
                                colorErrorBorderHover: VARIANT_COLORS[ix],
                                colorErrorActive: VARIANT_COLORS[ix],
                            },
                        },
                    }}
                >
                    <Button
                        onClick={getOnClick(variant.variantId)}
                        type={value === variant.variantId ? "primary" : undefined}
                        danger
                        data-cy="evaluation-vote-panel-comparison-vote-button"
                        disabled={!!!outputs?.length}
                    >
                        {String.fromCharCode(65 + ix)}: {variant.variantName}
                    </Button>
                </ConfigProvider>
            ))}
            <div
                className={vertical ? classes.btnsDividerVertical : classes.btnsDividerHorizontal}
                style={{borderColor: token.colorBorder}}
            />
            <ConfigProvider
                theme={{
                    components: {
                        Button: {
                            colorError: VARIANT_COLORS[2],
                            colorErrorBorderHover: VARIANT_COLORS[2],
                            colorErrorHover: VARIANT_COLORS[2],
                            colorErrorActive: VARIANT_COLORS[2],
                        },
                    },
                }}
            >
                <Button
                    danger
                    type={value === goodId ? "primary" : undefined}
                    key={goodId}
                    onClick={getOnClick(goodId)}
                    data-cy="evaluation-vote-panel-comparison-both-good-vote-button-button"
                    disabled={!!!outputs?.length}
                >
                    Both are good
                </Button>
            </ConfigProvider>
            <Button
                danger
                type={value === badId ? "primary" : undefined}
                key={badId}
                onClick={getOnClick(badId)}
                data-cy="evaluation-vote-panel-comparison-both-bad-vote-button-button"
                disabled={!!!outputs?.length}
            >
                Both are bad
            </Button>
        </div>
    )
}

type GradingVoteProps = {
    variants: Variant[]
    maxGrade?: number
} & CommonProps<
    {
        grade: number | null
        variantId: string
    }[]
>

const GradingVote: React.FC<GradingVoteProps> = ({
    variants,
    onChange,
    value = [],
    maxGrade = 5,
    vertical,
}) => {
    const classes = useStyles()

    const getOnClick = (variantId: string, grade: number) => () => {
        onChange(
            variants.map((variant) => ({
                variantId: variant.variantId,
                grade: variant.variantId === variantId ? grade : null,
            })),
        )
    }

    return (
        <div className={classes.gradeRoot}>
            {variants.map((variant) => (
                <div key={variant.variantId}>
                    <Typography.Text className={classes.variantName} strong>
                        {variant.variantName}
                    </Typography.Text>
                    <div
                        className={classes.btnRow}
                        style={{flexDirection: vertical ? "column" : undefined}}
                    >
                        {Array.from({length: maxGrade}, (_, i) => i + 1).map((grade) => (
                            <Button
                                key={grade + ""}
                                onClick={getOnClick(variant.variantId, grade)}
                                type={
                                    value.find((item) => item.variantId === variant.variantId)
                                        ?.grade === grade
                                        ? "primary"
                                        : undefined
                                }
                            >
                                {grade}
                            </Button>
                        ))}
                    </div>
                </div>
            ))}
        </div>
    )
}

type NumericScoreVoteProps = {
    variants: Variant[]
    min?: number
    max?: number
    showVariantName?: boolean
    outputs: any
} & CommonProps<
    {
        score: number | null
        variantId: string
    }[]
>

const NumericScoreVote: React.FC<NumericScoreVoteProps> = ({
    variants,
    onChange,
    value = [],
    min = 0,
    max = 100,
    vertical,
    showVariantName = true,
    outputs,
}) => {
    const classes = useStyles()

    const _onChange = (variantId: string, score: number | null) => {
        onChange(
            variants.map((variant) => ({
                variantId: variant.variantId,
                score: variant.variantId === variantId ? score : null,
            })),
        )
    }

    return (
        <div className={classes.gradeRoot}>
            {variants.map((variant) => (
                <div key={variant.variantId}>
                    {showVariantName && (
                        <Typography.Text className={classes.variantName} strong>
                            {variant.variantName}
                        </Typography.Text>
                    )}
                    <div
                        className={classes.btnRow}
                        style={{
                            flexDirection: vertical ? "column" : undefined,
                            alignItems: "center",
                        }}
                    >
                        <InputNumber
                            defaultValue={
                                value.find((item) => item.variantId === variant.variantId)?.score ??
                                undefined
                            }
                            min={min}
                            max={max}
                            data-cy="evaluation-vote-panel-numeric-vote-input"
                            onChange={(score) => _onChange(variant.variantId, score)}
                            disabled={!!!outputs?.length}
                        />
                        <Typography.Text>/ {max}</Typography.Text>
                    </div>
                </div>
            ))}
        </div>
    )
}

type Props =
    | ({
          type: "binary"
      } & BinaryVoteProps)
    | ({
          type: "comparison"
      } & ComparisonVoteProps)
    | ({
          type: "grading"
      } & GradingVoteProps)
    | ({
          type: "numeric"
      } & NumericScoreVoteProps)

const EvaluationVotePanel: React.FC<Props & {loading?: boolean}> = ({type, loading, ...props}) => {
    const classes = useStyles()

    return (
        <div className={classes.root}>
            <Spin spinning={loading}>
                {type === "binary" ? (
                    <BinaryVote {...(props as BinaryVoteProps)} />
                ) : type === "comparison" ? (
                    <ComparisonVote {...(props as ComparisonVoteProps)} />
                ) : type === "grading" ? (
                    <GradingVote {...(props as GradingVoteProps)} />
                ) : (
                    <NumericScoreVote {...(props as NumericScoreVoteProps)} />
                )}
            </Spin>
        </div>
    )
}

export default EvaluationVotePanel<|MERGE_RESOLUTION|>--- conflicted
+++ resolved
@@ -1,12 +1,8 @@
 import {Variant} from "@/lib/Types"
 import {Button, ConfigProvider, InputNumber, Spin, Typography, theme} from "antd"
 import {createUseStyles} from "react-jss"
-<<<<<<< HEAD
-import {VARIANT_COLORS} from "."
-=======
 import {VARIANT_COLORS} from "./assets/styles"
 import {v4 as uuidv4} from "uuid"
->>>>>>> 4b27854e
 
 const useStyles = createUseStyles({
     root: {
