--- conflicted
+++ resolved
@@ -11,20 +11,9 @@
     message,
     ModalProps,
 } from "antd"
-<<<<<<< HEAD
-import {DownOutlined, PlusOutlined, EditFilled} from "@ant-design/icons"
-import {
-    createNewEvaluation,
-    fetchVariants,
-    useLoadTestsetsList,
-    fetchCustomEvaluations,
-} from "@/lib/services/api"
-import {dynamicComponent, getAgentaApiUrl, isDemo} from "@/lib/helpers/utils"
-=======
 import {DownOutlined} from "@ant-design/icons"
 import {createNewEvaluation, fetchVariants, useLoadTestsetsList} from "@/lib/services/api"
-import {dynamicComponent, getAllProviderLlmKeys, getApikeys, isDemo} from "@/lib/helpers/utils"
->>>>>>> 9496e649
+import {dynamicComponent, isDemo} from "@/lib/helpers/utils"
 import {useRouter} from "next/router"
 import {Variant, Parameter, GenericObject, JSSTheme} from "@/lib/Types"
 import {EvaluationType} from "@/lib/enums"
@@ -39,11 +28,8 @@
 import {createUseStyles} from "react-jss"
 import HumanEvaluationResult from "./HumanEvaluationResult"
 import {getErrorMessage} from "@/lib/helpers/errorHandler"
-<<<<<<< HEAD
 import {getApikeys} from "@/lib/helpers/llmProviders"
-=======
 import AutomaticEvaluationResult from "./AutomaticEvaluationResult"
->>>>>>> 9496e649
 
 type StyleProps = {
     themeMode: "dark" | "light"
@@ -203,10 +189,6 @@
 
         fetchData()
     }, [appId])
-
-    useEffect(() => {
-        getAllProviderLlmKeys()
-    }, [])
 
     useEffect(() => {
         if (variants.length > 0) {
