--- conflicted
+++ resolved
@@ -98,21 +98,14 @@
                             )
                                 .then((results) => {
                                     if (
-<<<<<<< HEAD
-                                        item.evaluation_type == EvaluationType.auto_exact_match ||
-                                        item.evaluation_type ==
-                                            EvaluationType.auto_similarity_match ||
-                                        item.evaluation_type == EvaluationType.auto_ai_critique ||
-                                        item.evaluation_type == EvaluationType.custom_code_run
-=======
                                         [
                                             EvaluationType.auto_exact_match,
                                             EvaluationType.auto_similarity_match,
                                             EvaluationType.auto_regex_test,
                                             EvaluationType.auto_ai_critique,
+                                            EvaluationType.custom_code_run,
                                             EvaluationType.auto_webhook_test,
                                         ].includes(item.evaluation_type as EvaluationType)
->>>>>>> e470db63
                                     ) {
                                         return {
                                             key: item.id,
@@ -234,16 +227,9 @@
                     )
                 }
 
-<<<<<<< HEAD
-                let resultsDataAverage =
-                    (record.resultsData[10] /
-                        Object.values(record.resultsData).reduce((acc, value) => acc + value, 0)) *
-                    100
-=======
                 const percentage =
                     calculateResultsDataAvg(record.resultsData) *
                     (record.evaluationType === EvaluationType.auto_webhook_test ? 100 : 10)
->>>>>>> e470db63
 
                 return (
                     <span>
