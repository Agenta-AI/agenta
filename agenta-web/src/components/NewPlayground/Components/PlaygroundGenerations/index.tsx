--- conflicted
+++ resolved
@@ -16,17 +16,12 @@
 
     return (
         <div>
-<<<<<<< HEAD
-            <GeneratoinHeader />
+            <GenerationHeader />
             {isChat ? (
                 <GenerationChat variantId={variantId} />
             ) : (
                 <GenerationCompletion variantId={variantId} />
             )}
-=======
-            <GenerationHeader />
-            {isChat ? <GenerationChat /> : <GenerationCompletion variantId={variantId} />}
->>>>>>> 1468dd78
         </div>
     )
 }
