--- conflicted
+++ resolved
@@ -6,10 +6,10 @@
 import {SetStateAction} from "jotai"
 import {createInputRow} from "@/components/NewPlayground/hooks/usePlayground/assets/inputHelpers"
 import {Enhanced} from "@/components/NewPlayground/assets/utilities/genericTransformer/types"
-<<<<<<< HEAD
 import {PlaygroundStateData} from "@/components/NewPlayground/hooks/usePlayground/types"
 import {GenerationHeaderProps} from "./types"
 const LoadTestsetModal = dynamic(() => import("../../../Modals/LoadTestsetModal"))
+import {getMetadataLazy} from "@/components/NewPlayground/state"
 
 const GenerationHeader = ({variantId}: GenerationHeaderProps) => {
     const {results, isRunning, mutate, runTests} = usePlayground({
@@ -31,9 +31,6 @@
             [variantId],
         ),
     })
-=======
-import {getMetadataLazy} from "@/components/NewPlayground/state"
->>>>>>> 0ea174b3
 
     const [testsetData, setTestsetData] = useState<Record<string, any> | null>(null)
     const [isTestsetModalOpen, setIsTestsetModalOpen] = useState(false)
