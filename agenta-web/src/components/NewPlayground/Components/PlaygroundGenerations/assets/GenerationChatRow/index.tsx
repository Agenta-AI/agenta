import {useCallback, useMemo} from "react"

import clsx from "clsx"
import dynamic from "next/dynamic"

import GenerationOutputText from "../GenerationOutputText"
import usePlayground from "@/components/NewPlayground/hooks/usePlayground"
import {
    findPropertyInObject,
    findVariantById,
} from "@/components/NewPlayground/hooks/usePlayground/assets/helpers"
import PromptMessageConfig from "../../../PromptMessageConfig"
import AddButton from "@/components/NewPlayground/assets/AddButton"
import RunButton from "@/components/NewPlayground/assets/RunButton"
import {getMetadataLazy} from "@/components/NewPlayground/state"
import {createMessageFromSchema} from "@/components/NewPlayground/hooks/usePlayground/assets/messageHelpers"

import type {PlaygroundStateData} from "@/components/NewPlayground/hooks/usePlayground/types"
import type {
    ArrayMetadata,
    ObjectMetadata,
} from "@/components/NewPlayground/assets/utilities/genericTransformer/types"
import type {GenerationChatRowProps} from "./types"

const GenerationResultUtils = dynamic(() => import("../GenerationResultUtils"), {ssr: false})

export const GenerationChatRowOutput = ({
    variantId,
    message,
    disabled = false,
    rowId,
    deleteMessage,
    viewAs,
    result,
    isRunning: propsIsRunning,
    isMessageDeletable,
}: GenerationChatRowProps) => {
    const {viewType} = usePlayground()
    const isComparisonView = viewType === "comparison"

<<<<<<< HEAD
    return propsIsRunning ? (
        <div className="w-full flex flex-col gap-3 items-center justify-center h-full self-stretch bg-[red]">
=======
    return isRunning ? (
        <div className={clsx(["w-full", {"p-4": isComparisonView}])}>
>>>>>>> 88476c6c
            <GenerationOutputText
                text={"Generating response..."}
                className="mt-1"
                disabled={disabled}
            />
        </div>
    ) : (
        <div
            className={clsx([
                "w-full flex flex-col items-start gap-2 relative group/option",
                {"!gap-0": isComparisonView},
            ])}
        >
            <PromptMessageConfig
                variantId={variantId as string}
                rowId={rowId}
                messageId={message?.__id}
                disabled={disabled}
                deleteMessage={deleteMessage}
                className="w-full"
                isMessageDeletable={isMessageDeletable}
                debug
            />
            {!!result ? (
                <div className={clsx([{"h-[48px] px-3 flex items-center": isComparisonView}])}>
                    <GenerationResultUtils result={result} />
                </div>
            ) : null}
        </div>
    )
}

const GenerationChatRow = ({
    withControls,
    historyId,
    variantId,
    messageId,
    rowId,
    viewAs,
}: GenerationChatRowProps) => {
    const {history, historyItem, messageRow, runTests, mutate, viewType} = usePlayground({
        variantId,
        stateSelector: useCallback(
            (state: PlaygroundStateData) => {
                const variant = findVariantById(state, variantId as string)

                if (messageId) {
                    return {
                        history: [findPropertyInObject(variant, messageId)],
                    }
                } else {
                    const messageRow = (state.generationData.messages.value || []).find(
                        (inputRow) => {
                            return inputRow.__id === rowId
                        },
                    )
                    const messageHistory = messageRow.history.value
                    const historyItem = messageHistory.find((item) => item.__id === historyId)
                    return {
                        messageRow,
                        historyItem,
                        history: messageHistory
                            .map((historyItem) => {
                                return !historyItem.__runs
                                    ? historyItem
                                    : variantId && historyItem.__runs[variantId]
                                      ? {
                                            ...historyItem.__runs[variantId].message,
                                            __result: historyItem.__runs[variantId].__result,
                                            __isRunning: historyItem.__runs[variantId].__isRunning,
                                        }
                                      : undefined
                            })
                            .filter(Boolean),
                    }
                }
            },
            [variantId, messageId, rowId, historyId],
        ),
    })

    const isComparisonView = viewType === "comparison"

    const deleteMessage = useCallback((messageId: string) => {
        mutate(
            (clonedState) => {
                if (!clonedState) return clonedState

                if (!variantId) {
                    const row = clonedState.generationData.messages.value.find(
                        (v) => v.__id === rowId,
                    )
                    const isInput = row.history.value.findIndex((m) => m.__id === messageId)
                    if (isInput !== -1) {
                        row.history.value.splice(isInput, 1)
                    }
                } else if (variantId) {
                    const row = clonedState.generationData.messages.value.find(
                        (v) => v.__id === rowId,
                    )
                    const isInput = row.history.value.findIndex((m) => {
                        return m.__id === messageId
                    })
                    if (isInput !== -1) {
                        row.history.value.splice(isInput, 1)
                    } else {
                        const isRunIndex = row.history.value.findIndex((m) => {
                            return m.__runs[variantId]?.message?.__id === messageId
                        })
                        if (isRunIndex !== -1) {
                            delete row.history.value[isRunIndex].__runs[variantId]
                        }
                    }
                }
            },
            {revalidate: false},
        )
    }, [])

    const addNewMessageToRowHistory = useCallback(() => {
        mutate((clonedState) => {
            if (!clonedState) return clonedState

            const messageRow = clonedState.generationData.messages.value.find((inputRow) => {
                return inputRow.__id === rowId
            })

            if (!messageRow) return clonedState

            const _metadata = getMetadataLazy<ArrayMetadata>(messageRow.history.__metadata)

            const itemMetadata = _metadata?.itemMetadata as ObjectMetadata
            const emptyMessage = createMessageFromSchema(itemMetadata, {
                role: "user",
            })

            messageRow.history.value.push(emptyMessage)

            return clonedState
        })
    }, [mutate, rowId])

    return !historyItem ? null : (
        <>
            <div
                className={clsx([
                    "flex flex-col items-start gap-5 w-full",
                    {"!gap-0": viewType === "comparison"},
                ])}
            >
                <GenerationChatRowOutput
                    key={historyItem.__id || `${variantId}-${rowId}-generating`}
                    message={historyItem}
                    variantId={variantId}
                    deleteMessage={deleteMessage}
                    viewAs={viewAs}
                    rowId={messageRow?.__id}
                    result={historyItem?.__result}
                    isRunning={historyItem?.__isRunning}
                    disabled={!messageRow}
                />
                {/* {history.map((historyItem) => {
                    return (
                    )
                })} */}
            </div>
            {withControls ? (
                <div className={clsx(["flex items-center gap-2 mt-5", {"px-2": isComparisonView}])}>
                    <RunButton
                        size="small"
                        disabled={historyItem?.__isRunning}
                        onClick={() => runTests?.()}
                        className="flex"
                    />
                    <AddButton size="small" label="Message" onClick={addNewMessageToRowHistory} />
                </div>
            ) : null}
        </>
    )
}

export default GenerationChatRow<|MERGE_RESOLUTION|>--- conflicted
+++ resolved
@@ -38,13 +38,8 @@
     const {viewType} = usePlayground()
     const isComparisonView = viewType === "comparison"
 
-<<<<<<< HEAD
     return propsIsRunning ? (
         <div className="w-full flex flex-col gap-3 items-center justify-center h-full self-stretch bg-[red]">
-=======
-    return isRunning ? (
-        <div className={clsx(["w-full", {"p-4": isComparisonView}])}>
->>>>>>> 88476c6c
             <GenerationOutputText
                 text={"Generating response..."}
                 className="mt-1"
