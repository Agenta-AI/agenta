import {useCallback} from "react"
import {Copy, MinusCircle} from "@phosphor-icons/react"
import {Button} from "antd"
import {GenerationVariableOptionsProps} from "./types"
import clsx from "clsx"
import PlaygroundGenerationVariableMenu from "../../../Menus/PlaygroundGenerationVariableMenu"
import usePlayground from "@/components/NewPlayground/hooks/usePlayground"
import GenerationFocusDrawerButton from "../../../Drawers/GenerationFocusDrawer/components/GenerationFocusDrawerButton"
import {createInputRow} from "@/components/NewPlayground/hooks/usePlayground/assets/inputHelpers"
import {PlaygroundStateData} from "@/components/NewPlayground/hooks/usePlayground/types"
import {getMetadataLazy} from "@/components/NewPlayground/state"
import {
    ArrayMetadata,
    ObjectMetadata,
} from "@/components/NewPlayground/assets/utilities/genericTransformer/types"

const GenerationVariableOptions: React.FC<GenerationVariableOptionsProps> = ({
    rowId,
    variantId,
    className,
    result,
    inputText,
}) => {
    const {mutate, viewType, inputRows} = usePlayground({
        variantId,
        hookId: "GenerationVariableOptions",
        stateSelector: useCallback((state: PlaygroundStateData) => {
            const inputRows = state.generationData.value || []
            return {inputRows}
        }, []),
    })

    const deleteInputRow = useCallback(() => {
        mutate(
            (clonedState) => {
<<<<<<< HEAD
                // const clonedState = structuredClone(state)
=======
>>>>>>> 8bb491ad
                if (!clonedState) return clonedState

                const generationRows = clonedState.generationData.inputs.value
                clonedState.generationData.inputs.value = generationRows.filter(
                    (row) => row.__id !== rowId,
                )

                return clonedState
            },
            {revalidate: false},
        )
    }, [])

    const duplicateInputRow = useCallback(() => {
        mutate(
            (clonedState) => {
<<<<<<< HEAD
                // const clonedState = structuredClone(state)
                if (!clonedState) return clonedState

                const itemMetadata = clonedState.generationData.inputs.__metadata.itemMetadata
=======
                if (!clonedState) return clonedState

                const _metadata = getMetadataLazy<ArrayMetadata>(
                    clonedState?.generationData.__metadata,
                )
                const itemMetadata = _metadata?.itemMetadata as ObjectMetadata

                if (!itemMetadata) return clonedState

>>>>>>> 8bb491ad
                const inputKeys = Object.keys(itemMetadata.properties)
                const newRow = createInputRow(inputKeys, itemMetadata)

                const existingRow = clonedState?.generationData.inputs.value.find(
                    (row) => row.__id === rowId,
                )

                if (existingRow) {
                    inputKeys.forEach((key) => {
                        if (existingRow[key] !== undefined) {
                            newRow[key] = structuredClone(existingRow[key])
                        }
                    })
                }

                clonedState.generationData.inputs.value.push(newRow)

                return clonedState
            },
            {revalidate: false},
        )
    }, [])

    return (
        <div className={clsx("flex items-center gap-1", className)}>
            <Button
                icon={<MinusCircle size={14} />}
                type="text"
                onClick={deleteInputRow}
                size="small"
                disabled={inputRows.length === 1}
            />
            {viewType === "single" ? (
                <>
                    <GenerationFocusDrawerButton
                        rowId={rowId}
                        variantIds={variantId}
                        size="small"
                    />
                    <PlaygroundGenerationVariableMenu
                        duplicateInputRow={duplicateInputRow}
                        result={result}
                    />
                </>
            ) : (
                <Button
                    icon={<Copy size={14} />}
                    type="text"
                    onClick={() => navigator.clipboard.writeText(inputText as string)}
                    size="small"
                />
            )}
        </div>
    )
}

export default GenerationVariableOptions<|MERGE_RESOLUTION|>--- conflicted
+++ resolved
@@ -33,10 +33,6 @@
     const deleteInputRow = useCallback(() => {
         mutate(
             (clonedState) => {
-<<<<<<< HEAD
-                // const clonedState = structuredClone(state)
-=======
->>>>>>> 8bb491ad
                 if (!clonedState) return clonedState
 
                 const generationRows = clonedState.generationData.inputs.value
@@ -53,12 +49,6 @@
     const duplicateInputRow = useCallback(() => {
         mutate(
             (clonedState) => {
-<<<<<<< HEAD
-                // const clonedState = structuredClone(state)
-                if (!clonedState) return clonedState
-
-                const itemMetadata = clonedState.generationData.inputs.__metadata.itemMetadata
-=======
                 if (!clonedState) return clonedState
 
                 const _metadata = getMetadataLazy<ArrayMetadata>(
@@ -68,7 +58,6 @@
 
                 if (!itemMetadata) return clonedState
 
->>>>>>> 8bb491ad
                 const inputKeys = Object.keys(itemMetadata.properties)
                 const newRow = createInputRow(inputKeys, itemMetadata)
 
