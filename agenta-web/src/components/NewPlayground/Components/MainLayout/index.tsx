--- conflicted
+++ resolved
@@ -162,13 +162,9 @@
                     </SplitterPanel>
 
                     <SplitterPanel
-<<<<<<< HEAD
-                        className={clsx("!h-full z-[1]", {"!overflow-y-hidden": isComparisonView})}
-=======
                         className={clsx("!h-full @container", {
                             "!overflow-y-hidden": isComparisonView,
                         })}
->>>>>>> ed5aa82d
                         collapsible
                         defaultSize={isComparisonView ? "60%" : "70"}
                     >
