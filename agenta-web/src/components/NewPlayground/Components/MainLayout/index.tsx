--- conflicted
+++ resolved
@@ -162,13 +162,8 @@
                     </SplitterPanel>
 
                     <SplitterPanel
-<<<<<<< HEAD
                         className={clsx("!h-full @container", {
                             "!overflow-y-hidden": isComparisonView,
-=======
-                        className={clsx("!h-full", {
-                            "!overflow-y-hidden flex flex-col": isComparisonView,
->>>>>>> 482b507c
                         })}
                         collapsible
                         defaultSize={isComparisonView ? "60%" : "70%"}
