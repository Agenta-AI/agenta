import clsx from "clsx"
import {Input, Typography} from "antd"
import {useCallback, ChangeEvent} from "react"
import {useDebounceInput} from "../../../../../../hooks/useDebounceInput"

import type {TextControlProps} from "./types"
import usePlayground from "@/components/NewPlayground/hooks/usePlayground"

const {TextArea} = Input

<<<<<<< HEAD
const TextControl = ({className, metadata, value, handleChange, as, view}: TextControlProps) => {
    const {viewType} = usePlayground()

    if (viewType === "single" && view !== "focus") {
        return (
            <div
                className={clsx(
                    "relative border-solid border border-[#bdc7d1] rounded-[theme(spacing.2)]",
                    className,
                )}
                // {...props}
            >
                <Typography className="font-[500] text-[12px] leading-[20px] mt-1 mx-2 text-[#1677FF]">
                    {metadata.title}
                </Typography>
                <TextArea
                    value={value}
                    onChange={handleChange}
                    className={clsx(["border-0", "focus:ring-0"])}
                    placeholder={metadata.description}
                    autoSize={{minRows: 3}}
                />
            </div>
        )
    }

    return (
        <div
            className={clsx("relative bg-transparent", className)}
            // {...props}
=======
const TextControl = ({className, metadata, value, handleChange, as}: TextControlProps) => {
    const [localValue, setLocalValue] = useDebounceInput<string>(value, handleChange, 300, "")

    const handleLocalValueChange = useCallback(
        (e: ChangeEvent<HTMLTextAreaElement>) => {
            setLocalValue(e.target.value)
        },
        [setLocalValue],
    )

    return (
        <div
            className={clsx(
                "relative border-solid border border-[#bdc7d1] rounded-[theme(spacing.2)]",
                className,
            )}
>>>>>>> aa2d5d63
        >
            <Typography className="font-[500] text-[12px] leading-[20px] text-[#1677FF]">
                {metadata.title}
            </Typography>
            <TextArea
<<<<<<< HEAD
                value={value}
                onChange={handleChange}
                className={clsx([
                    "border-0",
                    "focus:ring-0",
                    "ml-2 !p-0",
                    "bg-transparent hover:bg-transparent focus:bg-transparent",
                ])}
=======
                value={localValue}
                onChange={handleLocalValueChange}
                className={clsx(["border-0", "focus:ring-0"])}
>>>>>>> aa2d5d63
                placeholder={metadata.description}
                autoSize={{minRows: 3}}
            />
        </div>
    )
}

export default TextControl<|MERGE_RESOLUTION|>--- conflicted
+++ resolved
@@ -8,9 +8,17 @@
 
 const {TextArea} = Input
 
-<<<<<<< HEAD
 const TextControl = ({className, metadata, value, handleChange, as, view}: TextControlProps) => {
     const {viewType} = usePlayground()
+
+    const [localValue, setLocalValue] = useDebounceInput<string>(value, handleChange, 300, "")
+
+    const handleLocalValueChange = useCallback(
+        (e: ChangeEvent<HTMLTextAreaElement>) => {
+            setLocalValue(e.target.value)
+        },
+        [setLocalValue],
+    )
 
     if (viewType === "single" && view !== "focus") {
         return (
@@ -25,8 +33,8 @@
                     {metadata.title}
                 </Typography>
                 <TextArea
-                    value={value}
-                    onChange={handleChange}
+                    value={localValue}
+                    onChange={handleLocalValueChange}
                     className={clsx(["border-0", "focus:ring-0"])}
                     placeholder={metadata.description}
                     autoSize={{minRows: 3}}
@@ -39,43 +47,19 @@
         <div
             className={clsx("relative bg-transparent", className)}
             // {...props}
-=======
-const TextControl = ({className, metadata, value, handleChange, as}: TextControlProps) => {
-    const [localValue, setLocalValue] = useDebounceInput<string>(value, handleChange, 300, "")
-
-    const handleLocalValueChange = useCallback(
-        (e: ChangeEvent<HTMLTextAreaElement>) => {
-            setLocalValue(e.target.value)
-        },
-        [setLocalValue],
-    )
-
-    return (
-        <div
-            className={clsx(
-                "relative border-solid border border-[#bdc7d1] rounded-[theme(spacing.2)]",
-                className,
-            )}
->>>>>>> aa2d5d63
         >
             <Typography className="font-[500] text-[12px] leading-[20px] text-[#1677FF]">
                 {metadata.title}
             </Typography>
             <TextArea
-<<<<<<< HEAD
-                value={value}
-                onChange={handleChange}
+                value={localValue}
+                onChange={handleLocalValueChange}
                 className={clsx([
                     "border-0",
                     "focus:ring-0",
                     "ml-2 !p-0",
                     "bg-transparent hover:bg-transparent focus:bg-transparent",
                 ])}
-=======
-                value={localValue}
-                onChange={handleLocalValueChange}
-                className={clsx(["border-0", "focus:ring-0"])}
->>>>>>> aa2d5d63
                 placeholder={metadata.description}
                 autoSize={{minRows: 3}}
             />
