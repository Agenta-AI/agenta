--- conflicted
+++ resolved
@@ -2,15 +2,12 @@
 import {MinusCircle, Copy, Check} from "@phosphor-icons/react"
 import {PromptMessageContentOptionsProps} from "./types"
 import usePlayground from "@/components/NewPlayground/hooks/usePlayground"
-<<<<<<< HEAD
 import {findPropertyInObject} from "@/components/NewPlayground/hooks/usePlayground/assets/helpers"
 import {findPropertyById} from "@/components/NewPlayground/hooks/usePlayground/middlewares/playgroundVariantMiddleware"
 import {EnhancedVariant} from "@/components/NewPlayground/assets/utilities/transformer/types"
 import {EnhancedObjectConfig} from "@/components/NewPlayground/assets/utilities/genericTransformer/types"
-=======
 import EnhancedButton from "@/components/NewPlayground/assets/EnhancedButton"
 import clsx from "clsx"
->>>>>>> c255ee79
 
 const PromptMessageContentOptions = ({
     deleteMessage,
@@ -21,16 +18,8 @@
     rowId,
     isMessageDeletable,
 }: PromptMessageContentOptionsProps) => {
-<<<<<<< HEAD
-    const {baseProperty: property} = usePlayground({
-        // variantId,
-        // propertyId,
-=======
     // TODO: REPLACE THIS WITH A GETTER ACTION FOR PROPERTY VALUE
     const {variantConfigProperty: property} = usePlayground({
-        variantId,
-        propertyId,
->>>>>>> c255ee79
         hookId: "PlaygroundVariantPropertyControl",
         stateSelector: (state) => {
             const object = !!rowId
@@ -64,24 +53,13 @@
         }, 1000)
     }
 
-    console.log("baseProperty", property)
-
     return (
         <div className={clsx("flex items-center gap-1", className)}>
             <EnhancedButton
                 icon={isCopied ? <Check size={14} /> : <Copy size={14} />}
                 type="text"
-<<<<<<< HEAD
-                onClick={() => {
-                    const val = property?.value
-                    if (val) {
-                        navigator.clipboard.writeText(val)
-                    }
-                }}
-=======
                 onClick={onCopyText}
                 tooltipProps={{title: isCopied ? "Copied" : "Copy"}}
->>>>>>> c255ee79
             />
 
             <EnhancedButton
