import {memo, useMemo} from "react"

import {Typography} from "antd"

import usePlayground from "../../hooks/usePlayground"
import {componentLogger} from "../../assets/utilities/componentLogger"

import MinMaxControl from "./assets/MinMaxControl"
import BooleanControl from "./assets/BooleanControl"
import MultiSelectControl from "./assets/MultiSelectControl"
import SimpleDropdownSelect from "./assets/SimpleDropdownSelect"
import PromptMessageContent from "./assets/PromptMessageContent"
import TextControl from "./assets/TextControl"

import type {PlaygroundVariantPropertyControlProps, RenderFunctions, ArrayItemValue} from "./types"
import type {
    Enhanced,
    EnhancedConfigValue,
    EnhancedObjectConfig,
} from "../../assets/utilities/genericTransformer/types"
import {findPropertyById} from "../../hooks/usePlayground/middlewares/playgroundVariantMiddleware"
import {EnhancedVariant} from "../../assets/utilities/transformer/types"
import {findPropertyInObject} from "../../hooks/usePlayground/assets/helpers"
import {getMetadataLazy} from "../../state"

const renderMap: RenderFunctions = {
    number: ({withTooltip, metadata, value, handleChange}) => {
        return (
            <MinMaxControl
                label={metadata.title || ""}
                value={value}
                onChange={handleChange}
                min={metadata.min}
                max={metadata.max}
                step={metadata.isInteger ? 1 : 0.1}
                withTooltip={withTooltip}
                description={metadata.description}
            />
        )
    },

    boolean: ({withTooltip, metadata, value, handleChange}) => (
        <BooleanControl label={metadata.title || ""} value={value} onChange={handleChange} />
    ),

    string: ({withTooltip, metadata, value, handleChange, as, className, view}) => {
        if (metadata.options) {
            if (as === "SimpleDropdownSelect") {
                return (
                    <SimpleDropdownSelect
                        value={value}
                        options={metadata.options}
                        onChange={handleChange}
                        placeholder={metadata.description}
                        className={className}
                        description={metadata.description}
                        withTooltip={withTooltip}
                    />
                )
            }
            return (
                <MultiSelectControl
                    label={metadata.title || ""}
                    options={metadata.options}
                    value={value}
                    onChange={handleChange}
                    description={metadata.description}
                    withTooltip={withTooltip}
                />
            )
        }

        if (as === "PromptMessageContent") {
            return (
                <PromptMessageContent
                    value={value}
                    placeholder={metadata.description}
                    onChange={handleChange}
                    description={metadata.description}
                    withTooltip={withTooltip}
                />
            )
        }

        return (
            <TextControl
                metadata={metadata}
                value={value}
                handleChange={handleChange}
                className={className}
                view={view}
                description={metadata.description}
                withTooltip={withTooltip}
            />
        )
    },

    array: ({withTooltip, metadata, value, handleChange}) => {
        if (!Array.isArray(value?.value)) return null

        return (
            <div className="flex flex-col gap-2">
                {value.value.map((item: EnhancedConfigValue<ArrayItemValue>) => {
                    switch (item.__metadata.type) {
                        case "string":
                            return (
                                <div key={item.__id}>
                                    {renderMap.string({
                                        withTooltip,
                                        metadata: item.__metadata,
                                        value: item.value,
                                        handleChange: (newValue) => {
                                            updateArrayItem(
                                                value.value,
                                                item.__id,
                                                newValue,
                                                handleChange,
                                            )
                                        },
                                    })}
                                </div>
                            )
                        case "number":
                            return (
                                <div key={item.__id}>
                                    {renderMap.number({
                                        withTooltip,
                                        metadata: item.__metadata,
                                        value: item.value,
                                        handleChange: (newValue) => {
                                            updateArrayItem(
                                                value.value,
                                                item.__id,
                                                newValue,
                                                handleChange,
                                            )
                                        },
                                    })}
                                </div>
                            )
                        case "boolean":
                            return (
                                <div key={item.__id}>
                                    {renderMap.boolean({
                                        withTooltip,
                                        metadata: item.__metadata,
                                        value: item.value,
                                        handleChange: (newValue) => {
                                            updateArrayItem(
                                                value.value,
                                                item.__id,
                                                newValue,
                                                handleChange,
                                            )
                                        },
                                    })}
                                </div>
                            )
                        default:
                            return null
                    }
                })}
            </div>
        )
    },

    object: () => <Typography.Text>Object input not implemented</Typography.Text>,
    compound: ({withTooltip, metadata}) => {
        return <Typography.Text>Compound input not implemented</Typography.Text>
    },
} as const

// TODO: RENAME TO PlaygroundPropertyControl
const PlaygroundVariantPropertyControl = ({
    propertyId,
    variantId,
    className,
    as,
    view,
    rowId,
    withTooltip,
    value: propsValue,
    onChange,
}: PlaygroundVariantPropertyControlProps): React.ReactElement | null => {
    componentLogger("PlaygroundVariantPropertyControl", variantId, propertyId)

    const {
        mutate,
        handleParamUpdate: updateVariantProperty,
        baseProperty,
    } = usePlayground({
        hookId: "PlaygroundVariantPropertyControl",
        stateSelector: (state) => {
            const object = !!rowId
                ? state.generationData.inputs.value.find((v) => v.__id === rowId) ||
                  (state.generationData.messages.value || []).find((v) => v.__id === rowId)
                : variantId
                  ? state.variants.find((v) => v.id === variantId)
                  : null

            if (!object) {
                return {}
            } else {
                const property = !!rowId
                    ? (findPropertyInObject(object, propertyId) as EnhancedObjectConfig<any>)
                    : (findPropertyById(
                          object as EnhancedVariant,
                          propertyId,
                      ) as EnhancedObjectConfig<any>)
                return {baseProperty: property}
            }
        },
    })

    const property = useMemo(() => {
        if (!baseProperty) return null

        const {__metadata, value: _value} = baseProperty
        const value = propsValue ?? _value

        const handler = rowId
            ? (e: any) => {
<<<<<<< HEAD
                  mutate(
                      (clonedState) => {
                          if (!clonedState) return clonedState
                          const val =
                              e !== null && e !== undefined
                                  ? typeof e === "object" && "target" in e
                                      ? e.target.value
                                      : e
                                  : null

                          const object =
                              clonedState.generationData.inputs.value.find(
                                  (v) => v.__id === rowId,
                              ) ||
                              clonedState.generationData.messages.value.find(
                                  (v) => v.__id === rowId,
                              )
                          if (!object) return clonedState

                          const property = findPropertyInObject(object, propertyId) as Enhanced<any>
                          if (!property) return clonedState

                          if (property.value === val) return clonedState

                          property.value = val

                          return clonedState
                      },
                      {
                          revalidate: false,
                      },
                  )
=======
                  if (onChange) {
                      const val =
                          e !== null && e !== undefined
                              ? typeof e === "object" && "target" in e
                                  ? e.target.value
                                  : e
                              : null

                      onChange(val)
                  } else {
                      mutate(
                          (clonedState) => {
                              if (!clonedState) return clonedState
                              const val =
                                  e !== null && e !== undefined
                                      ? typeof e === "object" && "target" in e
                                          ? e.target.value
                                          : e
                                      : null

                              const object = clonedState.generationData.value.find(
                                  (v) => v.__id === rowId,
                              )
                              if (!object) return clonedState

                              const property = findPropertyInObject(
                                  object,
                                  propertyId,
                              ) as Enhanced<any>
                              if (!property) return clonedState

                              if (property.value === val) return clonedState

                              property.value = val

                              return clonedState
                          },
                          {
                              revalidate: false,
                          },
                      )
                  }
>>>>>>> aadc8f07
              }
            : (newValue: any) => {
                  if (onChange) {
                      onChange({
                          value: newValue,
                          id: baseProperty.__id,
                      })
                  } else {
                      updateVariantProperty?.(newValue, baseProperty.__id, variantId)
                  }
              }

        return {
            __metadata: getMetadataLazy(__metadata),
            value,
            handleChange: handler,
        }
    }, [
        baseProperty,
        propsValue,
        rowId,
        onChange,
        mutate,
        propertyId,
        updateVariantProperty,
        variantId,
    ])

    if (!property) {
        return null
    }

    const {__metadata: metadata, value: _value, handleChange} = property
    const value = propsValue ?? _value

    if (!metadata) {
        return <Typography.Text>unable to find metadata for property</Typography.Text>
    }

    const renderer = renderMap[metadata.type]
    if (renderer) {
        return renderer({
            withTooltip,
            metadata: metadata as any,
            value,
            handleChange,
            as,
            className,
            view,
        })
    }

    return <Typography.Text>Unknown type: {metadata.type}</Typography.Text>
}

const updateArrayItem = (
    array: EnhancedConfigValue<ArrayItemValue>[],
    id: string,
    newValue: any,
    handleChange: (v: any) => void,
) => {
    const newArray = [...array]
    const index = array.findIndex((v) => v.__id === id)
    if (index !== -1) {
        newArray[index] = {...newArray[index], value: newValue}
        handleChange({value: newArray})
    }
}

export default memo(PlaygroundVariantPropertyControl)<|MERGE_RESOLUTION|>--- conflicted
+++ resolved
@@ -220,40 +220,6 @@
 
         const handler = rowId
             ? (e: any) => {
-<<<<<<< HEAD
-                  mutate(
-                      (clonedState) => {
-                          if (!clonedState) return clonedState
-                          const val =
-                              e !== null && e !== undefined
-                                  ? typeof e === "object" && "target" in e
-                                      ? e.target.value
-                                      : e
-                                  : null
-
-                          const object =
-                              clonedState.generationData.inputs.value.find(
-                                  (v) => v.__id === rowId,
-                              ) ||
-                              clonedState.generationData.messages.value.find(
-                                  (v) => v.__id === rowId,
-                              )
-                          if (!object) return clonedState
-
-                          const property = findPropertyInObject(object, propertyId) as Enhanced<any>
-                          if (!property) return clonedState
-
-                          if (property.value === val) return clonedState
-
-                          property.value = val
-
-                          return clonedState
-                      },
-                      {
-                          revalidate: false,
-                      },
-                  )
-=======
                   if (onChange) {
                       const val =
                           e !== null && e !== undefined
@@ -296,7 +262,6 @@
                           },
                       )
                   }
->>>>>>> aadc8f07
               }
             : (newValue: any) => {
                   if (onChange) {
