export type GenerationComparisonChatOutputRowProps = {
    variantId: string
    rowId: string
}

export type GenerationComparisonChatOutputProps = {
    historyId: string
    className?: string
    rowId: string
<<<<<<< HEAD
    historyIndex?: number
=======
    isLastRow?: boolean
    isFirstRow?: boolean
>>>>>>> 75a86813
}<|MERGE_RESOLUTION|>--- conflicted
+++ resolved
@@ -7,10 +7,6 @@
     historyId: string
     className?: string
     rowId: string
-<<<<<<< HEAD
-    historyIndex?: number
-=======
     isLastRow?: boolean
     isFirstRow?: boolean
->>>>>>> 75a86813
 }