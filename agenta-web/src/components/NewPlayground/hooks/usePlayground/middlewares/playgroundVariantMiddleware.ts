import {useCallback} from "react"

import {message} from "antd"

import {
    compareVariant,
    createVariantCompare,
    findPropertyInObject,
    findVariantById,
    isPlaygroundEqual,
    setVariant,
} from "../assets/helpers"
import usePlaygroundUtilities from "./hooks/usePlaygroundUtilities"
import {
    updateVariantPromptKeys,
    syncVariantInputs,
    getVariantInputKeys,
    getVariantMessages,
    syncVariantMessages,
} from "../assets/inputHelpers"
import {parseValidationError} from "../../../assets/utilities/errors"
import {transformToRequestBody} from "../../../assets/utilities/transformer/reverseTransformer"

import type {Key, SWRHook} from "swr"
import {type FetcherOptions} from "@/lib/api/types"
import type {
    PlaygroundStateData,
    PlaygroundMiddleware,
    VariantUpdateFunction,
    PlaygroundSWRConfig,
    PlaygroundMiddlewareParams,
} from "../types"
import type {ApiResponse, EnhancedVariant} from "../../../assets/utilities/transformer/types"
import useWebWorker from "../../useWebWorker"
import {getAllMetadata, getMetadataLazy} from "@/components/NewPlayground/state"
import {ConfigMetadata} from "@/components/NewPlayground/assets/utilities/genericTransformer/types"

export type ConfigValue = string | boolean | string[] | number | null

/**
 * Pure function to find a property by ID in a variant's prompts or inputs
 * TODO: IMPROVE PERFORMANCE
 */
export const findPropertyById = (variant: EnhancedVariant, propertyId?: string) => {
    if (!propertyId || !variant) return undefined

    // Search in prompts
    for (const prompt of variant.prompts) {
        const found = findPropertyInObject(prompt, propertyId)
        if (found) return found
    }

    // Search in input rows
    const inputRows = variant.inputs?.value || []
    for (const row of inputRows) {
        const found = findPropertyInObject(row, propertyId)
        if (found) return found
    }

    return undefined
}

const playgroundVariantMiddleware: PlaygroundMiddleware = <
    Data extends PlaygroundStateData = PlaygroundStateData,
    Selected = unknown,
>(
    useSWRNext: SWRHook,
) => {
    return (
        key: Key,
        fetcher: ((url: string, options?: FetcherOptions) => Promise<Data>) | null,
        config: PlaygroundSWRConfig<Data, Selected>,
    ) => {
        const useImplementation = ({key, fetcher, config}: PlaygroundMiddlewareParams<Data>) => {
            const {logger, valueReferences, addToValueReferences, checkInvalidSelector} =
                usePlaygroundUtilities({
                    config: {
                        ...config,
                        name: "playgroundVariantMiddleware",
                    },
                })
            const {variantId, projectId} = config

            const swr = useSWRNext(key, fetcher, {
                ...config,
                revalidateOnFocus: false,
                revalidateOnReconnect: false,
                revalidateIfStale: false,
                revalidateOnMount:
                    config.revalidateOnMount ??
                    !(
                        valueReferences.current.includes("variant") ||
                        valueReferences.current.includes("variantConfig") ||
                        valueReferences.current.includes("variantConfigProperty")
                    ),
                compare: useCallback(
                    (a?: Data, b?: Data) => {
                        logger(`COMPARE - ENTER`)

                        const variantReferenced =
                            valueReferences.current.includes("variant") ||
                            valueReferences.current.includes("variantConfig") ||
                            valueReferences.current.includes("variantConfigProperty")

                        const wrappedComparison = config.compare?.(a, b)

                        if (!variantReferenced) {
                            logger(`COMPARE - WRAPPED`, wrappedComparison, a, b)
                            return wrappedComparison ?? true
                        }

                        const {variantId} = config
                        if (wrappedComparison) {
                            logger(
                                `COMPARE - VARIANT REFERENCED - return wrapped`,
                                wrappedComparison,
                            )
                            return true
                        }

                        if (!variantId) return wrappedComparison

                        logger(
                            `COMPARE - VARIANT REFERENCED - return COMPARISON`,
                            wrappedComparison,
                        )

                        const isConfigReferenced = valueReferences.current.includes("variantConfig")
                        const isConfigPropertyReferenced =
                            valueReferences.current.includes("variantConfigProperty")

                        if (isConfigPropertyReferenced) {
                            // Compare variants by checking if the specific property changed
                            const prevVariant = (a?.variants || []).find((v) => v.id === variantId)
                            const nextVariant = (b?.variants || []).find((v) => v.id === variantId)

                            const prevProperty =
                                prevVariant && findPropertyById(prevVariant, config.propertyId)
                            const nextProperty =
                                nextVariant && findPropertyById(nextVariant, config.propertyId)

                            return isPlaygroundEqual(prevProperty?.value, nextProperty?.value)
                        } else if (isConfigReferenced) {
                            return createVariantCompare()(a, b)
                        } else {
                            return compareVariant(a, b, variantId)
                        }
                    },
                    [config, logger, valueReferences],
                ),
            } as PlaygroundSWRConfig<Data>)

            const handleWebWorkerMessage = useCallback(
                (message: {
                    type: string
                    payload: {
                        variant: EnhancedVariant
                        allMetadata: Record<string, ConfigMetadata>
                        rowId: string
                        appId: string
                        uri: string
                        result?: {
                            response?: ApiResponse
                            error?: string
                            metadata: {
                                timestamp: string
                                statusCode?: number
                                rawError?: any
                            }
                        }
                    }
                }) => {
                    const variantId = message.payload.variant.id
                    if (!variantId || !message.payload.result) return
                    if (message.type === "runVariantInputRowResult") {
                        const rowId = message.payload.rowId

                        swr.mutate((clonedState) => {
                            if (!clonedState) return clonedState

                            const inputs = clonedState.generationData.inputs

                            const inputTestRow = inputs.value.find((row) => row.__id === rowId)

                            if (!inputTestRow || !inputTestRow.__runs) return clonedState

                            inputTestRow.__runs[variantId] = {
                                __result: message.payload.result,
                                __isRunning: false,
                            }

                            return clonedState
                        })
                    }
                },
                [swr],
            )

            const {postMessageToWorker, createWorkerMessage} = useWebWorker(
                handleWebWorkerMessage,
                valueReferences.current.includes("runVariantTestRow"),
            )

            /**
             * Deletes the current variant from the server and updates local state
             * @returns Promise that resolves when the deletion is complete
             */
            const deleteVariant = useCallback(async () => {
                try {
                    // first set the mutation state of the variant to true
                    swr.mutate(
                        (clonedState) => {
                            const variant = findVariantById(clonedState, variantId!)
                            if (!variant) throw new Error("Variant not found")

                            variant.__isMutating = true
                            return clonedState
                        },
                        {
                            revalidate: false,
                        },
                    ).then(() => {
                        // then continue with the operation
                        swr.mutate(async (state) => {
                            const variant = (swr.data?.variants || []).find(
                                (v) => v.id === variantId,
                            )
                            if (!variant) return state

                            try {
                                const deleteResponse = await fetcher?.(
                                    `/api/variants/${variant.id}?project_id=${projectId}`,
                                    {
                                        method: "DELETE",
                                    },
                                )

                                if (deleteResponse && deleteResponse?.status !== 200) {
                                    // error
                                    message.error("Failed to delete variant")
                                }

                                state?.variants?.forEach((v: EnhancedVariant) => {
                                    if (v.id === variant.id) {
                                        const index = state.variants.indexOf(v)
                                        state.variants.splice(index, 1)
                                    }
                                })

                                return state
                            } catch (err) {
                                message.error("Failed to delete variant")
                                return state
                            }
                        })
                    })
                } catch (err) {
                    message.error("Failed to delete variant")
                }
            }, [swr, variantId, fetcher, projectId])

            const saveVariant = useCallback(async () => {
                try {
                    // first set the mutation state of the variant to true
                    swr.mutate(
                        (clonedState) => {
                            const variant = findVariantById(clonedState, variantId!)
                            if (!variant) throw new Error("Variant not found")

                            variant.__isMutating = true
                            return clonedState
                        },
                        {
                            revalidate: false,
                        },
                    ).then(async (data) => {
                        // then continue with the operation
                        swr.mutate(
                            async (state) => {
                                if (!state) return state
                                const variant = (state?.variants || []).find(
                                    (v) => v.id === variantId,
                                )
                                if (!variant) return state

                                try {
                                    const parameters = transformToRequestBody(
                                        variant,
                                        undefined,
                                        getAllMetadata(),
                                    )
                                    const saveResponse = await fetcher?.(
                                        `/api/variants/${variant.id}/parameters?project_id=${projectId}`,
                                        {
                                            method: "PUT",
                                            body: {
                                                parameters,
                                            },
                                        },
                                    )

                                    if (saveResponse && saveResponse?.status !== 200) {
                                        // error
                                        message.error("Failed to save variant")
                                    } else {
                                        const saveResponse = await fetcher?.(
                                            `/api/variants/${variant.id}?project_id=${projectId}`,
                                            {method: "GET"},
                                        )

                                        const t = setVariant(saveResponse)

                                        const clonedState = state
                                        const index = clonedState?.variants?.findIndex(
                                            (v) => v.id === variant.id,
                                        )

                                        const updatedVariant = {
                                            ...variant,
                                            ...t,
                                        }
                                        updatedVariant.__isMutating = false
                                        clonedState.variants[index] = updatedVariant
                                        message.success("Changes saved successfully!")

                                        if (
                                            clonedState?.dirtyStates &&
                                            clonedState.dirtyStates[updatedVariant.id]
                                        ) {
                                            clonedState.dirtyStates = structuredClone(
                                                clonedState.dirtyStates,
                                            )
                                            clonedState.dirtyStates[updatedVariant.id] = false

                                            // TODO: THIS NEEDS FIXING, IT IS NOT USED PROPERLY
                                            clonedState.dataRef = new Map(clonedState.dataRef)
                                            clonedState.dataRef.set(
                                                updatedVariant.id,
                                                structuredClone(updatedVariant),
                                            )
                                        }
                                        return clonedState
                                    }

                                    return state
                                } catch (err) {
                                    message.error("Failed to save variant")
                                    return state
                                }
                            },
                            {
                                revalidate: false,
                            },
                        )
                    })
                } catch (err) {
                    message.error("Failed to save variant")
                }
            }, [swr, variantId, fetcher, projectId])

            /**
             * Updates the current variant with new properties
             * @param updates - Partial variant object containing the properties to update
             */
            const mutateVariant = useCallback(
                async (
                    updates: Partial<EnhancedVariant> | VariantUpdateFunction,
                    variantId?: string,
                ) => {
                    swr.mutate(
                        async (clonedState) => {
                            if (!clonedState) return clonedState

                            const clonedVariant = clonedState?.variants?.find(
                                (v) => v.id === (variantId ?? config.variantId),
                            )

                            if (!clonedVariant) return clonedState

<<<<<<< HEAD
                            // Get current input keys before update
                            const previousInputKeys = getVariantInputKeys(clonedVariant)
                            const previousMessages = getVariantMessages(clonedVariant)

                            const clonedPrevMsg = structuredClone(previousMessages)

=======
>>>>>>> d97ad054
                            const updateValues =
                                typeof updates === "function" ? updates(clonedVariant) : updates

                            // if (!variant || !state) return state
                            const updatedVariant: EnhancedVariant = {
                                ...clonedVariant,
                                ...updateValues,
                            }

                            // Update prompt keys
                            updateVariantPromptKeys(updatedVariant)
                            const newMessages = getVariantMessages(updatedVariant)

<<<<<<< HEAD
                            // Get new input keys after update
                            const newInputKeys = getVariantInputKeys(updatedVariant)

                            // Only sync inputs if the keys have changed
                            if (!isPlaygroundEqual(previousInputKeys, newInputKeys)) {
                                clonedState.generationData.inputs = syncVariantInputs(
                                    [updatedVariant],
                                    clonedState.generationData.inputs,
                                )
                            }

                            if (!isPlaygroundEqual(clonedPrevMsg, newMessages)) {
                                clonedState.generationData.messages = syncVariantMessages(
                                    updatedVariant,
                                    clonedState.generationData.messages,
                                )
                            }

=======
>>>>>>> d97ad054
                            const index = clonedState?.variants?.findIndex(
                                (v) => v.id === clonedVariant.id,
                            )

                            clonedState.variants[index] = updatedVariant

                            return clonedState
                        },
                        {
                            variantId,
                        },
                    )
                },
                [swr, config.variantId],
            )

            const handleParamUpdate = useCallback(
                (
                    e: {target: {value: ConfigValue}} | ConfigValue,
                    propertyId?: string,
                    variantId?: string,
                ) => {
                    mutateVariant((variant) => {
                        if (!variant) return {}

                        const val = e
                            ? typeof e === "object" && "target" in e
                                ? e.target.value
                                : e
                            : null
                        const updatedVariant = variant
                        const found = findPropertyById(
                            updatedVariant,
                            propertyId ?? config.propertyId,
                        )

                        if (found) {
                            found.value = val
                        }

                        return updatedVariant
                    }, variantId ?? config.variantId)
                },
                [config.propertyId, config.variantId, mutateVariant],
            )

            const getVariantConfigProperty = useCallback(() => {
                const variant = swr.data?.variants.find((v) => v.id === variantId)
                if (!variant) return {}
                const found = findPropertyById(variant, config.propertyId)

                return found
                    ? {
                          ...found,
                          __metadata: getMetadataLazy(found.__metadata),
                          handleChange: handleParamUpdate,
                      }
                    : undefined
            }, [swr, variantId, config.propertyId, handleParamUpdate])

            /**
             * Runs a specific test row with the current variant configuration
             * @param rowId - ID of the input row to run
             */
            const runVariantTestRow = useCallback(
                async (rowId: string, variantId?: string) => {
                    swr.mutate(async (clonedState) => {
                        const _variantId = variantId ?? config.variantId

                        if (!_variantId || !clonedState) return clonedState

                        const variant = findVariantById(clonedState, _variantId)
                        if (!variant) return clonedState

                        const variantIndex = clonedState.variants.findIndex(
                            (v) => v.id === _variantId,
                        )
                        if (variantIndex === -1) return clonedState

                        const inputRow = clonedState.variants[variantIndex].inputs.value.find(
                            (row) => row.__id === rowId,
                        )
                        if (!inputRow) return clonedState

                        inputRow.__isLoading = true

                        postMessageToWorker(
                            createWorkerMessage("runVariantInputRow", {
                                variant,
                                rowId,
                                appId: config.appId!,
                                uri: variant.uri,
                                allMetadata: getAllMetadata(),
                            }),
                        )

                        return clonedState
                    })
                },
                [swr, config.variantId, config.appId, postMessageToWorker, createWorkerMessage],
            )

            Object.defineProperty(swr, "variant", {
                get() {
                    addToValueReferences("variant")
                    if (config.variantId) {
                        const variant = swr.data?.variants.find((v) => v.id === config.variantId)
                        return variant
                    } else {
                        return undefined
                    }
                },
            })

            Object.defineProperty(swr, "handleParamUpdate", {
                get() {
                    addToValueReferences("variantConfig")
                    return handleParamUpdate
                },
            })

            Object.defineProperty(swr, "variantConfig", {
                get() {
                    checkInvalidSelector()
                    addToValueReferences("variantConfig")
                },
            })
            Object.defineProperty(swr, "variantConfigProperty", {
                get() {
                    checkInvalidSelector()
                    addToValueReferences("variantConfigProperty")
                    return getVariantConfigProperty()
                },
            })
            Object.defineProperty(swr, "deleteVariant", {
                get() {
                    checkInvalidSelector()
                    addToValueReferences("deleteVariant")
                    return deleteVariant
                },
            })
            Object.defineProperty(swr, "mutateVariant", {
                get() {
                    addToValueReferences("mutateVariant")
                    return mutateVariant
                },
            })
            Object.defineProperty(swr, "saveVariant", {
                get() {
                    checkInvalidSelector()
                    addToValueReferences("saveVariant")
                    return saveVariant
                },
            })
            Object.defineProperty(swr, "runVariantTestRow", {
                get() {
                    addToValueReferences("runVariantTestRow")
                    return runVariantTestRow
                },
            })
            Object.defineProperty(swr, "handleWebWorkerMessage", {
                get() {
                    return handleWebWorkerMessage
                },
            })

            return swr
        }
        return useImplementation({key, fetcher, config})
    }
}

export default playgroundVariantMiddleware<|MERGE_RESOLUTION|>--- conflicted
+++ resolved
@@ -377,15 +377,12 @@
 
                             if (!clonedVariant) return clonedState
 
-<<<<<<< HEAD
                             // Get current input keys before update
                             const previousInputKeys = getVariantInputKeys(clonedVariant)
                             const previousMessages = getVariantMessages(clonedVariant)
 
                             const clonedPrevMsg = structuredClone(previousMessages)
 
-=======
->>>>>>> d97ad054
                             const updateValues =
                                 typeof updates === "function" ? updates(clonedVariant) : updates
 
@@ -399,7 +396,6 @@
                             updateVariantPromptKeys(updatedVariant)
                             const newMessages = getVariantMessages(updatedVariant)
 
-<<<<<<< HEAD
                             // Get new input keys after update
                             const newInputKeys = getVariantInputKeys(updatedVariant)
 
@@ -418,8 +414,6 @@
                                 )
                             }
 
-=======
->>>>>>> d97ad054
                             const index = clonedState?.variants?.findIndex(
                                 (v) => v.id === clonedVariant.id,
                             )
