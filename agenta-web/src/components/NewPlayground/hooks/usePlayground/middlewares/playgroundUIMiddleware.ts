import {useCallback} from "react"

import usePlaygroundUtilities from "./hooks/usePlaygroundUtilities"
import {isPlaygroundEqual} from "../assets/helpers"

import type {Key, SWRHook} from "swr"
import type {FetcherOptions} from "@/lib/api/types"
import type {
    PlaygroundStateData,
    PlaygroundMiddleware,
    PlaygroundSWRConfig,
    PlaygroundMiddlewareParams,
    PlaygroundResponse,
    UIState,
    ViewType,
} from "../types"
import {message} from "../../../state/messageContext"
import {syncVariantInputs} from "../assets/inputHelpers"

/**
 * Middleware for managing UI state in the playground.
 * Handles variant display states and view type transitions.
 *
 * @description
 * This middleware extends the SWR hook with UI-specific functionality:
 * - Manages which variants are currently displayed
 * - Controls single/comparison view modes
 * - Handles variant selection and toggle states
 *
 * @example
 * ```tsx
 * // Using the UI middleware
 * const { displayedVariants, viewType, setSelectedVariant } = usePlayground()
 *
 * // Toggle variant display
 * const handleVariantToggle = (variantId) => {
 *   toggleVariantDisplay(variantId)
 * }
 *
 * // Check current view type
 * if (viewType === 'comparison') {
 *   // Render comparison view
 * }
 * ```
 */
const playgroundUIMiddleware: PlaygroundMiddleware = (useSWRNext: SWRHook) => {
    return <Data extends PlaygroundStateData = PlaygroundStateData, Selected = unknown>(
        key: Key,
        fetcher: ((url: string, options?: FetcherOptions) => Promise<Data>) | null,
        config: PlaygroundSWRConfig<Data, Selected>,
    ): PlaygroundResponse<Data, Selected> => {
        const useImplementation = ({
            key,
            fetcher,
            config,
        }: PlaygroundMiddlewareParams<Data>): UIState<Data, Selected> => {
            const {logger, valueReferences, addToValueReferences} = usePlaygroundUtilities({
                config: {
                    ...config,
                    name: "playgroundUIMiddleware",
                },
            })

            /**
             * Enhanced SWR hook with UI-specific comparison logic
             * Prevents unnecessary rerenders when only UI state changes
             */
            const swr = useSWRNext(key, fetcher, {
                ...config,
                revalidateOnMount:
                    config.revalidateOnMount ??
                    !(
                        valueReferences.current.includes("displayedVariants") ||
                        valueReferences.current.includes("viewType")
                    ),
                /**
                 * Custom comparison function that handles UI state changes
                 * Only triggers rerender when relevant UI state changes
                 */
                compare: useCallback(
                    (a?: Data, b?: Data) => {
                        const uiStateReferenced =
                            valueReferences.current.includes("displayedVariants") ||
                            valueReferences.current.includes("viewType")

                        logger(`COMPARE - ENTER`, uiStateReferenced)
                        const wrappedComparison = config.compare?.(a, b)

                        if (!uiStateReferenced) {
                            logger(`COMPARE - WRAPPED 1`, wrappedComparison)
                            return wrappedComparison
                        } else {
                            if (wrappedComparison) {
                                logger(
                                    `COMPARE - UI STATE REFERENCED - return wrapped`,
                                    wrappedComparison,
                                )
                                return true
                            } else {
                                const isViewTypeReferenced =
                                    valueReferences.current.includes("viewType")
                                const isDisplayedVariantsReferenced =
                                    valueReferences.current.includes("displayedVariants")

                                if (isDisplayedVariantsReferenced) {
                                    logger(
                                        `COMPARE - DISPLAYED VARIANTS REFERENCED - return COMPARISON`,
                                        wrappedComparison,
                                    )
                                    return isPlaygroundEqual(a?.selected, b?.selected)
                                } else if (isViewTypeReferenced) {
                                    logger(
                                        `COMPARE - VIEW TYPE REFERENCED - return COMPARISON`,
                                        wrappedComparison,
                                    )
                                    return a?.selected?.length === b?.selected?.length
                                }

                                return true
                            }
                        }
                    },
                    [config, logger, valueReferences],
                ),
            } as PlaygroundSWRConfig<Data>)

            /**
             * Returns array of variant IDs that are currently being displayed
             * Used for managing which variants are visible in the UI
             */
            const getDisplayedVariants = useCallback((): string[] => {
                addToValueReferences("displayedVariants")
                return swr.data?.selected || []
            }, [addToValueReferences, swr])

            /**
             * Determines current view type based on number of displayed variants
             * @returns 'comparison' if multiple variants are displayed, 'single' otherwise
             */
            const getViewType = useCallback((): ViewType => {
                addToValueReferences("viewType")
                return (swr.data?.selected?.length || 0) > 1 ? "comparison" : "single"
            }, [addToValueReferences, swr.data?.selected?.length])

            /**
             * Sets a single variant as the selected display variant
             * Useful for switching to single view mode
             * @param variantId - ID of the variant to display
             */
            const setSelectedDisplayVariant = useCallback(
                (variantId: string) => {
                    swr.mutate(
                        (state) => {
                            if (!state) return state

                            state.selected = [variantId]
                            return state
                        },
                        {revalidate: false},
                    )
                },
                [swr],
            )

            /**
             * Toggles the display state of a variant
             * Can be used to show/hide variants in comparison view
             * @param variantId - ID of the variant to toggle
             * @param display - Optional forced display state
             */
            const toggleVariantDisplay = useCallback(
                (variantId: string, display: boolean) => {
                    swr.mutate(
                        (state) => {
                            if (!state) return state
                            const isInView = state.selected.includes(variantId)
                            const _display = display ?? !isInView

                            if (_display) {
                                const selectedVariants = Array.from(
                                    new Set([...state.selected, variantId]),
                                )
                                state.selected = selectedVariants
<<<<<<< HEAD
=======
                                state.generationData = syncVariantInputs(
                                    state.variants.filter((variant) =>
                                        selectedVariants.includes(variant.id),
                                    ),
                                    state.generationData,
                                )
                                const selectedVariantName = state.variants.find(
                                    (variant) => variant.id === variantId,
                                )?.variantName
                                message.success(
                                    `Variant named ${selectedVariantName} added to comparison`,
                                )
>>>>>>> 1d97e5c4
                            } else {
                                if (state.selected.length === 1) {
                                    message.error("At least one variant must be displayed")
                                } else {
                                    state.selected = state.selected.filter((id) => id !== variantId)
                                }

                                const selectedVariantName = state.variants.find(
                                    (variant) => variant.id === variantId,
                                )?.variantName

                                message.success(
                                    `Variant named ${selectedVariantName} removed from comparison`,
                                )
                            }

                            return state
                        },
                        {revalidate: false},
                    )
                },
                [swr],
            )

            const setDisplayedVariants = useCallback(
                (variants: string[]) => {
                    swr.mutate(
                        (clonedState) => {
                            if (!clonedState) return clonedState
                            clonedState.selected = variants
                            return clonedState
                        },
                        {revalidate: false},
                    )
                },
                [swr],
            )

            // Define getters for UI state and actions
            return Object.defineProperties(swr, {
                displayedVariants: {
                    get: getDisplayedVariants,
                    enumerable: true,
                },
                viewType: {
                    get: getViewType,
                    enumerable: true,
                },
                setSelectedVariant: {
                    get: () => {
                        addToValueReferences("setSelected")
                        return setSelectedDisplayVariant
                    },
                    enumerable: true,
                },
                toggleVariantDisplay: {
                    get: () => {
                        addToValueReferences("toggleVariantDisplay")
                        return toggleVariantDisplay
                    },
                    enumerable: true,
                },
                setDisplayedVariants: {
                    get: () => {
                        addToValueReferences("setDisplayedVariants")
                        return setDisplayedVariants
                    },
                    enumerable: true,
                },
            })
        }

        return useImplementation({key, fetcher, config})
    }
}

export default playgroundUIMiddleware<|MERGE_RESOLUTION|>--- conflicted
+++ resolved
@@ -181,21 +181,6 @@
                                     new Set([...state.selected, variantId]),
                                 )
                                 state.selected = selectedVariants
-<<<<<<< HEAD
-=======
-                                state.generationData = syncVariantInputs(
-                                    state.variants.filter((variant) =>
-                                        selectedVariants.includes(variant.id),
-                                    ),
-                                    state.generationData,
-                                )
-                                const selectedVariantName = state.variants.find(
-                                    (variant) => variant.id === variantId,
-                                )?.variantName
-                                message.success(
-                                    `Variant named ${selectedVariantName} added to comparison`,
-                                )
->>>>>>> 1d97e5c4
                             } else {
                                 if (state.selected.length === 1) {
                                     message.error("At least one variant must be displayed")
