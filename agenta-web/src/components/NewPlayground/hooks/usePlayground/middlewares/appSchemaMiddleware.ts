import {useCallback} from "react"

import {type Key, type SWRHook, useSWRConfig} from "swr"

import {fetchOpenApiSchemaJson, setVariants, transformVariants} from "../assets/helpers"
import usePlaygroundUtilities from "./hooks/usePlaygroundUtilities"
import {initialState, specAtom, atomStore} from "../../../state"

import {type FetcherOptions} from "@/lib/api/types"
import {type Variant} from "@/lib/Types"
import {type OpenAPISpec} from "../../../assets/utilities/genericTransformer/types"
import type {
    PlaygroundStateData,
    PlaygroundMiddleware,
    PlaygroundMiddlewareParams,
    PlaygroundSWRConfig,
} from "../types"
import {initializeComparisonInputs, initializeComparisonMessages} from "../assets/comparisonHelpers"
import {detectChatVariantFromOpenAISchema} from "@/components/NewPlayground/assets/utilities/genericTransformer"

const appSchemaMiddleware: PlaygroundMiddleware = (useSWRNext: SWRHook) => {
    return <Data extends PlaygroundStateData = PlaygroundStateData>(
        key: Key,
        fetcher: ((url: string, options?: FetcherOptions) => Promise<Data>) | null,
        config: PlaygroundSWRConfig<Data>,
    ) => {
        const {fetcher: globalFetcher} = useSWRConfig()
        const useImplementation = ({key, fetcher, config}: PlaygroundMiddlewareParams<Data>) => {
            const {logger} = usePlaygroundUtilities({
                config: {
                    ...config,
                    name: "appSchemaMiddleware",
                },
            })

            const openApiSchemaFetcher = useCallback(
                async (url: string, options?: FetcherOptions): Promise<Data> => {
                    const cache = config.cache || new Map()
                    if (!url || !globalFetcher) {
                        return initialState as Data
                    }
                    const cachedValue = cache.get(url)?.data

                    logger(`FETCH - ENTER`)

                    if (cachedValue) {
                        logger(`FETCH - RETURN CACHE AND DO NOT REFETCH`, cachedValue)
                        return cachedValue
                    }

                    let state = structuredClone(cachedValue || initialState) as Data

                    if (!fetcher) {
                        return state
                    }

                    logger(`FETCH - FETCH`)

                    try {
                        const [variants] = await Promise.all([
                            globalFetcher(url, options) as Promise<Variant[]>,
                        ])
                        const uri = variants[0].uri

                        if (!uri) {
                            throw new Error("No uri found for the new app type")
                        }

                        const specResponse = await fetchOpenApiSchemaJson(uri)
                        // write(specResponse.schema)
                        const spec = state.spec || (specResponse.schema as OpenAPISpec)

                        if (!spec) {
                            throw new Error("No spec found")
                        }

                        state.variants = transformVariants(
                            setVariants(state.variants, variants),
                            spec,
                        )

                        atomStore.set(specAtom, () => spec)

                        state.selected = [state.variants[0].id]
<<<<<<< HEAD

                        state.generationData.inputs = initializeComparisonInputs(state.variants)
                        console.log(
                            "YOOOO!",
                            state.generationData.inputs,
                            detectChatVariantFromOpenAISchema(spec),
                        )
                        // initializeVariantInputs(enhancedVariant)
                        if (detectChatVariantFromOpenAISchema(spec)) {
                            state.generationData.messages = initializeComparisonMessages(
                                state.variants,
                            )

                            console.log("ayo?", state.generationData.messages)
                        }
                        // TODO: Add message initialization
=======
                        state.generationData = initializeComparisonInputs([state.variants[0]])
>>>>>>> c255ee79

                        return state
                    } catch (error) {
                        console.error("Error in openApiSchemaFetcher:", error)
                        return state
                    }
                },
                [config.cache, fetcher, logger],
            )

            return useSWRNext(key, openApiSchemaFetcher, {
                ...config,
                revalidateOnFocus: false,
                revalidateOnReconnect: false,
                revalidateIfStale: false,
                revalidateOnMount: config.revalidateOnMount ?? true,
                compare: useCallback(
                    (a?: Data, b?: Data) => {
                        const wrappedComparison = config.compare?.(a, b)
                        logger(`COMPARE - ENTER`, wrappedComparison, a, b)
                        return wrappedComparison ?? true
                    },
                    [config, logger],
                ),
            })
        }
        return useImplementation({key, fetcher, config})
    }
}

export default appSchemaMiddleware<|MERGE_RESOLUTION|>--- conflicted
+++ resolved
@@ -82,26 +82,15 @@
                         atomStore.set(specAtom, () => spec)
 
                         state.selected = [state.variants[0].id]
-<<<<<<< HEAD
 
                         state.generationData.inputs = initializeComparisonInputs(state.variants)
-                        console.log(
-                            "YOOOO!",
-                            state.generationData.inputs,
-                            detectChatVariantFromOpenAISchema(spec),
-                        )
+
                         // initializeVariantInputs(enhancedVariant)
                         if (detectChatVariantFromOpenAISchema(spec)) {
                             state.generationData.messages = initializeComparisonMessages(
                                 state.variants,
                             )
-
-                            console.log("ayo?", state.generationData.messages)
                         }
-                        // TODO: Add message initialization
-=======
-                        state.generationData = initializeComparisonInputs([state.variants[0]])
->>>>>>> c255ee79
 
                         return state
                     } catch (error) {
