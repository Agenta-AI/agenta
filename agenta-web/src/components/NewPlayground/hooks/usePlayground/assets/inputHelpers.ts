import {transformPrimitive} from "../../../assets/utilities/genericTransformer"
import {generateId} from "../../../assets/utilities/genericTransformer/utilities/string"
import {hashMetadata} from "@/components/NewPlayground/assets/utilities/hash"

import type {
    ObjectMetadata,
    StringMetadata,
} from "../../../assets/utilities/genericTransformer/types"
import type {EnhancedVariant} from "../../../assets/utilities/transformer/types"

/**
 * Variable Management
 * ------------------
 */

/**
 * Extract variables from a message string using fstring syntax {variableName}
 * @param input - Message content to extract variables from
 * @returns Array of variable names found in the string
 */
export function extractVariables(input: string): string[] {
    const variablePattern = /\{\s*(\w+)\s*\}/g
    const variables: string[] = []

    let match: RegExpExecArray | null
    while ((match = variablePattern.exec(input)) !== null) {
        variables.push(match[1])
    }

    return variables
}

/**
 * Schema Management
 * ----------------
 */

/**
 * Creates an input schema from a list of input keys
 * @param inputKeys - Array of input key names
 * @returns InputSchema with metadata for array of input rows
 */
export function createInputSchema(inputKeys: string[]): EnhancedVariant["inputs"]["__metadata"] {
    const properties: Record<string, StringMetadata> = Object.fromEntries(
        inputKeys.map((key) => [
            key,
            {
                type: "string",
                title: key,
                nullable: false,
                allowFreeform: true,
            },
        ]),
    )

    return {
        type: "array",
        title: "Input Rows",
        description: "Input values for variant execution",
        itemMetadata: {
            type: "object",
            title: "Input Row",
            description: "Single set of input values",
            properties,
            nullable: false,
        },
        nullable: false,
    }
}

/**
 * Input Row Management
 * -------------------
 */

/**
 * Creates a new input row with enhanced primitive values
 * Properties are spread at the root level instead of being nested under "value"
 */
export function createInputRow(
    inputKeys: string[],
    metadata: ObjectMetadata,
): EnhancedVariant["inputs"]["value"][number] {
    // Create enhanced values for each input key
    const enhancedValues = Object.fromEntries(
        inputKeys.map((key) => {
            const metadataHash = hashMetadata(metadata.properties[key])

            return [
                key,
                {
                    __id: generateId(),
                    __metadata: metadataHash,
                    value: "",
                },
            ]
        }),
    )

    const metadataHash = hashMetadata(metadata)

    // Return object with properties spread at root level and initialize __result as undefined
    return {
        __id: generateId(),
        __metadata: metadataHash,
        __result: undefined, // TODO: DEPRECATED
        __runs: {},
        ...enhancedValues,
    } as EnhancedVariant["inputs"]["value"][number]
}

/**
 * Prompt Key Management
 * --------------------
 */

/**
 * Updates input keys for a single prompt based on its messages
 * @param prompt - Prompt configuration to update
 * @returns Array of extracted variable names
 */
export function updatePromptInputKeys(prompt: EnhancedVariant["prompts"][number]) {
    const messagesContent = prompt.messages.value.map((message) => message.content.value || "")
    const variables = messagesContent.map((message) => extractVariables(message)).flat()

    if (prompt.inputKeys) {
        prompt.inputKeys.value = variables.map((variable) => {
            const existing = (prompt.inputKeys.value || []).find((key) => key.value === variable)
            return (
                existing ||
                transformPrimitive(
                    variable,
                    createInputSchema(variables).itemMetadata.properties[variable],
                )
            )
        })
    }

    return variables
}

/**
 * Updates input keys for all prompts in a variant
 * @param variant - Variant to update prompt input keys for
 * @returns Updated variant
 */
export function updateVariantPromptKeys(variant: EnhancedVariant) {
    variant.prompts?.forEach((prompt) => updatePromptInputKeys(prompt))
    return variant
}

/**
 * Variant Input Management
 * -----------------------
 */

/**
 * Initialize variant inputs with a single empty row
 * @param variant - Variant to initialize inputs for
 * @returns Updated variant with initialized inputs
 */
export function initializeVariantInputs(variant: EnhancedVariant) {
    const allInputKeys = Array.from(
        new Set(variant.prompts.flatMap((prompt) => prompt.inputKeys?.value || [])),
    )

    const inputStrings = Array.from(allInputKeys).map((enhancedKey) => enhancedKey.value)
    const inputSchema = createInputSchema(inputStrings)
    const initialInputRow = createInputRow(inputStrings, inputSchema.itemMetadata)

    const metadataHash = hashMetadata(inputSchema)

    variant.inputs = {
        __id: generateId(),
        __metadata: metadataHash,
        value: [initialInputRow],
    }

    return variant
}

/**
 * Synchronizes variant inputs structure with current prompt variables
 */
export function syncVariantInputs(
<<<<<<< HEAD
    variant: EnhancedVariant,
    generationInputData: EnhancedVariant["inputs"],
=======
    variants: EnhancedVariant[],
    generationData: EnhancedVariant["inputs"],
>>>>>>> fd4632e5
) {
    const currentInputKeys = new Set(
        variants.flatMap((variant) =>
            variant.prompts.flatMap((prompt) => prompt.inputKeys?.value || []),
        ),
    )

    const inputStrings = Array.from(currentInputKeys).map((enhancedKey) => enhancedKey.value)

    const inputSchema = createInputSchema(inputStrings)

    const existingInputsId = generationInputData?.__id || generateId()

    // Create metadata with ID properly typed
    const metadata = {
        ...inputSchema,
        __id: existingInputsId,
    }

    // Update each row while preserving all IDs
    const updatedRows = (generationInputData?.value || []).map((row) => {
        const keys = [...inputStrings] as const
        const metadataHash = hashMetadata(row.__metadata)

        const newRow = {
            __id: row.__id,
            __metadata: metadataHash,
            __result: undefined,
        } as EnhancedVariant["inputs"]["value"][number]

        // For each current input key
        keys.forEach((key) => {
            if (key in row) {
                // If key existed before, preserve entire value object including ID
                if (!!key && row[key]) {
                    const _key = key as keyof typeof newRow
                    if (typeof _key === "string") {
                        newRow[_key] = row[_key]
                    }
                }
            } else {
                // Only create new ID for truly new keys
                const _key = key as keyof typeof newRow

                const metadataHash = hashMetadata(inputSchema.itemMetadata.properties[key])

                if (typeof _key === "string") {
                    newRow[_key] = {
                        __id: generateId(),
                        __metadata: metadataHash,
                    } as EnhancedVariant["inputs"]["value"][number][typeof _key]
                }
            }
        })

        return newRow
    })

    // Ensure at least one row exists
    if (updatedRows.length === 0) {
        updatedRows.push(createInputRow(inputStrings, inputSchema.itemMetadata))
    }

    const metadataHash = hashMetadata(metadata)

    generationInputData = {
        __id: existingInputsId,
        __metadata: metadataHash,
        value: updatedRows,
    }

    return generationInputData
}

/**
 * Gets the current input keys from all prompts in a variant
 * @param variant - Variant to get input keys from
 * @returns Set of unique input keys
 */
export function getVariantInputKeys(variant: EnhancedVariant): Array<string> {
    const inputKeys = new Set(
        variant.prompts?.flatMap((prompt) => prompt.inputKeys?.value || []) || [],
    )
    return Array.from(new Set(Array.from(inputKeys).map((key) => key.value)))
}<|MERGE_RESOLUTION|>--- conflicted
+++ resolved
@@ -7,6 +7,7 @@
     StringMetadata,
 } from "../../../assets/utilities/genericTransformer/types"
 import type {EnhancedVariant} from "../../../assets/utilities/transformer/types"
+import {PlaygroundStateData} from "../types"
 
 /**
  * Variable Management
@@ -183,13 +184,8 @@
  * Synchronizes variant inputs structure with current prompt variables
  */
 export function syncVariantInputs(
-<<<<<<< HEAD
-    variant: EnhancedVariant,
-    generationInputData: EnhancedVariant["inputs"],
-=======
     variants: EnhancedVariant[],
-    generationData: EnhancedVariant["inputs"],
->>>>>>> fd4632e5
+    generationInputData: PlaygroundStateData["generationData"]["inputs"],
 ) {
     const currentInputKeys = new Set(
         variants.flatMap((variant) =>
