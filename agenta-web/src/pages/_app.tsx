import type {AppProps} from "next/app"
import Head from "next/head"
import dynamic from "next/dynamic"

import "@/styles/globals.css"
import Layout from "@/components/Layout/Layout"
import {dynamicComponent} from "@/lib/helpers/dynamic"
import ThemeContextProvider from "@/components/Layout/ThemeContextProvider"
import AppContextProvider from "@/contexts/app.context"
import ProfileContextProvider from "@/contexts/profile.context"
import ProjectContextProvider from "@/contexts/project.context"
import "ag-grid-community/styles/ag-grid.css"
import "ag-grid-community/styles/ag-theme-alpine.css"
import {Inter} from "next/font/google"
import AgSWRConfig from "@/lib/api/SWRConfig"

const NoMobilePageWrapper = dynamicComponent("NoMobilePageWrapper/NoMobilePageWrapper")
const CustomPosthogProvider = dynamic(() => import("@/lib/helpers/analytics/AgPosthogProvider"))

const inter = Inter({
    subsets: ["latin"],
    variable: "--font-inter",
})

export default function App({Component, pageProps}: AppProps) {
    return (
        <>
            <Head>
                <title>Agenta: The LLMOps platform.</title>
                <link rel="shortcut icon" href="/assets/favicon.ico" />
            </Head>
            <main className={`${inter.variable} font-sans`}>
<<<<<<< HEAD
                <AgSWRConfig>
                    <PostHogProvider client={posthog}>
                        <ThemeContextProvider>
                            <ProfileContextProvider>
                                <ProjectContextProvider>
                                    <AppContextProvider>
                                        <Layout>
                                            <Component {...pageProps} />
                                            <NoMobilePageWrapper />
                                        </Layout>
                                    </AppContextProvider>
                                </ProjectContextProvider>
                            </ProfileContextProvider>
                        </ThemeContextProvider>
                    </PostHogProvider>
                </AgSWRConfig>
=======
                <CustomPosthogProvider
                    config={{
                        persistence: "localStorage+cookie",
                    }}
                >
                    <ThemeContextProvider>
                        <ProfileContextProvider>
                            <ProjectContextProvider>
                                <AppContextProvider>
                                    <Layout>
                                        <Component {...pageProps} />
                                        <NoMobilePageWrapper />
                                    </Layout>
                                </AppContextProvider>
                            </ProjectContextProvider>
                        </ProfileContextProvider>
                    </ThemeContextProvider>
                </CustomPosthogProvider>
>>>>>>> a74e95e8
            </main>
        </>
    )
}<|MERGE_RESOLUTION|>--- conflicted
+++ resolved
@@ -30,9 +30,12 @@
                 <link rel="shortcut icon" href="/assets/favicon.ico" />
             </Head>
             <main className={`${inter.variable} font-sans`}>
-<<<<<<< HEAD
                 <AgSWRConfig>
-                    <PostHogProvider client={posthog}>
+                    <CustomPosthogProvider
+                        config={{
+                            persistence: "localStorage+cookie",
+                        }}
+                    >
                         <ThemeContextProvider>
                             <ProfileContextProvider>
                                 <ProjectContextProvider>
@@ -45,28 +48,8 @@
                                 </ProjectContextProvider>
                             </ProfileContextProvider>
                         </ThemeContextProvider>
-                    </PostHogProvider>
+                    </CustomPosthogProvider>
                 </AgSWRConfig>
-=======
-                <CustomPosthogProvider
-                    config={{
-                        persistence: "localStorage+cookie",
-                    }}
-                >
-                    <ThemeContextProvider>
-                        <ProfileContextProvider>
-                            <ProjectContextProvider>
-                                <AppContextProvider>
-                                    <Layout>
-                                        <Component {...pageProps} />
-                                        <NoMobilePageWrapper />
-                                    </Layout>
-                                </AppContextProvider>
-                            </ProjectContextProvider>
-                        </ProfileContextProvider>
-                    </ThemeContextProvider>
-                </CustomPosthogProvider>
->>>>>>> a74e95e8
             </main>
         </>
     )
