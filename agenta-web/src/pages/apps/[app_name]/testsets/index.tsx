--- conflicted
+++ resolved
@@ -8,11 +8,8 @@
 import {formatDate} from "@/lib/helpers/dateTimeHelper"
 import {DeleteOutlined} from "@ant-design/icons"
 import {deleteTestsets} from "@/lib/services/api"
-<<<<<<< HEAD
 import axios from "@/lib/helpers/axiosConfig"
-=======
 import {createUseStyles} from "react-jss"
->>>>>>> f02cac42
 
 type testsetTableDatatype = {
     key: string
