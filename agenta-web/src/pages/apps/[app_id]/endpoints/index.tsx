import cURLCode from "@/code_snippets/endpoints/curl"
import pythonCode from "@/code_snippets/endpoints/python"
import tsCode from "@/code_snippets/endpoints/typescript"
import DynamicCodeBlock from "@/components/DynamicCodeBlock/DynamicCodeBlock"
import ResultComponent from "@/components/ResultComponent/ResultComponent"
import {Environment, GenericObject, Parameter, Variant} from "@/lib/Types"
import {isDemo} from "@/lib/helpers/utils"
import {dynamicComponent} from "@/lib/helpers/dynamic"
import {useVariant} from "@/lib/hooks/useVariant"
import {fetchEnvironments, fetchVariants, getAppContainerURL} from "@/lib/services/api"
import {ApiOutlined, DownOutlined} from "@ant-design/icons"
import {Alert, Button, Dropdown, Empty, Space, Typography} from "antd"
import {useRouter} from "next/router"
import {useEffect, useState} from "react"
import {createUseStyles} from "react-jss"

const DeploymentHistory: any = dynamicComponent("DeploymentHistory/DeploymentHistory")

const {Text, Title} = Typography

const useStyles = createUseStyles({
    container: {
        display: "flex",
        flexDirection: "column",
        rowGap: 20,
    },
})

export default function VariantEndpoint() {
    const classes = useStyles()
    const router = useRouter()
    const appId = router.query.app_id as string

    // Load URL for the given environment
    const [uri, setURI] = useState<string | null>(null)
    const loadURL = async (environment: Environment) => {
        if (environment.deployed_app_variant_id) {
            const url = await getAppContainerURL(appId, environment.deployed_app_variant_id)
            setURI(`${url}/generate_deployed`)
        }
    }

    // Load environments for the given app
    const [selectedEnvironment, setSelectedEnvironment] = useState<Environment | null>(null)
    const [environments, setEnvironments] = useState<Environment[]>([])
    const loadEnvironments = async () => {
        const response: Environment[] = await fetchEnvironments(appId)
        setEnvironments(response)
        setSelectedEnvironment(response[0])

        await loadURL(response[0])
    }
    useEffect(() => {
        if (!appId) return
        loadEnvironments()
    }, [appId])

    const handleEnvironmentClick = ({key}: {key: string}) => {
        const chosenEnvironment = environments.find((env) => env.name === key)
        if (!chosenEnvironment) return
        setSelectedEnvironment(chosenEnvironment)
        loadURL(chosenEnvironment)
    }

    // Initialize variants
    const [variants, setVariants] = useState<Variant[]>([])
    const [isVariantsLoading, setIsVariantsLoading] = useState(false)
    const [isVariantsError, setIsVariantsError] = useState<boolean | string>(false)
    useEffect(() => {
        const fetchData = async () => {
            setIsVariantsLoading(true)
            try {
                const backendVariants = await fetchVariants(appId)
                if (backendVariants.length > 0) {
                    setVariants(backendVariants)
                }
                setIsVariantsLoading(false)
            } catch (error) {
                setIsVariantsError("Failed to fetch variants")
                setIsVariantsLoading(false)
            }
        }
        fetchData()
    }, [appId])

    // Set the variant to the variant deployed in the selected environment
    const [variant, setVariant] = useState<Variant | null>(null)
    useEffect(() => {
        if (!selectedEnvironment) return
        const variant = variants.find(
            (variant) => variant.variantId === selectedEnvironment.deployed_app_variant_id,
        )
        if (!variant) return

        setVariant(variant)
    }, [selectedEnvironment, variants])

    useEffect(() => {
        if (variants.length > 0) {
            setVariant(variants[0])
        }
    }, [variants, appId])

    const {inputParams, isChatVariant, isLoading, isError, error} = useVariant(appId, variant!)
    const createParams = (
        inputParams: Parameter[] | null,
        environmentName: string,
        value: string | number,
    ) => {
        let mainParams: GenericObject = {}
        let secondaryParams: GenericObject = {}

        inputParams?.forEach((item) => {
            if (item.input) {
                mainParams[item.name] = item.default || value
            } else {
                secondaryParams[item.name] = item.default || value
            }
        })
        if (isChatVariant) {
            mainParams["inputs"] = [
                {
                    role: "user",
                    content: "Example message",
                },
            ]
        } else if (Object.keys(secondaryParams).length > 0) {
            mainParams["inputs"] = secondaryParams
        }

        mainParams["environment"] = environmentName

        return JSON.stringify(mainParams, null, 2)
    }

    if (isVariantsError) {
        return <ResultComponent status={"error"} title="Failed to load variants" />
    }
    if (isVariantsLoading) {
        return <ResultComponent status={"info"} title="Loading variants..." spinner={true} />
    }
    if (!variant) {
        return <Empty style={{margin: "50px 0"}} description={"No variants available"} />
    }
    if (isLoading) {
        return <ResultComponent status={"info"} title="Loading variants..." spinner={true} />
    }
    if (isError) {
        return (
            <ResultComponent status={"error"} title={error?.message || "Error loading variant"} />
        )
    }

    const params = createParams(inputParams, selectedEnvironment?.name || "none", "add_a_value")
    const codeSnippets: Record<string, string> = {
        Python: pythonCode(uri!, params),
        cURL: cURLCode(uri!, params),
        TypeScript: tsCode(uri!, params),
    }
    return (
        <div className={classes.container} data-cy="endpoints">
            <Title level={3}>
                <ApiOutlined />
                API endpoint
            </Title>
            <Text>
                Select an environment then use this endpoint to send requests to the LLM app.
            </Text>

            <div>
                <Text>Environment: </Text>
                <Dropdown
                    menu={{
                        items: environments.map((env) => ({label: env.name, key: env.name})),
                        onClick: handleEnvironmentClick,
                    }}
                >
                    <Button size="small">
                        <Space>
                            {selectedEnvironment?.name || "Select a variant"}
                            <DownOutlined />
                        </Space>
                    </Button>
                </Dropdown>
            </div>

            {selectedEnvironment?.deployed_app_variant_id ? (
<<<<<<< HEAD
                <DynamicCodeBlock codeSnippets={codeSnippets} />
=======
                isDemo() ? (
                    <>
                        <Tabs
                            destroyInactiveTabPane
                            defaultActiveKey={tab}
                            items={[
                                {
                                    key: "overview",
                                    label: "Overview",
                                    icon: <AppstoreOutlined />,
                                    children: <DynamicCodeBlock codeSnippets={codeSnippets} />,
                                },
                                {
                                    key: "history",
                                    label: "History",
                                    icon: <HistoryOutlined />,
                                    children: (
                                        <DeploymentHistory
                                            selectedEnvironment={selectedEnvironment}
                                        />
                                    ),
                                },
                            ]}
                            onChange={setTab}
                        />
                    </>
                ) : (
                    <DynamicCodeBlock codeSnippets={codeSnippets} />
                )
>>>>>>> daa042ca
            ) : (
                <Alert
                    message="Publish Required"
                    description={`No variants have been published to ${selectedEnvironment?.name} environment. Please publish a variant from the playground to proceed`}
                    type="warning"
                    showIcon
                />
            )}
        </div>
    )
}<|MERGE_RESOLUTION|>--- conflicted
+++ resolved
@@ -185,9 +185,6 @@
             </div>
 
             {selectedEnvironment?.deployed_app_variant_id ? (
-<<<<<<< HEAD
-                <DynamicCodeBlock codeSnippets={codeSnippets} />
-=======
                 isDemo() ? (
                     <>
                         <Tabs
@@ -217,7 +214,6 @@
                 ) : (
                     <DynamicCodeBlock codeSnippets={codeSnippets} />
                 )
->>>>>>> daa042ca
             ) : (
                 <Alert
                     message="Publish Required"
