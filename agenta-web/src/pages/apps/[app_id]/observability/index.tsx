--- conflicted
+++ resolved
@@ -58,11 +58,6 @@
 
 interface Props {}
 
-<<<<<<< HEAD
-export type TraceTabTypes = "tree" | "node" | "chat"
-
-=======
->>>>>>> 4e9bd331
 const ObservabilityDashboard = ({}: Props) => {
     const {
         traces,
