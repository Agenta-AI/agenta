--- conflicted
+++ resolved
@@ -13,11 +13,7 @@
 import {useTraces} from "@/lib/hooks/useTraces"
 import {Filter, JSSTheme} from "@/lib/Types"
 import {_AgentaRootsResponse} from "@/services/observability/types"
-<<<<<<< HEAD
 import {Radio, RadioChangeEvent, Space, Table, Typography} from "antd"
-=======
-import {Space, Table, Typography} from "antd"
->>>>>>> cc41d5cf
 import {ColumnsType} from "antd/es/table"
 import dayjs from "dayjs"
 import React, {useEffect, useMemo, useState} from "react"
@@ -71,14 +67,6 @@
         setSelected(activeTrace?.key)
     }, [activeTrace])
 
-<<<<<<< HEAD
-    const handleTreeNodeClick = (nodeId: string) => {
-        const selectedNode = activeTrace ? getNodeById(activeTrace, nodeId) : null
-        if (selectedNode) {
-            setSelectedItem(selectedNode)
-        }
-    }
-
     const onTraceTabChange = (e: RadioChangeEvent) => {
         setTraceTabs(e.target.value)
     }
@@ -113,8 +101,6 @@
         return filtered
     }, [traces, sortTrace, filterTrace])
 
-=======
->>>>>>> cc41d5cf
     const columns: ColumnsType<_AgentaRootsResponse> = [
         {
             title: "ID",
