--- conflicted
+++ resolved
@@ -47,14 +47,10 @@
         "@monaco-editor/react": "^4.5.2",
         "@next/bundle-analyzer": "^14.2.17",
         "@phosphor-icons/react": "^2.1.7",
-<<<<<<< HEAD
         "@scalar/openapi-parser": "^0.9.0",
         "@scalar/openapi-types": "^0.1.5",
-        "@sentry/nextjs": "^8.37.1",
+        "@sentry/nextjs": "^8.49.0",
         "@tailwindcss/container-queries": "^0.1.1",
-=======
-        "@sentry/nextjs": "^8.49.0",
->>>>>>> ec092616
         "@tailwindcss/forms": "^0.5.7",
         "@tremor/react": "^3.15.0",
         "@types/diff": "^5.0.9",
