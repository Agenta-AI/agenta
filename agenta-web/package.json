--- conflicted
+++ resolved
@@ -29,11 +29,7 @@
         "@headlessui/tailwindcss": "^0.2.0",
         "@lobehub/icons": "^1.18.0",
         "@monaco-editor/react": "^4.5.2",
-<<<<<<< HEAD
-=======
         "@next/bundle-analyzer": "^14.2.17",
-        "@next/mdx": "^13.4.13",
->>>>>>> 03a38caf
         "@phosphor-icons/react": "^2.1.7",
         "@sentry/nextjs": "^8.37.1",
         "@tailwindcss/forms": "^0.5.7",
