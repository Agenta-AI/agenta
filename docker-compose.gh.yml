services:
    reverse-proxy:
        image: traefik:v2.10
        command: --api.dashboard=true --api.insecure=true --providers.docker --entrypoints.web.address=:${AGENTA_PORT:-80}
        ports:
            - "${AGENTA_PORT:-80}:${AGENTA_PORT:-80}"
            - "8080:8080"
        volumes:
            - /var/run/docker.sock:/var/run/docker.sock
        networks:
            - agenta-network
        restart: always

    agenta-backend:
        container_name: agenta-backend-1
        image: ghcr.io/agenta-ai/agenta-backend
        environment:
            - POSTGRES_URI=postgresql+asyncpg://username:password@postgres:5432/agenta_oss
            - REDIS_URL=redis://redis:6379/0
            - FEATURE_FLAG=oss
            - ALEMBIC_CFG_PATH=/app/agenta_backend/migrations/postgres/alembic.oss.ini
            - AGENTA_TEMPLATE_REPO=agentaai/templates_v2
            - POSTHOG_API_KEY=phc_hmVSxIjTW1REBHXgj2aw4HW9X6CXb6FzerBgP9XenC7
            - BARE_DOMAIN_NAME=${BARE_DOMAIN_NAME:-localhost}
            - DOMAIN_NAME=${DOMAIN_NAME:-http://localhost}
            - CELERY_BROKER_URL=amqp://guest@rabbitmq//
            - CELERY_RESULT_BACKEND=redis://redis:6379/0
            - REGISTRY_REPO_NAME=agentaai
            - DOCKER_HUB_URL=https://hub.docker.com/v2/repositories
            - AGENTA_PORT=${AGENTA_PORT:-80}
<<<<<<< HEAD
            - SERVICE_URL_TEMPLATE=${DOMAIN_NAME:-http://localhost}:${AGENTA_PORT:-80}/{path}
=======
            - SERVICE_URL_TEMPLATE=${DOMAIN_NAME:-http://localhost}:${AGENTA_PORT:-80}/services/{path}
>>>>>>> 7b0c3435
        command:
            [
                "uvicorn",
                "agenta_backend.main:app",
                "--host",
                "0.0.0.0",
                "--port",
                "8000",
                "--reload",
                "--log-level",
                "info",
                "--root-path",
                "/api",
            ]
        volumes:
            - /var/run/docker.sock:/var/run/docker.sock
        labels:
            - "traefik.http.routers.backend.rule=PathPrefix(`/api/`)"
            - "traefik.http.routers.backend.entrypoints=web"
            - "traefik.http.middlewares.backend-strip.stripprefix.prefixes=/api"
            - "traefik.http.middlewares.backend-strip.stripprefix.forceslash=true"
            - "traefik.http.routers.backend.middlewares=backend-strip"
            - "traefik.http.services.backend.loadbalancer.server.port=8000"
            - "traefik.http.routers.backend.service=backend"
        networks:
            - agenta-network
        extra_hosts:
            - "host.docker.internal:host-gateway"
        depends_on:
            postgres:
                condition: service_healthy
            apply_alembic_migration:
                condition: service_completed_successfully
        restart: always

    apply_alembic_migration:
        image: ghcr.io/agenta-ai/agenta-backend
        command: sh -c "python -c 'from agenta_backend.migrations.postgres.utils import run_alembic_migration; run_alembic_migration()'"
        environment:
            - FEATURE_FLAG=oss
            - POSTGRES_URI=postgresql+asyncpg://username:password@postgres:5432/agenta_oss
            - ALEMBIC_CFG_PATH=/app/agenta_backend/migrations/postgres/alembic.oss.ini
            - AGENTA_AUTO_MIGRATIONS=false
        volumes:
            - /var/run/docker.sock:/var/run/docker.sock
        depends_on:
            postgres:
                condition: service_healthy
        networks:
            - agenta-network

    agenta-web:
        container_name: agenta-web-1
        image: ghcr.io/agenta-ai/agenta-web
        ports:
            - "3000:3000"
        networks:
            - agenta-network
        labels:
            - "traefik.http.routers.agenta-web.rule=PathPrefix(`/`)"
            - "traefik.http.routers.agenta-web.entrypoints=web"
            - "traefik.http.services.agenta-web.loadbalancer.server.port=3000"
        environment:
            - NEXT_PUBLIC_POSTHOG_API_KEY=phc_hmVSxIjTW1REBHXgj2aw4HW9X6CXb6FzerBgP9XenC7
            - NEXT_PUBLIC_AGENTA_API_URL=${DOMAIN_NAME:-http://localhost}
            - NEXT_PUBLIC_FF=oss
            - NEXT_PUBLIC_TELEMETRY_TRACKING_ENABLED=true
            - AGENTA_PORT=${AGENTA_PORT:-80}
        restart: always

    redis:
        image: redis:latest
        networks:
            - agenta-network
        volumes:
            - redis_data:/data
        restart: always

    rabbitmq:
        image: rabbitmq:3-management
        ports:
            - "5672:5672"
            - "15672:15672"
        volumes:
            - ./rabbitmq_data:/var/lib/rabbitmq
        environment:
            RABBITMQ_DEFAULT_USER: "guest"
            RABBITMQ_DEFAULT_PASS: "guest"
        networks:
            - agenta-network

    celery_worker:
        container_name: celery-worker-1
        image: ghcr.io/agenta-ai/agenta-backend
        command: >
            celery -A agenta_backend.main.celery_app worker --concurrency=1 --loglevel=INFO
        environment:
            - POSTGRES_URI=postgresql+asyncpg://username:password@postgres:5432/agenta_oss
            - ALEMBIC_CFG_PATH=/app/agenta_backend/migrations/postgres/alembic.oss.ini
            - REDIS_URL=redis://redis:6379/0
            - CELERY_BROKER_URL=amqp://guest@rabbitmq//
            - CELERY_RESULT_BACKEND=redis://redis:6379/0
            - FEATURE_FLAG=oss
        volumes:
            - /var/run/docker.sock:/var/run/docker.sock
        depends_on:
            - postgres
            - rabbitmq
            - redis
        extra_hosts:
            - "host.docker.internal:host-gateway"
        networks:
            - agenta-network

    postgres:
        image: postgres:16.2
        container_name: postgres
        restart: always
        environment:
            POSTGRES_USER: username
            POSTGRES_PASSWORD: password
            POSTGRES_DB: agenta_oss
        ports:
            - "5432:5432"
        networks:
            - agenta-network
        volumes:
            - postgresdb-data:/var/lib/postgresql/data/
            - ./docker-assets/postgres/init-db.sql:/docker-entrypoint-initdb.d/init-db.sql
        healthcheck:
            test: ["CMD-SHELL", "pg_isready -U username -d agenta_oss"]
            interval: 10s
            timeout: 5s
            retries: 5

    pgadmin:
        image: dpage/pgadmin4
        restart: always
        environment:
            PGADMIN_DEFAULT_EMAIL: "admin@example.com"
            PGADMIN_DEFAULT_PASSWORD: "password"
            PGADMIN_SERVER_HOST: "postgres"
            PGADMIN_SERVER_PORT: 5432
            PGADMIN_SERVER_USER: "username"
            PGADMIN_SERVER_PASSWORD: "password"
            PGADMIN_SERVER_DB: agenta_oss
        ports:
            - "5050:80"
        networks:
            - agenta-network
        volumes:
            - pgadmin-data:/var/lib/pgadmin
        depends_on:
            postgres:
                condition: service_healthy

networks:
    agenta-network:
        name: agenta-network

volumes:
    redis_data:
    postgresdb-data:
    pgadmin-data:<|MERGE_RESOLUTION|>--- conflicted
+++ resolved
@@ -28,11 +28,7 @@
             - REGISTRY_REPO_NAME=agentaai
             - DOCKER_HUB_URL=https://hub.docker.com/v2/repositories
             - AGENTA_PORT=${AGENTA_PORT:-80}
-<<<<<<< HEAD
-            - SERVICE_URL_TEMPLATE=${DOMAIN_NAME:-http://localhost}:${AGENTA_PORT:-80}/{path}
-=======
             - SERVICE_URL_TEMPLATE=${DOMAIN_NAME:-http://localhost}:${AGENTA_PORT:-80}/services/{path}
->>>>>>> 7b0c3435
         command:
             [
                 "uvicorn",
