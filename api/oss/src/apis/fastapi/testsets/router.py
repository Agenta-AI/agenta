from typing import Optional, List, Literal, Dict, Any
from uuid import uuid4, UUID
from json import loads, JSONDecodeError
from io import BytesIO

import orjson
import polars as pl
from pydantic import ValidationError

from fastapi.responses import StreamingResponse
from fastapi import (
    APIRouter,
    Request,
    status,
    UploadFile,
    File,
    Form,
    Query,
    Depends,
    HTTPException,
)

from oss.src.utils.common import is_ee
from oss.src.utils.logging import get_module_logger
from oss.src.utils.exceptions import intercept_exceptions, suppress_exceptions
from oss.src.utils.caching import get_cache, set_cache, invalidate_cache

from oss.src.core.shared.dtos import (
    Reference,
)
from oss.src.core.testcases.dtos import (
    Testcase,
)
from oss.src.core.testsets.dtos import (
    TestsetFlags,
    Testset,
    TestsetCreate,
    TestsetEdit,
    TestsetQuery,
    #
    TestsetVariant,
    TestsetVariantCreate,
    TestsetVariantEdit,
    TestsetVariantQuery,
    #
    TestsetRevisionData,
    TestsetRevision,
    TestsetRevisionCreate,
    TestsetRevisionEdit,
    TestsetRevisionQuery,
    TestsetRevisionCommit,
    #
    SimpleTestset,
    SimpleTestsetCreate,
    SimpleTestsetEdit,
    SimpleTestsetQuery,
)
from oss.src.core.testsets.service import (
    TestsetsService,
    SimpleTestsetsService,
)

from oss.src.apis.fastapi.testsets.models import (
    TestsetCreateRequest,
    TestsetEditRequest,
    TestsetQueryRequest,
    TestsetResponse,
    TestsetsResponse,
    #
    TestsetVariantCreateRequest,
    TestsetVariantEditRequest,
    TestsetVariantQueryRequest,
    TestsetVariantResponse,
    TestsetVariantsResponse,
    #
    TestsetRevisionCreateRequest,
    TestsetRevisionEditRequest,
    TestsetRevisionQueryRequest,
    TestsetRevisionRetrieveRequest,
    TestsetRevisionCommitRequest,
<<<<<<< HEAD
    TestsetRevisionsLogRequest,
=======
    TestsetRevisionPatchRequest,
>>>>>>> 020ad913
    TestsetRevisionResponse,
    TestsetRevisionsResponse,
    #
    SimpleTestsetCreateRequest,
    SimpleTestsetEditRequest,
    SimpleTestsetQueryRequest,
    SimpleTestsetResponse,
    SimpleTestsetsResponse,
)
from oss.src.apis.fastapi.testsets.utils import (
    parse_testset_revision_retrieve_request_from_params,
    parse_testset_revision_retrieve_request_from_body,
    #
    csv_file_to_json_array,
    json_file_to_json_array,
    json_array_to_json_object,
    validate_testset_limits,
    TESTSETS_SIZE_EXCEPTION,
    TESTSETS_SIZE_LIMIT,
)

if is_ee():
    from ee.src.models.shared_models import Permission
    from ee.src.utils.permissions import check_action_access, FORBIDDEN_EXCEPTION


log = get_module_logger(__name__)

# Exclude alias fields from API responses
TESTSET_REVISION_RESPONSE_EXCLUDE: Dict[str, Any] = {
    "testset_revision": {
        "artifact_id",
        "variant_id",
        "revision_id",
    }
}

TESTSET_REVISIONS_RESPONSE_EXCLUDE: Dict[str, Any] = {
    "testset_revisions": {
        "__all__": {
            "artifact_id",
            "variant_id",
            "revision_id",
        }
    }
}


class TestsetsRouter:
    TESTCASES_FLAGS = TestsetFlags(
        has_testcases=True,
        has_traces=False,
    )

    def __init__(self, *, testsets_service: TestsetsService):
        self.testsets_service = testsets_service

        self.router = APIRouter()

        # TESTSETS -------------------------------------------------------------

        self.router.add_api_route(
            "/",
            self.create_testset,
            methods=["POST"],
            operation_id="create_testset",
            status_code=status.HTTP_200_OK,
            response_model=TestsetResponse,
            response_model_exclude_none=True,
        )

        self.router.add_api_route(
            "/{testset_id}",
            self.fetch_testset,
            methods=["GET"],
            operation_id="fetch_testset",
            status_code=status.HTTP_200_OK,
            response_model=TestsetResponse,
            response_model_exclude_none=True,
        )

        self.router.add_api_route(
            "/{testset_id}",
            self.edit_testset,
            methods=["PUT"],
            operation_id="edit_testset",
            status_code=status.HTTP_200_OK,
            response_model=TestsetResponse,
            response_model_exclude_none=True,
        )

        self.router.add_api_route(
            "/{testset_id}/archive",
            self.archive_testset,
            methods=["POST"],
            operation_id="archive_testset",
            status_code=status.HTTP_200_OK,
            response_model=TestsetResponse,
            response_model_exclude_none=True,
        )

        self.router.add_api_route(
            "/{testset_id}/unarchive",
            self.unarchive_testset,
            methods=["POST"],
            operation_id="unarchive_testset",
            status_code=status.HTTP_200_OK,
            response_model=TestsetResponse,
            response_model_exclude_none=True,
        )

        self.router.add_api_route(
            "/query",
            self.query_testsets,
            methods=["POST"],
            operation_id="query_testsets",
            status_code=status.HTTP_200_OK,
            response_model=TestsetsResponse,
            response_model_exclude_none=True,
        )

        # TESTSET VARIANTS -----------------------------------------------------

        self.router.add_api_route(
            "/variants/",
            self.create_testset_variant,
            methods=["POST"],
            operation_id="create_testset_variant",
            status_code=status.HTTP_201_CREATED,
            response_model=TestsetVariantResponse,
            response_model_exclude_none=True,
        )

        self.router.add_api_route(
            "/variants/{testset_variant_id}",
            self.fetch_testset_variant,
            methods=["GET"],
            operation_id="fetch_testset_variant",
            status_code=status.HTTP_200_OK,
            response_model=TestsetVariantResponse,
            response_model_exclude_none=True,
        )

        self.router.add_api_route(
            "/variants/{testset_variant_id}",
            self.edit_testset_variant,
            methods=["PUT"],
            operation_id="edit_testset_variant",
            status_code=status.HTTP_200_OK,
            response_model=TestsetVariantResponse,
            response_model_exclude_none=True,
        )

        self.router.add_api_route(
            "/variants/{testset_variant_id}/archive",
            self.archive_testset_variant,
            methods=["PUT"],
            operation_id="archive_testset_variant",
            status_code=status.HTTP_200_OK,
            response_model=TestsetVariantResponse,
            response_model_exclude_none=True,
        )

        self.router.add_api_route(
            "/variants/{testset_variant_id}/unarchive",
            self.unarchive_testset_variant,
            methods=["PUT"],
            operation_id="unarchive_testset_variant",
            status_code=status.HTTP_200_OK,
            response_model=TestsetVariantResponse,
            response_model_exclude_none=True,
        )

        self.router.add_api_route(
            "/variants/query",
            self.query_testset_variants,
            methods=["POST"],
            operation_id="query_testset_variants",
            status_code=status.HTTP_200_OK,
            response_model=TestsetVariantsResponse,
            response_model_exclude_none=True,
        )

        # TESTSET REVISIONS ----------------------------------------------------

        self.router.add_api_route(
            "/revisions/retrieve",
            self.retrieve_testset_revision,
            methods=["POST"],
            operation_id="retrieve_testset_revision",
            status_code=status.HTTP_200_OK,
            response_model=TestsetRevisionResponse,
            response_model_exclude_none=True,
            response_model_exclude=TESTSET_REVISION_RESPONSE_EXCLUDE,
        )

        self.router.add_api_route(
            "/revisions/",
            self.create_testset_revision,
            methods=["POST"],
            operation_id="create_testset_revision",
            status_code=status.HTTP_200_OK,
            response_model=TestsetRevisionResponse,
            response_model_exclude_none=True,
            response_model_exclude=TESTSET_REVISION_RESPONSE_EXCLUDE,
        )

        self.router.add_api_route(
            "/revisions/{testset_revision_id}",
            self.fetch_testset_revision,
            methods=["GET"],
            operation_id="fetch_testset_revision",
            status_code=status.HTTP_200_OK,
            response_model=TestsetRevisionResponse,
            response_model_exclude_none=True,
            response_model_exclude=TESTSET_REVISION_RESPONSE_EXCLUDE,
        )

        self.router.add_api_route(
            "/revisions/{testset_revision_id}",
            self.edit_testset_revision,
            methods=["PUT"],
            operation_id="edit_testset_revision",
            status_code=status.HTTP_200_OK,
            response_model=TestsetRevisionResponse,
            response_model_exclude_none=True,
            response_model_exclude=TESTSET_REVISION_RESPONSE_EXCLUDE,
        )

        self.router.add_api_route(
            "/revisions/{testset_revision_id}/archive",
            self.archive_testset_revision,
            methods=["POST"],
            operation_id="archive_testset_revision",
            status_code=status.HTTP_200_OK,
            response_model=TestsetRevisionResponse,
            response_model_exclude_none=True,
            response_model_exclude=TESTSET_REVISION_RESPONSE_EXCLUDE,
        )

        self.router.add_api_route(
            "/revisions/{testset_revision_id}/unarchive",
            self.unarchive_testset_revision,
            methods=["POST"],
            operation_id="unarchive_testset_revision",
            status_code=status.HTTP_200_OK,
            response_model=TestsetRevisionResponse,
            response_model_exclude_none=True,
            response_model_exclude=TESTSET_REVISION_RESPONSE_EXCLUDE,
        )

        self.router.add_api_route(
            "/revisions/query",
            self.query_testset_revisions,
            methods=["POST"],
            operation_id="query_testset_revisions",
            status_code=status.HTTP_200_OK,
            response_model=TestsetRevisionsResponse,
            response_model_exclude_none=True,
            response_model_exclude=TESTSET_REVISIONS_RESPONSE_EXCLUDE,
        )

        self.router.add_api_route(
            "/revisions/commit",
            self.commit_testset_revision,
            methods=["POST"],
            operation_id="commit_testset_revision",
            status_code=status.HTTP_200_OK,
            response_model=TestsetRevisionResponse,
            response_model_exclude_none=True,
            response_model_exclude=TESTSET_REVISION_RESPONSE_EXCLUDE,
        )

        self.router.add_api_route(
            "/revisions/patch",
            self.patch_testset_revision,
            methods=["POST"],
            operation_id="patch_testset_revision",
            status_code=status.HTTP_200_OK,
            response_model=TestsetRevisionResponse,
            response_model_exclude_none=True,
        )

        self.router.add_api_route(
            "/revisions/log",
            self.log_testset_revisions,
            methods=["POST"],
            operation_id="log_testset_revisions",
            status_code=status.HTTP_200_OK,
            response_model=TestsetRevisionsResponse,
            response_model_exclude_none=True,
            response_model_exclude=TESTSET_REVISIONS_RESPONSE_EXCLUDE,
        )

    # TESTSETS -----------------------------------------------------------------

    async def create_testset(
        self,
        request: Request,
        *,
        testset_id: Optional[UUID] = None,
        #
        testset_create_request: TestsetCreateRequest,
    ) -> TestsetResponse:
        if is_ee():
            if not await check_action_access(  # type: ignore
                user_uid=request.state.user_id,
                project_id=request.state.project_id,
                permission=Permission.EDIT_EVALUATORS,  # type: ignore
            ):
                raise FORBIDDEN_EXCEPTION  # type: ignore

        testset = await self.testsets_service.create_testset(
            project_id=UUID(request.state.project_id),
            user_id=UUID(request.state.user_id),
            #
            testset_id=testset_id,
            #
            testset_create=testset_create_request.testset,
        )

        testset_response = TestsetResponse(
            count=1 if testset else 0,
            testset=testset,
        )

        return testset_response

    async def fetch_testset(
        self,
        request: Request,
        *,
        testset_id: UUID,
    ) -> TestsetResponse:
        if is_ee():
            if not await check_action_access(  # type: ignore
                user_uid=request.state.user_id,
                project_id=request.state.project_id,
                permission=Permission.EDIT_EVALUATORS,  # type: ignore
            ):
                raise FORBIDDEN_EXCEPTION  # type: ignore

        testset = await self.testsets_service.fetch_testset(
            project_id=UUID(request.state.project_id),
            #
            testset_ref=Reference(id=testset_id),
        )

        testset_response = TestsetResponse(
            count=1 if testset else 0,
            testset=testset,
        )

        return testset_response

    async def edit_testset(
        self,
        request: Request,
        *,
        testset_id: UUID,
        #
        testset_edit_request: TestsetEditRequest,
    ) -> TestsetResponse:
        if is_ee():
            if not await check_action_access(  # type: ignore
                user_uid=request.state.user_id,
                project_id=request.state.project_id,
                permission=Permission.EDIT_EVALUATORS,  # type: ignore
            ):
                raise FORBIDDEN_EXCEPTION  # type: ignore

        if str(testset_id) != str(testset_edit_request.testset.id):
            return TestsetResponse()

        testset = await self.testsets_service.edit_testset(
            project_id=UUID(request.state.project_id),
            user_id=UUID(request.state.user_id),
            #
            testset_edit=testset_edit_request.testset,
        )

        testset_response = TestsetResponse(
            count=1 if testset else 0,
            testset=testset,
        )

        return testset_response

    async def archive_testset(
        self,
        request: Request,
        *,
        testset_id: UUID,
    ) -> TestsetResponse:
        if is_ee():
            if not await check_action_access(  # type: ignore
                user_uid=request.state.user_id,
                project_id=request.state.project_id,
                permission=Permission.EDIT_EVALUATORS,  # type: ignore
            ):
                raise FORBIDDEN_EXCEPTION  # type: ignore

        testset = await self.testsets_service.archive_testset(
            project_id=UUID(request.state.project_id),
            user_id=UUID(request.state.user_id),
            #
            testset_id=testset_id,
        )

        testset_response = TestsetResponse(
            count=1 if testset else 0,
            testset=testset,
        )

        return testset_response

    async def unarchive_testset(
        self,
        request: Request,
        *,
        testset_id: UUID,
    ) -> TestsetResponse:
        if is_ee():
            if not await check_action_access(  # type: ignore
                user_uid=request.state.user_id,
                project_id=request.state.project_id,
                permission=Permission.EDIT_EVALUATORS,  # type: ignore
            ):
                raise FORBIDDEN_EXCEPTION  # type: ignore

        testset = await self.testsets_service.unarchive_testset(
            project_id=UUID(request.state.project_id),
            user_id=UUID(request.state.user_id),
            #
            testset_id=testset_id,
        )

        testset_response = TestsetResponse(
            count=1 if testset else 0,
            testset=testset,
        )

        return testset_response

    async def query_testsets(
        self,
        request: Request,
        *,
        testset_query_request: TestsetQueryRequest,
    ) -> TestsetsResponse:
        if is_ee():
            if not await check_action_access(  # type: ignore
                user_uid=request.state.user_id,
                project_id=request.state.project_id,
                permission=Permission.EDIT_EVALUATORS,  # type: ignore
            ):
                raise FORBIDDEN_EXCEPTION  # type: ignore

        testsets = await self.testsets_service.query_testsets(
            project_id=UUID(request.state.project_id),
            #
            testset_query=testset_query_request.testset,
            #
            testset_refs=testset_query_request.testset_refs,
            #
            include_archived=testset_query_request.include_archived,
            #
            windowing=testset_query_request.windowing,
        )

        testsets_response = TestsetsResponse(
            count=len(testsets),
            testsets=testsets,
        )

        return testsets_response

    # TESTSET VARIANTS ---------------------------------------------------------

    async def create_testset_variant(
        self,
        request: Request,
        *,
        testset_variant_create_request: TestsetVariantCreateRequest,
    ) -> TestsetVariantResponse:
        if is_ee():
            if not await check_action_access(  # type: ignore
                user_uid=request.state.user_id,
                project_id=request.state.project_id,
                permission=Permission.EDIT_EVALUATORS,  # type: ignore
            ):
                raise FORBIDDEN_EXCEPTION  # type: ignore

        testset_variant = await self.testsets_service.create_testset_variant(
            project_id=UUID(request.state.project_id),
            user_id=UUID(request.state.user_id),
            #
            testset_variant_create=testset_variant_create_request.testset_variant,
        )

        testset_variant_response = TestsetVariantResponse(
            count=1 if testset_variant else 0,
            testset_variant=testset_variant,
        )

        return testset_variant_response

    async def fetch_testset_variant(
        self, request: Request, *, testset_variant_id: UUID
    ) -> TestsetVariantResponse:
        if is_ee():
            if not await check_action_access(  # type: ignore
                user_uid=request.state.user_id,
                project_id=request.state.project_id,
                permission=Permission.EDIT_EVALUATORS,  # type: ignore
            ):
                raise FORBIDDEN_EXCEPTION  # type: ignore

        testset_variant = await self.testsets_service.fetch_testset_variant(
            project_id=UUID(request.state.project_id),
            #
            testset_variant_ref=Reference(id=testset_variant_id),
        )

        testset_variant_response = TestsetVariantResponse(
            count=1 if testset_variant else 0,
            testset_variant=testset_variant,
        )

        return testset_variant_response

    async def edit_testset_variant(
        self,
        request: Request,
        *,
        testset_variant_id: UUID,
        #
        testset_variant_edit_request: TestsetVariantEditRequest,
    ) -> TestsetVariantResponse:
        if is_ee():
            if not await check_action_access(  # type: ignore
                user_uid=request.state.user_id,
                project_id=request.state.project_id,
                permission=Permission.EDIT_EVALUATORS,  # type: ignore
            ):
                raise FORBIDDEN_EXCEPTION  # type: ignore

        if str(testset_variant_id) not in request.state.user_id:
            return TestsetVariantResponse()

        testset_variant = await self.testsets_service.edit_testset_variant(
            project_id=UUID(request.state.project_id),
            user_id=UUID(request.state.user_id),
            #
            testset_variant_edit=testset_variant_edit_request.testset_variant,
        )

        testset_variant_response = TestsetVariantResponse(
            count=1 if testset_variant else 0,
            testset_variant=testset_variant,
        )

        return testset_variant_response

    async def archive_testset_variant(
        self,
        request: Request,
        *,
        testset_variant_id: UUID,
    ) -> TestsetVariantResponse:
        if is_ee():
            if not await check_action_access(  # type: ignore
                user_uid=request.state.user_id,
                project_id=request.state.project_id,
                permission=Permission.EDIT_EVALUATORS,  # type: ignore
            ):
                raise FORBIDDEN_EXCEPTION  # type: ignore

        testset_variant = await self.testsets_service.archive_testset_variant(
            project_id=UUID(request.state.project_id),
            user_id=UUID(request.state.user_id),
            #
            testset_variant_id=testset_variant_id,
        )

        testset_variant_response = TestsetVariantResponse(
            count=1 if testset_variant else 0,
            testset_variant=testset_variant,
        )

        return testset_variant_response

    async def unarchive_testset_variant(
        self,
        request: Request,
        *,
        testset_variant_id: UUID,
    ) -> TestsetVariantResponse:
        if is_ee():
            if not await check_action_access(  # type: ignore
                user_uid=request.state.user_id,
                project_id=request.state.project_id,
                permission=Permission.EDIT_EVALUATORS,  # type: ignore
            ):
                raise FORBIDDEN_EXCEPTION  # type: ignore

        testset_variant = await self.testsets_service.unarchive_testset_variant(
            project_id=UUID(request.state.project_id),
            user_id=UUID(request.state.user_id),
            #
            testset_variant_id=testset_variant_id,
        )

        testset_variant_response = TestsetVariantResponse(
            count=1 if testset_variant else 0,
            testset_variant=testset_variant,
        )

        return testset_variant_response

    async def query_testset_variants(
        self,
        request: Request,
        *,
        testset_variant_query_request: TestsetVariantQueryRequest,
    ) -> TestsetVariantsResponse:
        if is_ee():
            if not await check_action_access(  # type: ignore
                user_uid=request.state.user_id,
                project_id=request.state.project_id,
                permission=Permission.EDIT_EVALUATORS,  # type: ignore
            ):
                raise FORBIDDEN_EXCEPTION  # type: ignore

        testset_variants = await self.testsets_service.query_variants(
            project_id=UUID(request.state.project_id),
            #
            testset_variant_query=testset_variant_query_request.testset_variant,
            #
            testset_refs=testset_variant_query_request.testset_refs,
            testset_variant_refs=testset_variant_query_request.testset_variant_refs,
            #
            include_archived=testset_variant_query_request.include_archived,
            #
            windowing=testset_variant_query_request.windowing,
        )

        testset_variant_response = TestsetVariantsResponse(
            count=len(testset_variants),
            testset_variants=testset_variants,
        )

        return testset_variant_response

    # TESTSET REVISIONS --------------------------------------------------------

    async def retrieve_testset_revision(
        self,
        request: Request,
        *,
        testset_revision_retrieve_request: TestsetRevisionRetrieveRequest,
    ) -> TestsetRevisionResponse:
        if is_ee():
            if not await check_action_access(  # type: ignore
                user_uid=request.state.user_id,
                project_id=request.state.project_id,
                permission=Permission.EDIT_EVALUATORS,  # type: ignore
            ):
                raise FORBIDDEN_EXCEPTION  # type: ignore

        cache_key = {
            "artifact_ref": testset_revision_retrieve_request.testset_ref,  # type: ignore
            "variant_ref": testset_revision_retrieve_request.testset_variant_ref,  # type: ignore
            "revision_ref": testset_revision_retrieve_request.testset_revision_ref,  # type: ignore
        }

        testset_revision = None
        # testset_revision = await get_cache(
        #     namespace="testsets:retrieve",
        #     project_id=request.state.project_id,
        #     user_id=request.state.user_id,
        #     key=cache_key,
        #     model=TestsetRevision,
        # )

        if not testset_revision:
            testset_revision = await self.testsets_service.fetch_testset_revision(
                project_id=UUID(request.state.project_id),
                #
                testset_ref=testset_revision_retrieve_request.testset_ref,  # type: ignore
                testset_variant_ref=testset_revision_retrieve_request.testset_variant_ref,  # type: ignore
                testset_revision_ref=testset_revision_retrieve_request.testset_revision_ref,  # type: ignore
                include_testcases=testset_revision_retrieve_request.include_testcases,
            )

            await set_cache(
                namespace="testsets:retrieve",
                project_id=request.state.project_id,
                user_id=request.state.user_id,
                key=cache_key,
                value=testset_revision,
            )

        testset_revision_response = TestsetRevisionResponse(
            count=1 if testset_revision else 0,
            testset_revision=testset_revision,
        )

        return testset_revision_response

    async def create_testset_revision(
        self,
        request: Request,
        *,
        testset_revision_create_request: TestsetRevisionCreateRequest,
    ) -> TestsetRevisionResponse:
        if is_ee():
            if not await check_action_access(  # type: ignore
                user_uid=request.state.user_id,
                project_id=request.state.project_id,
                permission=Permission.EDIT_EVALUATORS,  # type: ignore
            ):
                raise FORBIDDEN_EXCEPTION  # type: ignore

        testset_revision = await self.testsets_service.create_testset_revision(
            project_id=UUID(request.state.project_id),
            user_id=UUID(request.state.user_id),
            #
            testset_revision_create=testset_revision_create_request.testset_revision,
            include_testcases=testset_revision_create_request.include_testcases,
        )

        testset_revision_response = TestsetRevisionResponse(
            count=1 if testset_revision else 0,
            testset_revision=testset_revision,
        )

        return testset_revision_response

    async def fetch_testset_revision(
        self,
        request: Request,
        *,
        testset_revision_id: UUID,
        include_testcases: Optional[bool] = Query(
            None,
            description="Include full testcase objects. Default (null/true): include testcases. False: return only testcase IDs.",
        ),
    ) -> TestsetRevisionResponse:
        if is_ee():
            if not await check_action_access(  # type: ignore
                user_uid=request.state.user_id,
                project_id=request.state.project_id,
                permission=Permission.EDIT_EVALUATORS,  # type: ignore
            ):
                raise FORBIDDEN_EXCEPTION  # type: ignore

        testset_revision = await self.testsets_service.fetch_testset_revision(
            project_id=UUID(request.state.project_id),
            #
            testset_revision_ref=Reference(id=testset_revision_id),
            include_testcases=include_testcases,
        )

        testset_revision_response = TestsetRevisionResponse(
            count=1 if testset_revision else 0,
            testset_revision=testset_revision,
        )

        return testset_revision_response

    async def edit_testset_revision(
        self,
        request: Request,
        *,
        testset_revision_id: UUID,
        #
        testset_revision_edit_request: TestsetRevisionEditRequest,
    ) -> TestsetRevisionResponse:
        if is_ee():
            if not await check_action_access(  # type: ignore
                user_uid=request.state.user_id,
                project_id=request.state.project_id,
                permission=Permission.EDIT_EVALUATORS,  # type: ignore
            ):
                raise FORBIDDEN_EXCEPTION  # type: ignore

        if str(testset_revision_id) != str(
            testset_revision_edit_request.testset_revision.id
        ):
            return TestsetRevisionResponse()

        testset_revision = await self.testsets_service.edit_testset_revision(
            project_id=UUID(request.state.project_id),
            user_id=UUID(request.state.user_id),
            #
            testset_revision_edit=testset_revision_edit_request.testset_revision,
            include_testcases=testset_revision_edit_request.include_testcases,
        )

        testset_revision_response = TestsetRevisionResponse(
            count=1 if testset_revision else 0,
            testset_revision=testset_revision,
        )

        return testset_revision_response

    async def archive_testset_revision(
        self,
        request: Request,
        *,
        testset_revision_id: UUID,
    ) -> TestsetRevisionResponse:
        if is_ee():
            if not await check_action_access(  # type: ignore
                user_uid=request.state.user_id,
                project_id=request.state.project_id,
                permission=Permission.EDIT_EVALUATORS,  # type: ignore
            ):
                raise FORBIDDEN_EXCEPTION  # type: ignore

        testset_revision = await self.testsets_service.archive_testset_revision(
            project_id=UUID(request.state.project_id),
            user_id=UUID(request.state.user_id),
            #
            testset_revision_id=testset_revision_id,
        )

        testset_revision_response = TestsetRevisionResponse(
            count=1 if testset_revision else 0,
            testset_revision=testset_revision,
        )

        return testset_revision_response

    async def unarchive_testset_revision(
        self,
        request: Request,
        *,
        testset_revision_id: UUID,
    ) -> TestsetRevisionResponse:
        if is_ee():
            if not await check_action_access(  # type: ignore
                user_uid=request.state.user_id,
                project_id=request.state.project_id,
                permission=Permission.EDIT_EVALUATORS,  # type: ignore
            ):
                raise FORBIDDEN_EXCEPTION  # type: ignore

        testset_revision = await self.testsets_service.unarchive_testset_revision(
            project_id=UUID(request.state.project_id),
            user_id=UUID(request.state.user_id),
            #
            testset_revision_id=testset_revision_id,
        )

        testset_revision_response = TestsetRevisionResponse(
            count=1 if testset_revision else 0,
            testset_revision=testset_revision,
        )

        return testset_revision_response

    async def query_testset_revisions(
        self,
        request: Request,
        *,
        testset_revision_query_request: TestsetRevisionQueryRequest,
    ) -> TestsetRevisionsResponse:
        if is_ee():
            if not await check_action_access(  # type: ignore
                user_uid=request.state.user_id,
                project_id=request.state.project_id,
                permission=Permission.EDIT_EVALUATORS,  # type: ignore
            ):
                raise FORBIDDEN_EXCEPTION  # type: ignore

        testset_revisions = await self.testsets_service.query_testset_revisions(
            project_id=UUID(request.state.project_id),
            #
            testset_revision_query=testset_revision_query_request.testset_revision,
<<<<<<< HEAD
            include_testcases=testset_revision_query_request.include_testcases,
=======
            #
            testset_refs=testset_revision_query_request.testset_refs,
            testset_variant_refs=testset_revision_query_request.testset_variant_refs,
            testset_revision_refs=testset_revision_query_request.testset_revision_refs,
            #
            include_archived=testset_revision_query_request.include_archived,
            #
            windowing=testset_revision_query_request.windowing,
>>>>>>> 020ad913
        )

        testset_revisions_response = TestsetRevisionsResponse(
            count=len(testset_revisions),
            testset_revisions=testset_revisions,
        )

        return testset_revisions_response

    async def commit_testset_revision(
        self,
        request: Request,
        *,
        testset_revision_commit_request: TestsetRevisionCommitRequest,
    ) -> TestsetRevisionResponse:
        if is_ee():
            if not await check_action_access(  # type: ignore
                user_uid=request.state.user_id,
                project_id=request.state.project_id,
                permission=Permission.EDIT_EVALUATORS,  # type: ignore
            ):
                raise FORBIDDEN_EXCEPTION  # type: ignore

        testset_revision = await self.testsets_service.commit_testset_revision(
            project_id=UUID(request.state.project_id),
            user_id=UUID(request.state.user_id),
            #
            testset_revision_commit=testset_revision_commit_request.testset_revision_commit,
            include_testcases=testset_revision_commit_request.include_testcases,
        )

        testset_revision_response = TestsetRevisionResponse(
            count=1 if testset_revision else 0,
            testset_revision=testset_revision,
        )

        return testset_revision_response

    async def patch_testset_revision(
        self,
        request: Request,
        *,
        testset_revision_patch_request: TestsetRevisionPatchRequest,
    ) -> TestsetRevisionResponse:
        if is_ee():
            if not await check_action_access(  # type: ignore
                user_uid=request.state.user_id,
                project_id=request.state.project_id,
                permission=Permission.EDIT_EVALUATORS,  # type: ignore
            ):
                raise FORBIDDEN_EXCEPTION  # type: ignore

        testset_revision = await self.testsets_service.patch_testset_revision(
            project_id=UUID(request.state.project_id),
            user_id=UUID(request.state.user_id),
            #
            testset_revision_patch=testset_revision_patch_request.testset_revision_patch,
        )

        testset_revision_response = TestsetRevisionResponse(
            count=1 if testset_revision else 0,
            testset_revision=testset_revision,
        )

        return testset_revision_response

    async def log_testset_revisions(
        self,
        request: Request,
        *,
        testset_revisions_log_request: TestsetRevisionsLogRequest,
    ) -> TestsetRevisionsResponse:
        if is_ee():
            if not await check_action_access(  # type: ignore
                user_uid=request.state.user_id,
                project_id=request.state.project_id,
                permission=Permission.EDIT_EVALUATORS,  # type: ignore
            ):
                raise FORBIDDEN_EXCEPTION  # type: ignore

        testset_revisions = await self.testsets_service.log_testset_revisions(
            project_id=UUID(request.state.project_id),
            #
            testset_revisions_log=testset_revisions_log_request.testset_revision,
            include_testcases=testset_revisions_log_request.include_testcases,
        )

        testset_revisions_response = TestsetRevisionsResponse(
            count=len(testset_revisions),
            testset_revisions=testset_revisions,
        )

        return testset_revisions_response


class SimpleTestsetsRouter:
    TESTCASES_FLAGS = TestsetFlags(
        has_testcases=True,
        has_traces=False,
    )

    def __init__(
        self,
        *,
        simple_testsets_service: SimpleTestsetsService,
    ):
        self.simple_testsets_service = simple_testsets_service

        self.router = APIRouter()

        # SIMPLE TESTSETS ------------------------------------------------------

        # POST /api/preview/simple/testsets/
        self.router.add_api_route(
            "/",
            self.create_simple_testset,
            methods=["POST"],
            operation_id="create_simple_testset",
            status_code=status.HTTP_200_OK,
            response_model=SimpleTestsetResponse,
            response_model_exclude_none=True,
        )

        # GET /api/preview/simple/testsets/{testset_id}
        self.router.add_api_route(
            "/{testset_id}",
            self.fetch_simple_testset,
            methods=["GET"],
            operation_id="fetch_simple_testset",
            status_code=status.HTTP_200_OK,
            response_model=SimpleTestsetResponse,
            response_model_exclude_none=True,
        )

        # PUT /api/preview/simple/testsets/{testset_id}
        self.router.add_api_route(
            "/{testset_id}",
            self.edit_simple_testset,
            methods=["PUT"],
            operation_id="edit_simple_testset",
            status_code=status.HTTP_200_OK,
            response_model=SimpleTestsetResponse,
            response_model_exclude_none=True,
        )

        # POST /api/preview/simple/testsets/{testset_id}/archive
        self.router.add_api_route(
            "/{testset_id}/archive",
            self.archive_simple_testset,
            methods=["POST"],
            operation_id="archive_simple_testset",
            status_code=status.HTTP_200_OK,
            response_model=SimpleTestsetResponse,
            response_model_exclude_none=True,
        )

        # POST /api/preview/simple/testsets/{testset_id}/unarchive
        self.router.add_api_route(
            "/{testset_id}/unarchive",
            self.unarchive_simple_testset,
            methods=["POST"],
            operation_id="unarchive_simple_testset",
            status_code=status.HTTP_200_OK,
            response_model=SimpleTestsetResponse,
            response_model_exclude_none=True,
        )

        # POST /api/preview/simple/testsets/query
        self.router.add_api_route(
            "/query",
            self.query_simple_testsets,
            methods=["POST"],
            operation_id="query_simple_testsets",
            status_code=status.HTTP_200_OK,
            response_model=SimpleTestsetsResponse,
            response_model_exclude_none=True,
        )

        # POST /api/preview/simple/testsets/upload
        self.router.add_api_route(
            "/upload",
            self.create_simple_testset_from_file,
            methods=["POST"],
            operation_id="create_simple_testset_from_file",
            status_code=status.HTTP_200_OK,
            response_model=SimpleTestsetResponse,
            response_model_exclude_none=True,
        )

        # POST /api/preview/simple/testsets/{testset_id}/upload
        self.router.add_api_route(
            "/{testset_id}/upload",
            self.edit_simple_testset_from_file,
            methods=["POST"],
            operation_id="edit_simple_testset_from_file",
            status_code=status.HTTP_200_OK,
            response_model=SimpleTestsetResponse,
            response_model_exclude_none=True,
        )

        # POST /api/preview/simple/testsets/{testset_id}/download
        self.router.add_api_route(
            "/{testset_id}/download",
            self.fetch_simple_testset_to_file,
            methods=["POST"],
            operation_id="fetch_simple_testset_to_file",
            status_code=status.HTTP_200_OK,
            response_model=SimpleTestsetResponse,
            response_model_exclude_none=True,
        )

        # POST /api/preview/simple/testsets/{testset_id}/transfer
        self.router.add_api_route(
            "/{testset_id}/transfer",
            self.transfer_simple_testset,
            methods=["POST"],
            operation_id="transfer_simple_testset",
            status_code=status.HTTP_200_OK,
            response_model=SimpleTestsetResponse,
            response_model_exclude_none=True,
        )

    # SIMPLE TESTSETS ----------------------------------------------------------

    @intercept_exceptions()
    async def create_simple_testset(
        self,
        request: Request,
        *,
        testset_id: Optional[UUID] = None,
        #
        simple_testset_create_request: SimpleTestsetCreateRequest,
    ) -> SimpleTestsetResponse:
        if is_ee():
            if not await check_action_access(  # type: ignore
                user_uid=request.state.user_id,
                project_id=request.state.project_id,
                permission=Permission.EDIT_TESTSETS,  # type: ignore
            ):
                raise FORBIDDEN_EXCEPTION  # type: ignore

        simple_testset = await self.simple_testsets_service.create(
            project_id=UUID(request.state.project_id),
            user_id=UUID(request.state.user_id),
            #
            testset_id=testset_id,
            #
            simple_testset_create_request=simple_testset_create_request,
        )

        simple_testset_response = SimpleTestsetResponse(
            count=1 if simple_testset else 0,
            testset=simple_testset,
        )

        return simple_testset_response

    @intercept_exceptions()
    @suppress_exceptions(default=SimpleTestsetResponse())
    async def fetch_simple_testset(
        self,
        request: Request,
        *,
        testset_id: UUID,
    ) -> SimpleTestsetResponse:
        if is_ee():
            if not await check_action_access(  # type: ignore
                user_uid=request.state.user_id,
                project_id=request.state.project_id,
                permission=Permission.VIEW_TESTSETS,  # type: ignore
            ):
                raise FORBIDDEN_EXCEPTION  # type: ignore

        testset = await self.simple_testsets_service.testsets_service.fetch_testset(
            project_id=UUID(request.state.project_id),
            #
            testset_ref=Reference(id=testset_id),
        )

        if testset is None:
            return SimpleTestsetResponse()

        testset_variant = (
            await self.simple_testsets_service.testsets_service.fetch_testset_variant(
                project_id=UUID(request.state.project_id),
                #
                testset_ref=Reference(id=testset.id),
            )
        )

        if testset_variant is None:
            return SimpleTestsetResponse()

        testset_revision = (
            await self.simple_testsets_service.testsets_service.fetch_testset_revision(
                project_id=UUID(request.state.project_id),
                #
                testset_variant_ref=Reference(id=testset_variant.id),
            )
        )

        if testset_revision is None:
            return SimpleTestsetResponse()

        simple_testset = SimpleTestset(
            id=testset.id,
            slug=testset.slug,
            #
            created_at=testset.created_at,
            updated_at=testset.updated_at,
            deleted_at=testset.deleted_at,
            created_by_id=testset.created_by_id,
            updated_by_id=testset.updated_by_id,
            deleted_by_id=testset.deleted_by_id,
            #
            name=testset.name,
            description=testset.description,
            #
            # flags =
            tags=testset.tags,
            meta=testset.meta,
            #
            data=testset_revision.data,
        )

        simple_testset_response = SimpleTestsetResponse(
            count=1 if simple_testset else 0,
            testset=simple_testset,
        )

        return simple_testset_response

    @intercept_exceptions()
    async def edit_simple_testset(
        self,
        request: Request,
        *,
        testset_id: UUID,
        #
        simple_testset_edit_request: SimpleTestsetEditRequest,
    ) -> SimpleTestsetResponse:
        if is_ee():
            if not await check_action_access(  # type: ignore
                user_uid=request.state.user_id,
                project_id=request.state.project_id,
                permission=Permission.EDIT_TESTSETS,  # type: ignore
            ):
                raise FORBIDDEN_EXCEPTION  # type: ignore

        if str(testset_id) != str(simple_testset_edit_request.testset.id):
            return SimpleTestsetResponse()

        simple_testset: Optional[
            SimpleTestset
        ] = await self.simple_testsets_service.edit(
            project_id=UUID(request.state.project_id),
            user_id=UUID(request.state.user_id),
            #
            simple_testset_edit_request=simple_testset_edit_request,
        )

        simple_testset_response = SimpleTestsetResponse(
            count=1 if simple_testset else 0,
            testset=simple_testset,
        )

        return simple_testset_response

    @intercept_exceptions()
    async def archive_simple_testset(
        self,
        request: Request,
        *,
        testset_id: UUID,
    ) -> SimpleTestsetResponse:
        if is_ee():
            if not await check_action_access(  # type: ignore
                user_uid=request.state.user_id,
                project_id=request.state.project_id,
                permission=Permission.EDIT_TESTSETS,  # type: ignore
            ):
                raise FORBIDDEN_EXCEPTION  # type: ignore

        testset = await self.simple_testsets_service.testsets_service.archive_testset(
            project_id=UUID(request.state.project_id),
            user_id=UUID(request.state.user_id),
            #
            testset_id=testset_id,
        )

        if not testset:
            return SimpleTestsetResponse()

        simple_testset = SimpleTestset(
            id=testset.id,
            slug=testset.slug,
            #
            created_at=testset.created_at,
            updated_at=testset.updated_at,
            deleted_at=testset.deleted_at,
            created_by_id=testset.created_by_id,
            updated_by_id=testset.updated_by_id,
            deleted_by_id=testset.deleted_by_id,
            #
            name=testset.name,
            description=testset.description,
            #
            # flags =
            tags=testset.tags,
            meta=testset.meta,
        )

        simple_testset_response = SimpleTestsetResponse(
            count=1 if simple_testset else 0,
            testset=simple_testset,
        )

        return simple_testset_response

    @intercept_exceptions()
    async def unarchive_simple_testset(
        self,
        request: Request,
        *,
        testset_id: UUID,
    ) -> SimpleTestsetResponse:
        if is_ee():
            if not await check_action_access(  # type: ignore
                user_uid=request.state.user_id,
                project_id=request.state.project_id,
                permission=Permission.EDIT_TESTSETS,  # type: ignore
            ):
                raise FORBIDDEN_EXCEPTION  # type: ignore

        testset = await self.simple_testsets_service.testsets_service.unarchive_testset(
            project_id=UUID(request.state.project_id),
            user_id=UUID(request.state.user_id),
            #
            testset_id=testset_id,
        )

        if not testset:
            return SimpleTestsetResponse()

        simple_testset = SimpleTestset(
            id=testset.id,
            slug=testset.slug,
            #
            created_at=testset.created_at,
            updated_at=testset.updated_at,
            deleted_at=testset.deleted_at,
            created_by_id=testset.created_by_id,
            updated_by_id=testset.updated_by_id,
            deleted_by_id=testset.deleted_by_id,
            #
            name=testset.name,
            description=testset.description,
            #
            # flags =
            tags=testset.tags,
            meta=testset.meta,
        )

        simple_testset_response = SimpleTestsetResponse(
            count=1 if simple_testset else 0,
            testset=simple_testset,
        )

        return simple_testset_response

    @intercept_exceptions()
    @suppress_exceptions(default=SimpleTestsetsResponse())
    async def list_simple_testsets(
        self,
        request: Request,
    ) -> SimpleTestsetsResponse:
        simple_testset_query_request = SimpleTestsetQueryRequest()

        return await self.query_simple_testsets(
            request=request,
            #
            simple_testset_query_request=simple_testset_query_request,
        )

    @intercept_exceptions()
    @suppress_exceptions(default=SimpleTestsetsResponse())
    async def query_simple_testsets(
        self,
        request: Request,
        *,
        simple_testset_query_request: SimpleTestsetQueryRequest,
    ) -> SimpleTestsetsResponse:
        if is_ee():
            if not await check_action_access(  # type: ignore
                user_uid=request.state.user_id,
                project_id=request.state.project_id,
                permission=Permission.VIEW_TESTSETS,  # type: ignore
            ):
                raise FORBIDDEN_EXCEPTION  # type: ignore

        testsets = await self.simple_testsets_service.testsets_service.query_testsets(
            project_id=UUID(request.state.project_id),
            #
            testset_query=simple_testset_query_request.testset,
            #
            testset_refs=simple_testset_query_request.testset_refs,
            #
            include_archived=simple_testset_query_request.include_archived,
            #
            windowing=simple_testset_query_request.windowing,
        )

        simple_testsets: List[SimpleTestset] = []

        for testset in testsets:
            testset_variant = await self.simple_testsets_service.testsets_service.fetch_testset_variant(
                project_id=UUID(request.state.project_id),
                #
                testset_ref=Reference(id=testset.id),
            )

            if not testset_variant:
                continue

            testset_revision = await self.simple_testsets_service.testsets_service.fetch_testset_revision(
                project_id=UUID(request.state.project_id),
                #
                testset_variant_ref=Reference(id=testset_variant.id),
            )

            if testset_revision is None:
                continue

            simple_testset = SimpleTestset(
                id=testset.id,
                slug=testset.slug,
                #
                created_at=testset.created_at,
                updated_at=testset.updated_at,
                deleted_at=testset.deleted_at,
                created_by_id=testset.created_by_id,
                updated_by_id=testset.updated_by_id,
                deleted_by_id=testset.deleted_by_id,
                #
                name=testset.name,
                description=testset.description,
                #
                # flags =
                tags=testset.tags,
                meta=testset.meta,
                #
                data=testset_revision.data,
            )

            simple_testsets.append(simple_testset)

        simple_testsets_response = SimpleTestsetsResponse(
            count=len(simple_testsets),
            testsets=simple_testsets,
        )

        return simple_testsets_response

    @intercept_exceptions()
    async def create_simple_testset_from_file(
        self,
        request: Request,
        *,
        file: UploadFile = File(...),
        file_type: Literal["csv", "json"] = Form("csv"),
        testset_slug: Optional[str] = Form(None),
        testset_name: Optional[str] = File(None),
        testset_description: Optional[str] = Form(None),
        testset_tags: Optional[str] = Form(None),
        testset_meta: Optional[str] = Form(None),
    ) -> SimpleTestsetResponse:
        if is_ee():
            if not await check_action_access(  # type: ignore
                user_uid=request.state.user_id,
                project_id=request.state.project_id,
                permission=Permission.EDIT_TESTSETS,  # type: ignore
            ):
                raise FORBIDDEN_EXCEPTION  # type: ignore

        if file_type is None or file_type not in ["csv", "json"]:
            raise HTTPException(
                status_code=400,
                detail="Invalid file type. Supported types are 'csv' and 'json'.",
            )

        if (file.size or 0) > TESTSETS_SIZE_LIMIT:  # Preemptively check file size
            raise TESTSETS_SIZE_EXCEPTION

        # deserialize tags and meta if provided
        try:
            _testset_tags = loads(testset_tags) if testset_tags else None
            _testset_meta = loads(testset_meta) if testset_meta else None
        except JSONDecodeError as e:
            log.error(e)
            raise HTTPException(
                status_code=400,
                detail=f"Failed to parse tags or meta as JSON: {e}",
            ) from e

        testcases = []
        testcases_data = {}

        if file_type.lower() == "json":
            try:
                testcases_data = await json_file_to_json_array(file)

            except Exception as e:
                raise HTTPException(
                    status_code=400,
                    detail=f"Failed to read JSON file: {e}",
                ) from e

        elif file_type.lower() == "csv":
            try:
                testcases_data = await csv_file_to_json_array(file)

            except Exception as e:
                raise HTTPException(
                    status_code=400,
                    detail=f"Failed to read CSV file: {e}",
                ) from e

        else:
            log.error(e)
            raise HTTPException(
                status_code=400,
                detail="Invalid file type. Supported types are 'csv' and 'json'.",
            )

        try:
            testcases_data = json_array_to_json_object(
                data=testcases_data,
                testcase_id_key="__id__",
                testcase_dedup_id_key="__dedup_id__",
            )

            validate_testset_limits(testcases_data)

            for testcase_data in testcases_data.values():
                testcase_flags = testcase_data.pop("__flags__", None)
                testcase_tags = testcase_data.pop("__tags__", None)
                testcase_meta = testcase_data.pop("__meta__", None)

                testcases.append(
                    Testcase(
                        id=testcase_data.pop("__id__", None),
                        data=testcase_data,
                        flags=testcase_flags,
                        tags=testcase_tags,
                        meta=testcase_meta,
                    )
                )

        except Exception as e:
            log.error(e)
            raise HTTPException(
                status_code=400,
                detail=f"Failed to parse testcases as JSON array: {e}",
            ) from e

        try:
            testset_revision_data = TestsetRevisionData(
                testcases=testcases,
            )

        except ValidationError as e:
            log.error(e)
            raise HTTPException(
                status_code=status.HTTP_422_UNPROCESSABLE_ENTITY,
            ) from e

        simple_testset_create_request = SimpleTestsetCreateRequest(
            testset=SimpleTestsetCreate(
                slug=testset_slug or uuid4().hex[-12:],
                #
                name=testset_name or testset_slug or None,
                description=testset_description,
                #
                # flags =
                tags=_testset_tags,
                meta=_testset_meta,
                #
                data=testset_revision_data,
            )
        )

        return await self.create_simple_testset(
            request=request,
            simple_testset_create_request=simple_testset_create_request,
        )

    @intercept_exceptions()
    async def edit_simple_testset_from_file(
        self,
        request: Request,
        *,
        testset_id: UUID,
        #
        file: UploadFile = File(...),
        file_type: Literal["csv", "json"] = Form("csv"),
        testset_name: Optional[str] = File(None),
        testset_description: Optional[str] = Form(None),
        testset_tags: Optional[str] = Form(None),
        testset_meta: Optional[str] = Form(None),
    ) -> SimpleTestsetResponse:
        if is_ee():
            if not await check_action_access(  # type: ignore
                user_uid=request.state.user_id,
                project_id=request.state.project_id,
                permission=Permission.EDIT_TESTSETS,  # type: ignore
            ):
                raise FORBIDDEN_EXCEPTION  # type: ignore

        if file_type is None or file_type not in ["csv", "json"]:
            raise HTTPException(
                status_code=400,
                detail="Invalid file type. Supported types are 'CSV' and 'JSON'.",
            )

        if (file.size or 0) > TESTSETS_SIZE_LIMIT:  # Preemptively check file size
            raise TESTSETS_SIZE_EXCEPTION

        # deserialize tags and meta if provided
        try:
            _testset_tags = loads(testset_tags) if testset_tags else None
            _testset_meta = loads(testset_meta) if testset_meta else None
        except JSONDecodeError as e:
            raise HTTPException(
                status_code=400,
                detail=f"Failed to parse tags or meta as JSON: {e}",
            ) from e

        testcases = []
        testcases_data = {}

        if file_type.lower() == "json":
            try:
                testcases_data = await json_file_to_json_array(json_file=file)

            except Exception as e:
                raise HTTPException(
                    status_code=400,
                    detail=f"Failed to read JSON file: {e}",
                ) from e

        elif file_type.lower() == "csv":
            try:
                testcases_data = await csv_file_to_json_array(csv_file=file)

            except Exception as e:
                raise HTTPException(
                    status_code=400,
                    detail=f"Failed to read CSV file: {e}",
                ) from e

        else:
            raise HTTPException(
                status_code=400,
                detail="Invalid file type. Supported types are 'csv' and 'json'.",
            )

        try:
            testcases_data = json_array_to_json_object(
                data=testcases_data,
                testcase_id_key="__id__",
                testcase_dedup_id_key="__dedup_id__",
            )

            validate_testset_limits(testcases_data)

            for testcase_data in testcases_data.values():
                testcase_flags = testcase_data.pop("__flags__", None)
                testcase_tags = testcase_data.pop("__tags__", None)
                testcase_meta = testcase_data.pop("__meta__", None)

                testcases.append(
                    Testcase(
                        id=testcase_data.pop("__id__", None),
                        data=testcase_data,
                        flags=testcase_flags,
                        tags=testcase_tags,
                        meta=testcase_meta,
                    )
                )

        except Exception as e:
            raise HTTPException(
                status_code=400,
                detail=f"Failed to parse testcases as JSON array: {e}",
            ) from e

        try:
            testset_revision_data = TestsetRevisionData(
                testcases=testcases,
            )

        except ValidationError as e:
            raise HTTPException(
                status_code=status.HTTP_422_UNPROCESSABLE_ENTITY,
            ) from e

        simple_testset_response = await self.fetch_simple_testset(
            request=request,
            testset_id=testset_id,
        )

        if simple_testset_response.testset is None:
            raise HTTPException(
                status_code=status.HTTP_404_NOT_FOUND,
                detail="Testset not found. Please check the testset_id and try again.",
            )

        simple_testset_edit_request = SimpleTestsetEditRequest(
            testset=SimpleTestsetEdit(
                id=testset_id,
                #
                name=testset_name or simple_testset_response.testset.name,
                description=testset_description
                or simple_testset_response.testset.description,
                #
                # flags =
                tags=_testset_tags or simple_testset_response.testset.tags,
                meta=_testset_meta or simple_testset_response.testset.meta,
                #
                data=testset_revision_data,
            )
        )

        return await self.edit_simple_testset(
            request=request,
            #
            testset_id=testset_id,
            #
            simple_testset_edit_request=simple_testset_edit_request,
        )

    @intercept_exceptions()
    async def fetch_simple_testset_to_file(
        self,
        request: Request,
        *,
        testset_id: UUID,
        #
        file_type: Optional[Literal["csv", "json"]] = None,
        file_name: Optional[str] = None,
    ) -> StreamingResponse:  # type: ignore
        if is_ee():
            if not await check_action_access(  # type: ignore
                user_uid=request.state.user_id,
                project_id=request.state.project_id,
                permission=Permission.VIEW_TESTSETS,  # type: ignore
            ):
                raise FORBIDDEN_EXCEPTION  # type: ignore

        if file_type is None or file_type not in ["csv", "json"]:
            raise HTTPException(
                status_code=400,
                detail="Invalid file type. Supported types are 'csv' and 'json'.",
            )

        simple_testset_response = await self.fetch_simple_testset(
            request=request,
            #
            testset_id=testset_id,
        )

        if not simple_testset_response.count and not simple_testset_response.testset:
            raise HTTPException(
                status_code=status.HTTP_404_NOT_FOUND,
                detail="Simple testset not found. Please check the testset_id and try again.",
            )

        testset = simple_testset_response.testset

        filename = (file_name or f"testset_{testset_id}") + f".{file_type.lower()}"
        testcases = testset.data.testcases

        testcases_data = [
            {
                **testcase.data,
                "__id__": testcase.id,
                "__flags__": testcase.flags,
                "__tags__": testcase.tags,
                "__meta__": testcase.meta,
            }
            for testcase in testcases or []
        ]

        if file_type.lower() == "json":
            buffer = BytesIO(orjson.dumps(testcases_data))

            return StreamingResponse(
                buffer,
                media_type="application/json",
                headers={"Content-Disposition": f"attachment; filename={filename}"},
            )

        elif file_type.lower() == "csv":
            buffer = BytesIO()
            pl.DataFrame(testcases_data).write_csv(buffer)
            buffer.seek(0)

            return StreamingResponse(
                buffer,
                media_type="text/csv",
                headers={"Content-Disposition": f"attachment; filename={filename}"},
            )

        else:
            raise HTTPException(
                status_code=status.HTTP_400_BAD_REQUEST,
                detail="Invalid file type. Supported types are 'csv' and 'json'.",
            )

    @intercept_exceptions()
    @suppress_exceptions(default=SimpleTestsetResponse())
    async def transfer_simple_testset(
        self,
        request: Request,
        *,
        testset_id: UUID,
    ) -> SimpleTestsetResponse:
        if is_ee():
            if not await check_action_access(  # type: ignore
                user_uid=request.state.user_id,
                project_id=request.state.project_id,
                permission=Permission.EDIT_TESTSETS,  # type: ignore
            ):
                raise FORBIDDEN_EXCEPTION  # type: ignore

        simple_testset = await self.simple_testsets_service.transfer(
            project_id=UUID(request.state.project_id),
            user_id=UUID(request.state.user_id),
            #
            testset_id=testset_id,
        )

        simple_testset_response = SimpleTestsetResponse(
            count=1 if simple_testset else 0,
            testset=simple_testset,
        )

        return simple_testset_response<|MERGE_RESOLUTION|>--- conflicted
+++ resolved
@@ -78,11 +78,8 @@
     TestsetRevisionQueryRequest,
     TestsetRevisionRetrieveRequest,
     TestsetRevisionCommitRequest,
-<<<<<<< HEAD
     TestsetRevisionsLogRequest,
-=======
     TestsetRevisionPatchRequest,
->>>>>>> 020ad913
     TestsetRevisionResponse,
     TestsetRevisionsResponse,
     #
@@ -964,9 +961,6 @@
             project_id=UUID(request.state.project_id),
             #
             testset_revision_query=testset_revision_query_request.testset_revision,
-<<<<<<< HEAD
-            include_testcases=testset_revision_query_request.include_testcases,
-=======
             #
             testset_refs=testset_revision_query_request.testset_refs,
             testset_variant_refs=testset_revision_query_request.testset_variant_refs,
@@ -975,7 +969,6 @@
             include_archived=testset_revision_query_request.include_archived,
             #
             windowing=testset_revision_query_request.windowing,
->>>>>>> 020ad913
         )
 
         testset_revisions_response = TestsetRevisionsResponse(
