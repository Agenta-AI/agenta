--- conflicted
+++ resolved
@@ -44,11 +44,8 @@
     ):
         self.tracing_dao = tracing_dao
         self.redis = redis_client or Redis.from_url(
-<<<<<<< HEAD
-            env.redis.uri_streams, decode_responses=False
-=======
-            env.REDIS_URI_DURABLE, decode_responses=False
->>>>>>> 5318fcb2
+            env.redis.uri_durable,
+            decode_responses=False,
         )
 
     async def create(
