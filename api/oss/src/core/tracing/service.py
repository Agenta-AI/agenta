from typing import List, Optional
from uuid import UUID

from oss.src.utils.logging import get_module_logger

from oss.src.core.tracing.interfaces import TracingDAOInterface
from oss.src.core.tracing.utils import parse_query, parse_ingest
from oss.src.core.tracing.dtos import (
    OTelLink,
    OTelFlatSpan,
    TracingQuery,
    Bucket,
    MetricSpec,
    MetricsBucket,
)


log = get_module_logger(__name__)


class TracingService:
    """
    Tracing service for managing spans and traces.
    """

    def __init__(
        self,
        tracing_dao: TracingDAOInterface,
    ):
        self.tracing_dao = tracing_dao
<<<<<<< HEAD
        self.redis = redis_client or Redis.from_url(
            env.redis.uri_durable,
            decode_responses=False,
        )
=======
>>>>>>> 00eaaba1

    async def create(
        self,
        *,
        project_id: UUID,
        user_id: UUID,
        #
        span_dto: Optional[OTelFlatSpan] = None,
        span_dtos: Optional[List[OTelFlatSpan]] = None,
    ) -> List[OTelLink]:
        if span_dto:
            link = await self.tracing_dao.create_span(
                project_id=project_id,
                user_id=user_id,
                #
                span_dto=span_dto,
            )

            return [link] if link else []

        if span_dtos:
            links = await self.tracing_dao.create_spans(
                project_id=project_id,
                user_id=user_id,
                #
                span_dtos=span_dtos,
            )

            return links

        return []

    async def read(
        self,
        *,
        project_id: UUID,
        #
        trace_id: Optional[UUID] = None,
        trace_ids: Optional[List[UUID]] = None,
        span_id: Optional[UUID] = None,
        span_ids: Optional[List[UUID]] = None,
    ) -> List[OTelFlatSpan]:
        if trace_id:
            span_dtos = await self.tracing_dao.read_trace(
                project_id=project_id,
                #
                trace_id=trace_id,
            )

            return span_dtos

        if trace_ids:
            span_dtos = await self.tracing_dao.read_traces(
                project_id=project_id,
                #
                trace_ids=trace_ids,
            )

            return span_dtos

        if span_id:
            span_dtos = await self.tracing_dao.read_span(
                project_id=project_id,
                #
                span_id=span_id,
            )

            return [span_dtos] if span_dtos else []

        if span_ids:
            span_dtos = await self.tracing_dao.read_spans(
                project_id=project_id,
                #
                span_ids=span_ids,
            )

            return span_dtos

        return []

    async def update(
        self,
        *,
        project_id: UUID,
        user_id: UUID,
        #
        span_dto: Optional[OTelFlatSpan] = None,
        span_dtos: Optional[List[OTelFlatSpan]] = None,
    ) -> List[OTelLink]:
        if span_dto:
            link = await self.tracing_dao.update_span(
                project_id=project_id,
                user_id=user_id,
                #
                span_dto=span_dto,
            )

            return [link] if link else []

        if span_dtos:
            links = await self.tracing_dao.update_spans(
                project_id=project_id,
                user_id=user_id,
                #
                span_dtos=span_dtos,
            )

            return links

        return []

    async def delete(
        self,
        *,
        project_id: UUID,
        #
        trace_id: Optional[UUID] = None,
        trace_ids: Optional[List[UUID]] = None,
        span_id: Optional[UUID] = None,
        span_ids: Optional[List[UUID]] = None,
    ) -> List[OTelLink]:
        if trace_id:
            links = await self.tracing_dao.delete_trace(
                project_id=project_id,
                #
                trace_id=trace_id,
            )

            return links

        if trace_ids:
            links = await self.tracing_dao.delete_traces(
                project_id=project_id,
                #
                trace_ids=trace_ids,
            )

            return links

        if span_id:
            link = await self.tracing_dao.delete_span(
                project_id=project_id,
                #
                span_id=span_id,
            )

            return [link] if link else []

        if span_ids:
            links = await self.tracing_dao.delete_spans(
                project_id=project_id,
                #
                span_ids=span_ids,
            )

            return links

        return []

    async def query(
        self,
        *,
        project_id: UUID,
        #
        query: TracingQuery,
    ) -> List[OTelFlatSpan]:
        parse_query(query)

        span_dtos = await self.tracing_dao.query(
            project_id=project_id,
            #
            query=query,
        )

        return span_dtos

    async def legacy_analytics(
        self,
        *,
        project_id: UUID,
        #
        query: TracingQuery,
    ) -> List[Bucket]:
        parse_query(query)

        bucket_dtos = await self.tracing_dao.legacy_analytics(
            project_id=project_id,
            #
            query=query,
        )

        return bucket_dtos

    async def analytics(
        self,
        *,
        project_id: UUID,
        #
        query: TracingQuery,
        specs: List[MetricSpec],
    ) -> List[MetricsBucket]:
        parse_query(query)

        bucket_dtos = await self.tracing_dao.analytics(
            project_id=project_id,
            #
            query=query,
            specs=specs,
        )

        return bucket_dtos<|MERGE_RESOLUTION|>--- conflicted
+++ resolved
@@ -28,13 +28,6 @@
         tracing_dao: TracingDAOInterface,
     ):
         self.tracing_dao = tracing_dao
-<<<<<<< HEAD
-        self.redis = redis_client or Redis.from_url(
-            env.redis.uri_durable,
-            decode_responses=False,
-        )
-=======
->>>>>>> 00eaaba1
 
     async def create(
         self,
