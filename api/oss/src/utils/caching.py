from typing import Any, Type, Optional, Union
from random import random
from asyncio import sleep

import orjson
from cachetools import TTLCache
from redis.asyncio import Redis
from pydantic import BaseModel

from oss.src.utils.logging import get_module_logger
from oss.src.utils.env import env

log = get_module_logger(__name__)

AGENTA_CACHE_TTL = 5 * 60  # 5 minutes
AGENTA_CACHE_LOCAL_TTL = 60  # 60 seconds for local in-memory cache (Layer 1)

AGENTA_CACHE_BACKOFF_BASE = 50  # Base backoff delay in milliseconds
AGENTA_CACHE_ATTEMPTS_MAX = 4  # Maximum number of attempts to retry cache retrieval
AGENTA_CACHE_JITTER_SPREAD = 1 / 3  # Spread of jitter in backoff
AGENTA_CACHE_LEAKAGE_PROBABILITY = 0.05  # Probability of early leak
AGENTA_CACHE_LOCK_TTL = 1  # TTL for cache locks

AGENTA_CACHE_SCAN_BATCH_SIZE = 500
AGENTA_CACHE_DELETE_BATCH_SIZE = 1000

CACHE_DEBUG = False
CACHE_DEBUG_VALUE = False

# Two-tier caching: Local TTLCache (60s) + Redis (5min)
# Layer 1: Local in-memory cache with 60s TTL (4096 entries max)
local_cache: TTLCache = TTLCache(maxsize=4096, ttl=AGENTA_CACHE_LOCAL_TTL)

# Use volatile Redis instance for caching (prefix-based separation)
# decode_responses=False: orjson operates on bytes for 3x performance vs json
r = Redis.from_url(
<<<<<<< HEAD
    url=env.REDIS_CACHES_URL,
    decode_responses=False,
=======
    url=env.REDIS_URI_CACHES,
    decode_responses=True,
>>>>>>> f4d72630
    socket_timeout=0.5,  # read/write timeout
)


# HELPERS ----------------------------------------------------------------------


def _pack(
    namespace: Optional[str] = None,
    key: Optional[Union[str, dict]] = None,
    project_id: Optional[str] = None,
    user_id: Optional[str] = None,
    pattern: Optional[bool] = False,
) -> str:
    if project_id:
        project_id = project_id[-12:] if len(project_id) > 12 else project_id
    else:
        project_id = ""
    project_id = project_id + "-" * (12 - len(project_id))

    if user_id:
        user_id = user_id[-12:] if len(user_id) > 12 else user_id
    else:
        user_id = ""
    user_id = user_id + "-" * (12 - len(user_id))

    namespace = namespace or ("" if not pattern else "*")

    key = key or ("" if not pattern else "*")

    if isinstance(key, dict):
        key = ":".join(f"{k}:{v}" for k, v in sorted(key.items()))

    if isinstance(key, str):
        pass

    else:
        raise TypeError("Cache key must be str or dict")

    return f"cache:p:{project_id}:u:{user_id}:{namespace}:{key}"


async def _scan(pattern: str) -> list[str]:
    try:
        cursor = 0
        keys: list[str] = []

        while True:  # TODO: Really ?
            cursor, batch = await r.scan(
                cursor=cursor,
                match=pattern,
                count=AGENTA_CACHE_SCAN_BATCH_SIZE,
            )

            keys.extend(batch)

            if cursor == 0:
                break

        return keys

    except Exception as e:
        log.warn(f"Error scanning keys with pattern {pattern}: {e}")

        return []


def _serialize(
    value: Any,
) -> bytes:
    if value is None:
        return b"__NULL__"

    if isinstance(value, BaseModel):
        return orjson.dumps(value.model_dump(mode="json", exclude_none=True))

    elif isinstance(value, list) and all(isinstance(v, BaseModel) for v in value):
        return orjson.dumps(
            [v.model_dump(mode="json", exclude_none=True) for v in value]
        )

    return orjson.dumps(value)


def _deserialize(
    raw: bytes,
    model: Optional[Type[BaseModel]] = None,
    is_list: bool = False,
) -> Any:
    if raw == b"__NULL__":
        return None

    data = orjson.loads(raw)

    if not model:
        return data

    if is_list:
        return [model.model_validate(item) for item in data]

    return model.model_validate(data)


async def _delay(
    attempts_idx: int,
    backoff_base: float,
    jitter_spread: float,
) -> None:
    delay_step = backoff_base * (2**attempts_idx)
    delay_base = backoff_base * ((2 ** (attempts_idx + 1)) - 1)
    delay_jitter = random() * delay_step * (1 + jitter_spread)
    delay = (1 - jitter_spread) * delay_base + delay_jitter

    await sleep(delay / 1000.0)  # convert ms to seconds


async def _try_get_and_maybe_renew(
    cache_name: str,
    model: Optional[Type[BaseModel]],
    is_list: Optional[bool] = False,
    ttl: Optional[int] = None,
) -> Optional[Any]:
    data = None

    # Layer 1: Check local in-memory cache first (60s TTL, ~1μs latency)
    if cache_name in local_cache:
        raw = local_cache[cache_name]
        if CACHE_DEBUG:
            log.debug(
                "[cache] L1-HIT",
                name=cache_name,
                value=raw if CACHE_DEBUG_VALUE else "***",
            )
        return _deserialize(raw, model=model, is_list=is_list)

    # Layer 2: Check Redis (distributed, 5min TTL, ~1ms latency)
    raw = await r.get(cache_name)

    if raw is not None:
        if CACHE_DEBUG:
            log.debug(
                "[cache] L2-HIT",
                name=cache_name,
                value=raw if CACHE_DEBUG_VALUE else "***",
            )

        # Populate local cache from Redis hit
        local_cache[cache_name] = raw

        data = _deserialize(raw, model=model, is_list=is_list)

        if ttl is not None and ttl > 0:
            if CACHE_DEBUG:
                log.debug(
                    "[cache] RENEW",
                    name=cache_name,
                )

            await r.expire(cache_name, ttl)
    else:
        if CACHE_DEBUG:
            log.debug(
                "[cache] MISS ",
                name=cache_name,
            )

    return data


async def _maybe_retry_get(
    namespace: Optional[str] = None,
    project_id: Optional[str] = None,
    user_id: Optional[str] = None,
    key: Optional[Union[str, dict]] = None,
    model: Optional[Type[BaseModel]] = None,
    is_list: Optional[bool] = False,
    retry: Optional[bool] = True,
    *,
    ttl: Optional[int] = None,
    lock_ttl: int,
    backoff_base: float,
    attempts_idx: int,
    attempts_max: int,
    jitter_spread: float,
    leakage_p: float,
) -> Optional[Any]:
    cache_name = _pack(
        namespace=namespace,
        key=key,
        project_id=project_id,
        user_id=user_id,
    )

    if CACHE_DEBUG:
        log.debug(
            "[cache] RETRY",
            name=cache_name,
            attempt=attempts_idx,
        )

    if attempts_idx >= attempts_max:
        if CACHE_DEBUG:
            log.debug(
                "[cache] QUIT ",
                name=cache_name,
                attempt=attempts_idx,
            )

        return None

    if random() < leakage_p:
        if CACHE_DEBUG:
            log.debug(
                "[cache] LEAK ",
                name=cache_name,
                attempt=attempts_idx,
            )

        return None

    if retry:
        lock_name = f"lock::{cache_name}"
        lock_ex = int(lock_ttl * 1000)  # convert seconds to milliseconds

        got_lock = await r.set(lock_name, "1", nx=True, ex=lock_ex)

        if got_lock:
            if CACHE_DEBUG:
                log.debug(
                    "[cache] LEAD ",
                    name=cache_name,
                    attempt=attempts_idx,
                )

            return None

        if CACHE_DEBUG:
            log.debug(
                "[cache] DELAY",
                name=cache_name,
                attempt=attempts_idx,
            )

        await _delay(
            attempts_idx=attempts_idx,
            backoff_base=backoff_base,
            jitter_spread=jitter_spread,
        )

        return await get_cache(
            namespace=namespace,
            project_id=project_id,
            user_id=user_id,
            key=key,
            model=model,
            is_list=is_list,
            retry=retry,
            #
            ttl=ttl,
            lock=lock_ttl,
            backoff=backoff_base,
            attempt=attempts_idx + 1,
            attempts=attempts_max,
            jitter=jitter_spread,
            leakage=leakage_p,
        )


# INTERFACE --------------------------------------------------------------------


async def set_cache(
    namespace: str,
    project_id: Optional[str] = None,
    user_id: Optional[str] = None,
    key: Optional[Union[str, dict]] = None,
    value: Optional[Any] = None,
    ttl: Optional[int] = AGENTA_CACHE_TTL,
) -> Optional[bool]:
    try:
        cache_name = _pack(
            namespace=namespace,
            key=key,
            project_id=project_id,
            user_id=user_id,
        )
        cache_value: bytes = _serialize(value)
        cache_px = int(ttl * 1000)

        # Write to both cache layers
        # Layer 1: Local in-memory cache (auto-expires via TTL)
        local_cache[cache_name] = cache_value

        # Layer 2: Redis distributed cache
        await r.set(cache_name, cache_value, px=cache_px)

        if CACHE_DEBUG:
            log.debug(
                "[cache] SAVE ",
                name=cache_name,
                value=cache_value.decode("utf-8", errors="ignore")
                if CACHE_DEBUG_VALUE
                else "***",
            )

        lock_name = f"lock::{cache_name}"

        check = await r.delete(lock_name)

        if check:
            if CACHE_DEBUG:
                log.debug(
                    "[cache] FREE ",
                    name=cache_name,
                )

        return True

    except Exception as e:  # pylint: disable=broad-exception-caught
        log.warn(
            "[cache] SET  ",
            project_id=project_id,
            user_id=user_id,
            namespace=namespace,
            key=key,
            value=value if CACHE_DEBUG_VALUE else "***",
            ttl=ttl,
        )
        log.warn(e)

        return None


async def get_cache(
    namespace: Optional[str] = None,
    project_id: Optional[str] = None,
    user_id: Optional[str] = None,
    key: Optional[Union[str, dict]] = None,
    model: Optional[Type[BaseModel]] = None,
    is_list: Optional[bool] = False,
    retry: Optional[bool] = True,
    *,
    ttl: Optional[int] = None,
    lock: Optional[int] = AGENTA_CACHE_LOCK_TTL,
    backoff: Optional[float] = AGENTA_CACHE_BACKOFF_BASE,
    attempt: Optional[int] = 0,
    attempts: Optional[int] = AGENTA_CACHE_ATTEMPTS_MAX,
    jitter: Optional[float] = AGENTA_CACHE_JITTER_SPREAD,
    leakage: Optional[float] = AGENTA_CACHE_LEAKAGE_PROBABILITY,
) -> Optional[Any]:
    try:
        cache_name = _pack(
            namespace=namespace,
            key=key,
            project_id=project_id,
            user_id=user_id,
        )

        data = await _try_get_and_maybe_renew(cache_name, model, is_list, ttl)

        if data is not None:
            return data

        if retry:
            return await _maybe_retry_get(
                namespace=namespace,
                project_id=project_id,
                user_id=user_id,
                key=key,
                model=model,
                is_list=is_list,
                retry=retry,
                #
                ttl=ttl,
                lock_ttl=lock,
                backoff_base=backoff,
                attempts_idx=attempt,
                attempts_max=attempts,
                jitter_spread=jitter,
                leakage_p=leakage,
            )

        return None

    except Exception as e:
        log.warn(
            "[cache] GET  ",
            project_id=project_id,
            user_id=user_id,
            namespace=namespace,
            key=key,
            model=model,
            is_list=is_list,
        )
        log.warn(e)

        return None


async def invalidate_cache(
    namespace: Optional[str] = None,
    key: Optional[Union[str, dict]] = None,
    project_id: Optional[str] = None,
    user_id: Optional[str] = None,
) -> Optional[bool]:
    try:
        cache_name = None

        if key is not None and namespace is not None:
            cache_name = _pack(
                namespace=namespace,
                key=key,
                project_id=project_id,
                user_id=user_id,
            )

            # Clear from both cache layers
            local_cache.pop(cache_name, None)
            await r.delete(cache_name)

        else:
            cache_name = _pack(
                namespace=namespace,
                project_id=project_id,
                user_id=user_id,
                pattern=True,
            )

            keys = await _scan(cache_name)

            # Clear from local cache (pattern matching)
            for local_key in list(local_cache.keys()):
                if local_key.startswith(cache_name.rstrip("*")):
                    local_cache.pop(local_key, None)

            # Clear from Redis
            for i in range(0, len(keys), AGENTA_CACHE_DELETE_BATCH_SIZE):
                await r.delete(*keys[i : i + AGENTA_CACHE_DELETE_BATCH_SIZE])

        if CACHE_DEBUG:
            log.debug(
                "[cache] FLUSH",
                name=cache_name,
            )

        return True

    except Exception as e:  # pylint: disable=broad-exception-caught
        log.warn(
            "[cache] FLUSH",
            project_id=project_id,
            user_id=user_id,
            namespace=namespace,
            key=key,
        )
        log.warn(e)

        return None<|MERGE_RESOLUTION|>--- conflicted
+++ resolved
@@ -34,13 +34,8 @@
 # Use volatile Redis instance for caching (prefix-based separation)
 # decode_responses=False: orjson operates on bytes for 3x performance vs json
 r = Redis.from_url(
-<<<<<<< HEAD
-    url=env.REDIS_CACHES_URL,
+    url=env.REDIS_URI_CACHES,
     decode_responses=False,
-=======
-    url=env.REDIS_URI_CACHES,
-    decode_responses=True,
->>>>>>> f4d72630
     socket_timeout=0.5,  # read/write timeout
 )
 
