--- conflicted
+++ resolved
@@ -34,13 +34,8 @@
 # Use volatile Redis instance for caching (prefix-based separation)
 # decode_responses=False: orjson operates on bytes for 3x performance vs json
 r = Redis.from_url(
-<<<<<<< HEAD
-    url=env.redis.uri_caches,
+    url=env.redis.uri_volatile,
     decode_responses=False,
-=======
-    url=env.REDIS_URI_VOLATILE,
-    decode_responses=True,
->>>>>>> 5318fcb2
     socket_timeout=0.5,  # read/write timeout
 )
 
