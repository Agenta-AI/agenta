from typing import Any, Type, Optional, Union
from random import random
from asyncio import sleep

import orjson
from cachetools import TTLCache
from redis.asyncio import Redis
from pydantic import BaseModel

from oss.src.utils.logging import get_module_logger
from oss.src.utils.env import env

log = get_module_logger(__name__)

AGENTA_CACHE_TTL = 5 * 60  # 5 minutes
AGENTA_CACHE_LOCAL_TTL = 60  # 60 seconds for local in-memory cache (Layer 1)

AGENTA_CACHE_BACKOFF_BASE = 50  # Base backoff delay in milliseconds
AGENTA_CACHE_ATTEMPTS_MAX = 4  # Maximum number of attempts to retry cache retrieval
AGENTA_CACHE_JITTER_SPREAD = 1 / 3  # Spread of jitter in backoff
AGENTA_CACHE_LEAKAGE_PROBABILITY = 0.05  # Probability of early leak
AGENTA_CACHE_LOCK_TTL = 1  # TTL for cache locks

AGENTA_CACHE_SCAN_BATCH_SIZE = 500
AGENTA_CACHE_DELETE_BATCH_SIZE = 1000

CACHE_DEBUG = False
CACHE_DEBUG_VALUE = False

# Two-tier caching: Local TTLCache (60s) + Redis (5min)
# Layer 1: Local in-memory cache with 60s TTL (4096 entries max)
local_cache: TTLCache = TTLCache(maxsize=4096, ttl=AGENTA_CACHE_LOCAL_TTL)

# Use volatile Redis instance for caching (prefix-based separation)
# decode_responses=False: orjson operates on bytes for 3x performance vs json
r = Redis.from_url(
<<<<<<< HEAD
    url=env.redis.uri_volatile,
=======
    url=env.REDIS_URI_VOLATILE,
>>>>>>> 3966be2d
    decode_responses=False,
    socket_timeout=0.5,  # read/write timeout
)


# HELPERS ----------------------------------------------------------------------


def _pack(
    namespace: Optional[str] = None,
    key: Optional[Union[str, dict]] = None,
    project_id: Optional[str] = None,
    user_id: Optional[str] = None,
    pattern: Optional[bool] = False,
) -> str:
    if project_id:
        project_id = project_id[-12:] if len(project_id) > 12 else project_id
    else:
        project_id = ""
    project_id = project_id + "-" * (12 - len(project_id))

    if user_id:
        user_id = user_id[-12:] if len(user_id) > 12 else user_id
    else:
        user_id = ""
    user_id = user_id + "-" * (12 - len(user_id))

    namespace = namespace or ("" if not pattern else "*")

    key = key or ("" if not pattern else "*")

    if isinstance(key, dict):
        key = ":".join(f"{k}:{v}" for k, v in sorted(key.items()))

    if isinstance(key, str):
        pass

    else:
        raise TypeError("Cache key must be str or dict")

    return f"cache:p:{project_id}:u:{user_id}:{namespace}:{key}"


async def _scan(pattern: str) -> list[str]:
    try:
        cursor = 0
        keys: list[str] = []

        while True:  # TODO: Really ?
            cursor, batch = await r.scan(
                cursor=cursor,
                match=pattern,
                count=AGENTA_CACHE_SCAN_BATCH_SIZE,
            )

            keys.extend(batch)

            if cursor == 0:
                break

        return keys

    except Exception as e:
        log.error(f"[cache] SCAN ERROR: pattern={pattern} error={e}", exc_info=True)

        return []


def _serialize(
    value: Any,
) -> bytes:
    if value is None:
        return b"__NULL__"

    if isinstance(value, BaseModel):
        return orjson.dumps(value.model_dump(mode="json", exclude_none=True))

    elif isinstance(value, list) and all(isinstance(v, BaseModel) for v in value):
        return orjson.dumps(
            [v.model_dump(mode="json", exclude_none=True) for v in value]
        )

    return orjson.dumps(value)


def _deserialize(
    raw: bytes,
    model: Optional[Type[BaseModel]] = None,
    is_list: bool = False,
) -> Any:
    if raw == b"__NULL__":
        return None

    data = orjson.loads(raw)

    if not model:
        return data

    if is_list:
        return [model.model_validate(item) for item in data]

    return model.model_validate(data)


async def _delay(
    attempts_idx: int,
    backoff_base: float,
    jitter_spread: float,
) -> None:
    delay_step = backoff_base * (2**attempts_idx)
    delay_base = backoff_base * ((2 ** (attempts_idx + 1)) - 1)
    delay_jitter = random() * delay_step * (1 + jitter_spread)
    delay = (1 - jitter_spread) * delay_base + delay_jitter

    await sleep(delay / 1000.0)  # convert ms to seconds


async def _try_get_and_maybe_renew(
    cache_name: str,
    model: Optional[Type[BaseModel]],
    is_list: Optional[bool] = False,
    ttl: Optional[int] = None,
) -> Optional[Any]:
    data = None

    # Layer 1: Check local in-memory cache first (60s TTL, ~1μs latency)
    if cache_name in local_cache:
        raw = local_cache[cache_name]
        if CACHE_DEBUG:
            log.debug(
                "[cache] L1-HIT",
                name=cache_name,
                value=raw if CACHE_DEBUG_VALUE else "***",
            )
        return _deserialize(raw, model=model, is_list=is_list)

    # Layer 2: Check Redis (distributed, 5min TTL, ~1ms latency)
    raw = await r.get(cache_name)

    if raw is not None:
        if CACHE_DEBUG:
            log.debug(
                "[cache] L2-HIT",
                name=cache_name,
                value=raw if CACHE_DEBUG_VALUE else "***",
            )

        # Populate local cache from Redis hit (raw is bytes from decode_responses=False)
        local_cache[cache_name] = raw

        data = _deserialize(raw, model=model, is_list=is_list)

        if ttl is not None and ttl > 0:
            if CACHE_DEBUG:
                log.debug(
                    "[cache] RENEW",
                    name=cache_name,
                )

            await r.expire(cache_name, ttl)
    else:
        if CACHE_DEBUG:
            log.debug(
                "[cache] MISS ",
                name=cache_name,
            )

    return data


async def _maybe_retry_get(
    namespace: Optional[str] = None,
    project_id: Optional[str] = None,
    user_id: Optional[str] = None,
    key: Optional[Union[str, dict]] = None,
    model: Optional[Type[BaseModel]] = None,
    is_list: Optional[bool] = False,
    retry: Optional[bool] = True,
    *,
    ttl: Optional[int] = None,
    lock_ttl: int,
    backoff_base: float,
    attempts_idx: int,
    attempts_max: int,
    jitter_spread: float,
    leakage_p: float,
) -> Optional[Any]:
    cache_name = _pack(
        namespace=namespace,
        key=key,
        project_id=project_id,
        user_id=user_id,
    )

    if CACHE_DEBUG:
        log.debug(
            "[cache] RETRY",
            name=cache_name,
            attempt=attempts_idx,
        )

    if attempts_idx >= attempts_max:
        if CACHE_DEBUG:
            log.debug(
                "[cache] QUIT ",
                name=cache_name,
                attempt=attempts_idx,
            )

        return None

    if random() < leakage_p:
        if CACHE_DEBUG:
            log.debug(
                "[cache] LEAK ",
                name=cache_name,
                attempt=attempts_idx,
            )

        return None

    if retry:
        lock_name = f"lock::{cache_name}"
        lock_ex = int(lock_ttl * 1000)  # convert seconds to milliseconds

        got_lock = await r.set(lock_name, "1", nx=True, ex=lock_ex)

        if got_lock:
            if CACHE_DEBUG:
                log.debug(
                    "[cache] LEAD ",
                    name=cache_name,
                    attempt=attempts_idx,
                )

            return None

        if CACHE_DEBUG:
            log.debug(
                "[cache] DELAY",
                name=cache_name,
                attempt=attempts_idx,
            )

        await _delay(
            attempts_idx=attempts_idx,
            backoff_base=backoff_base,
            jitter_spread=jitter_spread,
        )

        return await get_cache(
            namespace=namespace,
            project_id=project_id,
            user_id=user_id,
            key=key,
            model=model,
            is_list=is_list,
            retry=retry,
            #
            ttl=ttl,
            lock=lock_ttl,
            backoff=backoff_base,
            attempt=attempts_idx + 1,
            attempts=attempts_max,
            jitter=jitter_spread,
            leakage=leakage_p,
        )


# INTERFACE --------------------------------------------------------------------


async def set_cache(
    namespace: str,
    project_id: Optional[str] = None,
    user_id: Optional[str] = None,
    key: Optional[Union[str, dict]] = None,
    value: Optional[Any] = None,
    ttl: Optional[int] = AGENTA_CACHE_TTL,
) -> Optional[bool]:
    try:
        cache_name = _pack(
            namespace=namespace,
            key=key,
            project_id=project_id,
            user_id=user_id,
        )
        cache_value: bytes = _serialize(value)
        cache_px = int(ttl * 1000)

        # Write to both cache layers
        # Layer 1: Local in-memory cache (auto-expires via TTL)
        local_cache[cache_name] = cache_value

        # Layer 2: Redis distributed cache
        await r.set(cache_name, cache_value, px=cache_px)

        if CACHE_DEBUG:
            log.debug(
                "[cache] SAVE ",
                name=cache_name,
                value=cache_value.decode("utf-8", errors="ignore")
                if CACHE_DEBUG_VALUE
                else "***",
            )

        lock_name = f"lock::{cache_name}"

        check = await r.delete(lock_name)

        if check:
            if CACHE_DEBUG:
                log.debug(
                    "[cache] FREE ",
                    name=cache_name,
                )

        return True

    except Exception as e:  # pylint: disable=broad-exception-caught
        log.warn(
            "[cache] SET  ",
            project_id=project_id,
            user_id=user_id,
            namespace=namespace,
            key=key,
            value=value if CACHE_DEBUG_VALUE else "***",
            ttl=ttl,
        )
        log.warn(e)

        return None


async def get_cache(
    namespace: Optional[str] = None,
    project_id: Optional[str] = None,
    user_id: Optional[str] = None,
    key: Optional[Union[str, dict]] = None,
    model: Optional[Type[BaseModel]] = None,
    is_list: Optional[bool] = False,
    retry: Optional[bool] = True,
    *,
    ttl: Optional[int] = None,
    lock: Optional[int] = AGENTA_CACHE_LOCK_TTL,
    backoff: Optional[float] = AGENTA_CACHE_BACKOFF_BASE,
    attempt: Optional[int] = 0,
    attempts: Optional[int] = AGENTA_CACHE_ATTEMPTS_MAX,
    jitter: Optional[float] = AGENTA_CACHE_JITTER_SPREAD,
    leakage: Optional[float] = AGENTA_CACHE_LEAKAGE_PROBABILITY,
) -> Optional[Any]:
    try:
        cache_name = _pack(
            namespace=namespace,
            key=key,
            project_id=project_id,
            user_id=user_id,
        )

        data = await _try_get_and_maybe_renew(cache_name, model, is_list, ttl)

        if data is not None:
            return data

        if retry:
            return await _maybe_retry_get(
                namespace=namespace,
                project_id=project_id,
                user_id=user_id,
                key=key,
                model=model,
                is_list=is_list,
                retry=retry,
                #
                ttl=ttl,
                lock_ttl=lock,
                backoff_base=backoff,
                attempts_idx=attempt,
                attempts_max=attempts,
                jitter_spread=jitter,
                leakage_p=leakage,
            )

        return None

    except Exception as e:
        log.warn(
            "[cache] GET  ",
            project_id=project_id,
            user_id=user_id,
            namespace=namespace,
            key=key,
            model=model,
            is_list=is_list,
        )
        log.warn(e)

        return None


async def invalidate_cache(
    namespace: Optional[str] = None,
    key: Optional[Union[str, dict]] = None,
    project_id: Optional[str] = None,
    user_id: Optional[str] = None,
) -> Optional[bool]:
    try:
        cache_name = None

        if key is not None and namespace is not None:
            cache_name = _pack(
                namespace=namespace,
                key=key,
                project_id=project_id,
                user_id=user_id,
            )

            # Clear from both cache layers
            local_cache.pop(cache_name, None)
            await r.delete(cache_name)

        else:
            cache_name = _pack(
                namespace=namespace,
                project_id=project_id,
                user_id=user_id,
                pattern=True,
            )

            keys = await _scan(cache_name)

            if CACHE_DEBUG:
                log.debug(
                    f"[cache] INVALIDATE pattern={cache_name} redis_keys_found={len(keys)}"
                )

            # Clear from local cache (pattern matching)
            # Pattern is like "cache:p:PROJECT:u:USER:*:*"
            # We need to convert Redis wildcard pattern to a prefix match
            # Strategy: Find the last concrete segment before wildcards start
            parts = cache_name.split(":")
            # Find the first part that contains "*"
            concrete_parts = []
            for part in parts:
                if "*" in part:
                    break
                concrete_parts.append(part)
            # Reconstruct prefix with trailing colon
            local_prefix = ":".join(concrete_parts) + ":" if concrete_parts else ""
            local_keys_deleted = 0

            if CACHE_DEBUG:
                log.debug(f"[cache] INVALIDATE local_prefix={local_prefix}")
                log.debug(f"[cache] INVALIDATE local_cache has {len(local_cache)} keys")
                for lk in list(local_cache.keys()):
                    log.debug(f"[cache] INVALIDATE local_cache_key={lk}")

            for local_key in list(local_cache.keys()):
                if local_key.startswith(local_prefix):
                    local_cache.pop(local_key, None)
                    local_keys_deleted += 1
                    if CACHE_DEBUG:
                        log.debug(f"[cache] INVALIDATE deleted local_key={local_key}")

            if CACHE_DEBUG:
                log.debug(f"[cache] INVALIDATE local_keys_deleted={local_keys_deleted}")

            # Clear from Redis
            redis_keys_deleted = 0
            for i in range(0, len(keys), AGENTA_CACHE_DELETE_BATCH_SIZE):
                batch = keys[i : i + AGENTA_CACHE_DELETE_BATCH_SIZE]
                deleted_count = await r.delete(*batch)
                redis_keys_deleted += deleted_count

                if CACHE_DEBUG:
                    for key in batch:
                        log.debug(f"[cache] INVALIDATE redis_key={key}")

            if CACHE_DEBUG:
                log.debug(f"[cache] INVALIDATE redis_keys_deleted={redis_keys_deleted}")

        if CACHE_DEBUG:
            log.debug(
                "[cache] FLUSH",
                name=cache_name,
            )

        return True

    except Exception as e:  # pylint: disable=broad-exception-caught
        log.warn(
            "[cache] FLUSH",
            project_id=project_id,
            user_id=user_id,
            namespace=namespace,
            key=key,
        )
        log.warn(e)

        return None<|MERGE_RESOLUTION|>--- conflicted
+++ resolved
@@ -34,11 +34,7 @@
 # Use volatile Redis instance for caching (prefix-based separation)
 # decode_responses=False: orjson operates on bytes for 3x performance vs json
 r = Redis.from_url(
-<<<<<<< HEAD
     url=env.redis.uri_volatile,
-=======
-    url=env.REDIS_URI_VOLATILE,
->>>>>>> 3966be2d
     decode_responses=False,
     socket_timeout=0.5,  # read/write timeout
 )
