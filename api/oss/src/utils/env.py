import os
from pydantic import BaseModel, ConfigDict


_TRUTHY = {"true", "1", "t", "y", "yes", "on", "enable", "enabled"}
_LICENSE = "ee" if os.getenv("AGENTA_LICENSE") == "ee" else "oss"


class SuperTokensConfig(BaseModel):
    """SuperTokens provider configuration"""

    connection_uri: str = (
        os.getenv("SUPERTOKENS_URI_CORE")
        or os.getenv("SUPERTOKENS_CONNECTION_URI")
        or "http://supertokens:3567"
    )
    api_key: str = os.getenv("SUPERTOKENS_API_KEY", "")

    model_config = ConfigDict(extra="ignore")

    @property
    def enabled(self) -> bool:
        """SuperTokens enabled if both connection URI and API key present"""
        return bool(self.connection_uri and self.api_key)

    def validate(self) -> None:
        """Validate SuperTokens configuration"""
        if not self.enabled:
            raise ValueError(
                "SuperTokens configuration required:\n"
                "  - SUPERTOKENS_CONNECTION_URI\n"
                "  - SUPERTOKENS_API_KEY\n"
            )


class AuthConfig(BaseModel):
    """Authentication configuration - auto-detects enabled methods from env vars"""

    authn_email: str = os.getenv("AGENTA_AUTHN_EMAIL", "")
    google_oauth_client_id: str = os.getenv("GOOGLE_OAUTH_CLIENT_ID", "")
    google_oauth_client_secret: str = os.getenv("GOOGLE_OAUTH_CLIENT_SECRET", "")
    github_oauth_client_id: str = os.getenv("GITHUB_OAUTH_CLIENT_ID", "")
    github_oauth_client_secret: str = os.getenv("GITHUB_OAUTH_CLIENT_SECRET", "")

    model_config = ConfigDict(extra="ignore")

    def model_post_init(self, _):
        """Ensure at least one auth method is enabled; fallback to password email."""
        if not self.authn_email and not self.oidc_enabled:
            self.authn_email = "password"

    @property
    def email_method(self) -> str:
        """Returns email auth method: 'password', 'otp', or '' (disabled)"""
        if self.authn_email in ("password", "otp"):
            return self.authn_email
        return ""

    @property
    def email_enabled(self) -> bool:
        """Email auth enabled if authn_email is 'password' or 'otp'"""
        return self.email_method != ""

    @property
    def google_enabled(self) -> bool:
        """Google OAuth enabled if both credentials present"""
        return bool(self.google_oauth_client_id and self.google_oauth_client_secret)

    @property
    def github_enabled(self) -> bool:
        """GitHub OAuth enabled if both credentials present"""
        return bool(self.github_oauth_client_id and self.github_oauth_client_secret)

    @property
    def oidc_enabled(self) -> bool:
        """Any OIDC provider enabled"""
        return self.google_enabled or self.github_enabled

    @property
    def any_enabled(self) -> bool:
        """At least one auth method enabled"""
        return self.email_enabled or self.oidc_enabled

    def validate(self) -> None:
        """Validate auth configuration"""
        # At least one auth method must be enabled
        if not self.any_enabled:
            raise ValueError(
                "At least one authentication method must be configured:\n"
                "  - AGENTA_AUTHN_EMAIL=password or AGENTA_AUTHN_EMAIL=otp\n"
                "  - GOOGLE_OAUTH_CLIENT_ID + GOOGLE_OAUTH_CLIENT_SECRET\n"
                "  - GITHUB_OAUTH_CLIENT_ID + GITHUB_OAUTH_CLIENT_SECRET\n"
            )

        # Email auth value must be valid
        if self.authn_email and self.authn_email not in ("password", "otp"):
            raise ValueError(
                f"Invalid AGENTA_AUTHN_EMAIL value: '{self.authn_email}'. "
                "Must be 'password', 'otp', or empty (disabled)."
            )


class PostHogConfig(BaseModel):
    """PostHog Analytics configuration"""

    api_key: str = os.getenv("POSTHOG_API_KEY", "")
    api_url: str = os.getenv("POSTHOG_API_URL", "")
    host: str = os.getenv("POSTHOG_HOST", "https://alef.agenta.ai")

    model_config = ConfigDict(extra="ignore")

    def model_post_init(self, _):
        """Set api_url to host value if api_url not provided (legacy support)"""
        if not self.api_url and self.host:
            self.api_url = self.host

    @property
    def enabled(self) -> bool:
        """PostHog enabled if API key present"""
        return bool(self.api_key)


class StripeConfig(BaseModel):
    """Stripe Billing configuration"""

    api_key: str = os.getenv("STRIPE_API_KEY", "")
    webhook_secret: str = os.getenv("STRIPE_WEBHOOK_SECRET", "")
    target: str = os.getenv("STRIPE_TARGET", "")

    model_config = ConfigDict(extra="ignore")

    @property
    def enabled(self) -> bool:
        """Stripe enabled if API key present"""
        return bool(self.api_key)


class SendgridConfig(BaseModel):
    """SendGrid Email configuration"""

    api_key: str = os.getenv("SENDGRID_API_KEY", "")
    from_address: str = os.getenv("SENDGRID_FROM_ADDRESS", "")

    model_config = ConfigDict(extra="ignore")

    @property
    def enabled(self) -> bool:
        """SendGrid enabled if API key present"""
        return bool(self.api_key)


class CrispConfig(BaseModel):
    """Crisp Chat configuration"""

    website_id: str = os.getenv("CRISP_WEBSITE_ID", "")

    model_config = ConfigDict(extra="ignore")

    @property
    def enabled(self) -> bool:
        """Crisp enabled if website ID present"""
        return bool(self.website_id)


class LLMConfig(BaseModel):
    """LLM Provider API Keys configuration"""

    alephalpha: str = os.getenv("ALEPHALPHA_API_KEY", "")
    anthropic: str = os.getenv("ANTHROPIC_API_KEY", "")
    anyscale: str = os.getenv("ANYSCALE_API_KEY", "")
    cohere: str = os.getenv("COHERE_API_KEY", "")
    deepinfra: str = os.getenv("DEEPINFRA_API_KEY", "")
    gemini: str = os.getenv("GEMINI_API_KEY", "")
    groq: str = os.getenv("GROQ_API_KEY", "")
    mistral: str = os.getenv("MISTRAL_API_KEY", "")
    openai: str = os.getenv("OPENAI_API_KEY", "")
    openrouter: str = os.getenv("OPENROUTER_API_KEY", "")
    perplexityai: str = os.getenv("PERPLEXITYAI_API_KEY", "")
    togetherai: str = os.getenv("TOGETHERAI_API_KEY", "")

    model_config = ConfigDict(extra="ignore")

    @property
    def enabled_providers(self) -> list[str]:
        """Return list of enabled LLM providers"""
        providers = []
        if self.alephalpha:
            providers.append("alephalpha")
        if self.anthropic:
            providers.append("anthropic")
        if self.anyscale:
            providers.append("anyscale")
        if self.cohere:
            providers.append("cohere")
        if self.deepinfra:
            providers.append("deepinfra")
        if self.gemini:
            providers.append("gemini")
        if self.groq:
            providers.append("groq")
        if self.mistral:
            providers.append("mistral")
        if self.openai:
            providers.append("openai")
        if self.openrouter:
            providers.append("openrouter")
        if self.perplexityai:
            providers.append("perplexityai")
        if self.togetherai:
            providers.append("togetherai")
        return providers


class NewRelicConfig(BaseModel):
    """New Relic monitoring configuration"""

    license_key: str = os.getenv("NEW_RELIC_LICENSE_KEY", "")
    nria_license_key: str = os.getenv("NRIA_LICENSE_KEY", "")

    model_config = ConfigDict(extra="ignore")

    @property
    def enabled(self) -> bool:
        """New Relic enabled if license key present"""
        return bool(self.license_key or self.nria_license_key)


class LoopsConfig(BaseModel):
    """Loops email marketing configuration"""

    api_key: str = os.getenv("LOOPS_API_KEY", "")

    model_config = ConfigDict(extra="ignore")

    @property
    def enabled(self) -> bool:
        """Loops enabled if API key present"""
        return bool(self.api_key)


class DockerConfig(BaseModel):
    """Docker runtime configuration"""

    network_mode: str = os.getenv("DOCKER_NETWORK_MODE", "bridge")

    model_config = ConfigDict(extra="ignore")


class LoggingConfig(BaseModel):
    """Logging configuration"""

    console_enabled: bool = (
        os.getenv("AGENTA_LOG_CONSOLE_ENABLED") or "true"
    ).lower() in _TRUTHY
    console_level: str = (os.getenv("AGENTA_LOG_CONSOLE_LEVEL") or "TRACE").upper()
    otlp_enabled: bool = (
        os.getenv("AGENTA_LOG_OTLP_ENABLED") or "false"
    ).lower() in _TRUTHY
    otlp_level: str = (os.getenv("AGENTA_LOG_OTLP_LEVEL") or "INFO").upper()
    file_enabled: bool = (
        os.getenv("AGENTA_LOG_FILE_ENABLED") or "true"
    ).lower() in _TRUTHY
    file_level: str = (os.getenv("AGENTA_LOG_FILE_LEVEL") or "WARNING").upper()
    file_base: str = os.getenv("AGENTA_LOG_FILE_PATH", "error")

    model_config = ConfigDict(extra="ignore")


class OTLPConfig(BaseModel):
    """OpenTelemetry Protocol configuration"""

    max_batch_bytes: int = int(
        os.getenv("AGENTA_OTLP_MAX_BATCH_BYTES") or str(10 * 1024 * 1024)
    )

<<<<<<< HEAD
    model_config = ConfigDict(extra="ignore")


class RedisConfig(BaseModel):
    """Redis/Valkey configuration with precedence-based URI resolution"""

    # Global fallback
    uri: str = os.getenv("REDIS_URI") or "redis://redis-volatile:6379/0"

    # Class-level URLs (volatile for caches/channels, durable for queues/streams)
    uri_volatile: str = os.getenv("REDIS_URI_VOLATILE") or ""
    uri_durable: str = os.getenv("REDIS_URI_DURABLE") or ""

    # Per-kind URLs (highest precedence)
    uri_caches: str = os.getenv("REDIS_URI_CACHES") or ""
    uri_channels: str = os.getenv("REDIS_URI_CHANNELS") or ""
    uri_queues: str = os.getenv("REDIS_URI_QUEUES") or ""
    uri_streams: str = os.getenv("REDIS_URI_STREAMS") or ""

    # Legacy host/port config
    cache_host: str = os.getenv("REDIS_CACHE_HOST", "redis-volatile")
    cache_port: int = int(os.getenv("REDIS_CACHE_PORT", "6379"))

    model_config = ConfigDict(extra="ignore")

    def model_post_init(self, _):
        """Resolve Redis URIs with proper precedence after initialization"""
        # Set class-level defaults if not provided
        if not self.uri_volatile:
            self.uri_volatile = f"redis://{self.cache_host}:{self.cache_port}/0"
        if not self.uri_durable:
            self.uri_durable = "redis://redis-durable:6380/0"

        # Build per-kind URLs with precedence rules
        # CACHES: REDIS_URI_CACHES → REDIS_URI_VOLATILE → REDIS_URI → default
        if not self.uri_caches:
            self.uri_caches = (
                self.uri_volatile
                or self.uri
                or f"redis://{self.cache_host}:{self.cache_port}/0"
            )

        # CHANNELS: REDIS_URI_CHANNELS → REDIS_URI_VOLATILE → REDIS_URI → default
        if not self.uri_channels:
            self.uri_channels = (
                self.uri_volatile
                or self.uri
                or f"redis://{self.cache_host}:{self.cache_port}/0"
            )

        # QUEUES: REDIS_URI_QUEUES → REDIS_URI_DURABLE → REDIS_URI → default
        if not self.uri_queues:
            self.uri_queues = (
                self.uri_durable or self.uri or "redis://redis-durable:6380/0"
            )

        # STREAMS: REDIS_URI_STREAMS → REDIS_URI_DURABLE → REDIS_URI → default
        if not self.uri_streams:
            self.uri_streams = (
                self.uri_durable or self.uri or "redis://redis-durable:6380/0"
            )
=======
    # REDIS - Split into volatile (caches/channels) and durable (queues/streams)
    REDIS_URI: str | None = os.getenv("REDIS_URI")
    REDIS_URI_VOLATILE: str | None = os.getenv("REDIS_URI_VOLATILE")
    REDIS_URI_DURABLE: str | None = os.getenv("REDIS_URI_DURABLE")

    # REDIS - Legacy
    # REDIS_URL: str | None = os.getenv("REDIS_URL")
    # REDIS_CACHE_HOST: str = os.getenv("REDIS_CACHE_HOST") or "redis-volatile"
    # REDIS_CACHE_PORT: int = int(os.getenv("REDIS_CACHE_PORT") or "6379")

    @model_validator(mode="after")
    def build_redis_uris(self):
        self.REDIS_URI_VOLATILE = (
            self.REDIS_URI_VOLATILE
            or self.REDIS_URI
            # or f"redis://{self.REDIS_CACHE_HOST}:{self.REDIS_CACHE_PORT}/0"  # legacy
            or "redis://redis-volatile:6379/0"
        )

        self.REDIS_URI_DURABLE = (
            self.REDIS_URI_DURABLE
            or self.REDIS_URI
            # or self.REDIS_URL  # legacy
            or "redis://redis-durable:6381/0"
        )
>>>>>>> 5318fcb2


class AgentaConfig(BaseModel):
    """Agenta core configuration"""

    license: str = _LICENSE
    api_url: str = os.getenv("AGENTA_API_URL") or "http://localhost/api"
    web_url: str = os.getenv("AGENTA_WEB_URL") or ""
    services_url: str = os.getenv("AGENTA_SERVICES_URL") or ""
    auth_key: str = os.getenv("AGENTA_AUTH_KEY") or ""
    crypt_key: str = os.getenv("AGENTA_CRYPT_KEY") or ""
    auto_migrations: bool = (
        os.getenv("AGENTA_AUTO_MIGRATIONS") or "true"
    ).lower() in _TRUTHY
    pricing: str = os.getenv("AGENTA_PRICING") or "{}"
    demos: str = os.getenv("AGENTA_DEMOS") or ""
    runtime_prefix: str = os.getenv("AGENTA_RUNTIME_PREFIX") or ""
    send_email_from_address: str = os.getenv("AGENTA_SEND_EMAIL_FROM_ADDRESS") or ""
    blocked_emails: set = {
        e.strip().lower()
        for e in (os.getenv("AGENTA_BLOCKED_EMAILS") or "").split(",")
        if e.strip()
    }
    blocked_domains: set = {
        e.strip().lower()
        for e in (os.getenv("AGENTA_BLOCKED_DOMAINS") or "").split(",")
        if e.strip()
    }
    allowed_domains: set = {
        e.strip().lower()
        for e in (os.getenv("AGENTA_ALLOWED_DOMAINS") or "").split(",")
        if e.strip()
    }

    model_config = ConfigDict(extra="ignore")


class PostgresConfig(BaseModel):
    """PostgreSQL database configuration"""

    uri_core: str = os.getenv("POSTGRES_URI_CORE") or (
        f"postgresql+asyncpg://username:password@postgres:5432/agenta_{_LICENSE}_core"
    )
    uri_tracing: str = os.getenv("POSTGRES_URI_TRACING") or (
        f"postgresql+asyncpg://username:password@postgres:5432/agenta_{_LICENSE}_tracing"
    )
    uri_supertokens: str = os.getenv("POSTGRES_URI_SUPERTOKENS") or (
        f"postgresql://username:password@postgres:5432/agenta_{_LICENSE}_supertokens"
    )
    user: str = (
        os.getenv("POSTGRES_USER")
        or os.getenv("POSTGRES_USERNAME")
        or "username"
    )
    user_admin: str = (
        os.getenv("POSTGRES_USER_ADMIN")
        or os.getenv("POSTGRES_USERNAME_ADMIN")
        or "username"
    )
    password: str = os.getenv("POSTGRES_PASSWORD") or "password"
    password_admin: str = os.getenv("POSTGRES_PASSWORD_ADMIN") or "password"

    model_config = ConfigDict(extra="ignore")


class AlembicConfig(BaseModel):
    """Database migration configuration"""

    cfg_path_core: str = os.getenv("ALEMBIC_CFG_PATH_CORE") or (
        f"/app/{_LICENSE}/databases/postgres/migrations/core/alembic.ini"
    )
    cfg_path_tracing: str = os.getenv("ALEMBIC_CFG_PATH_TRACING") or (
        f"/app/{_LICENSE}/databases/postgres/migrations/tracing/alembic.ini"
    )

    model_config = ConfigDict(extra="ignore")


class EnvironSettings(BaseModel):
    """
    Main environment settings container with nested Pydantic models.

    All configuration is organized into 16 dedicated config classes.
    Each config is a Pydantic BaseModel with typed fields and validation.

    Usage:
        from oss.src.utils.env import env

        # Access auth methods
        if env.auth.email_enabled:
            method = env.auth.email_method  # "password", "otp", or ""

        # Access SuperTokens provider
        if env.supertokens.enabled:
            uri = env.supertokens.connection_uri

        # Access service availability
        if env.stripe.enabled:
            process_billing()

        if env.redis.enabled:
            connect_to_redis(env.redis.uri_queues)
    """

    auth: AuthConfig = AuthConfig()
    supertokens: SuperTokensConfig = SuperTokensConfig()
    posthog: PostHogConfig = PostHogConfig()
    stripe: StripeConfig = StripeConfig()
    sendgrid: SendgridConfig = SendgridConfig()
    crisp: CrispConfig = CrispConfig()
    llm: LLMConfig = LLMConfig()
    newrelic: NewRelicConfig = NewRelicConfig()
    loops: LoopsConfig = LoopsConfig()
    docker: DockerConfig = DockerConfig()
    logging: LoggingConfig = LoggingConfig()
    otlp: OTLPConfig = OTLPConfig()
    redis: RedisConfig = RedisConfig()
    agenta: AgentaConfig = AgentaConfig()
    postgres: PostgresConfig = PostgresConfig()
    alembic: AlembicConfig = AlembicConfig()

    model_config = ConfigDict(extra="ignore")


# Create singleton global env instance
env = EnvironSettings()<|MERGE_RESOLUTION|>--- conflicted
+++ resolved
@@ -1,34 +1,41 @@
 import os
+from uuid import getnode
+from json import loads
+
 from pydantic import BaseModel, ConfigDict
 
 
 _TRUTHY = {"true", "1", "t", "y", "yes", "on", "enable", "enabled"}
 _LICENSE = "ee" if os.getenv("AGENTA_LICENSE") == "ee" else "oss"
+MAC_ADDRESS = ":".join(f"{(getnode() >> ele) & 0xFF:02x}" for ele in range(40, -1, -8))
 
 
 class SuperTokensConfig(BaseModel):
     """SuperTokens provider configuration"""
 
-    connection_uri: str = (
+    uri_core: str = (
         os.getenv("SUPERTOKENS_URI_CORE")
         or os.getenv("SUPERTOKENS_CONNECTION_URI")
         or "http://supertokens:3567"
     )
-    api_key: str = os.getenv("SUPERTOKENS_API_KEY", "")
+    api_key: str | None = os.getenv("SUPERTOKENS_API_KEY")
+
+    application: str = os.getenv("SUPERTOKENS_APPLICATION") or "default"
+    tenant: str = os.getenv("SUPERTOKENS_TENANT") or "tenant"
 
     model_config = ConfigDict(extra="ignore")
 
     @property
     def enabled(self) -> bool:
         """SuperTokens enabled if both connection URI and API key present"""
-        return bool(self.connection_uri and self.api_key)
-
-    def validate(self) -> None:
+        return bool(self.uri_core and self.api_key)
+
+    def validate_config(self) -> None:
         """Validate SuperTokens configuration"""
         if not self.enabled:
             raise ValueError(
                 "SuperTokens configuration required:\n"
-                "  - SUPERTOKENS_CONNECTION_URI\n"
+                "  - SUPERTOKENS_URI_CORE\n"
                 "  - SUPERTOKENS_API_KEY\n"
             )
 
@@ -36,11 +43,13 @@
 class AuthConfig(BaseModel):
     """Authentication configuration - auto-detects enabled methods from env vars"""
 
-    authn_email: str = os.getenv("AGENTA_AUTHN_EMAIL", "")
-    google_oauth_client_id: str = os.getenv("GOOGLE_OAUTH_CLIENT_ID", "")
-    google_oauth_client_secret: str = os.getenv("GOOGLE_OAUTH_CLIENT_SECRET", "")
-    github_oauth_client_id: str = os.getenv("GITHUB_OAUTH_CLIENT_ID", "")
-    github_oauth_client_secret: str = os.getenv("GITHUB_OAUTH_CLIENT_SECRET", "")
+    authn_email: str | None = os.getenv("AGENTA_AUTHN_EMAIL")
+
+    google_oauth_client_id: str | None = os.getenv("GOOGLE_OAUTH_CLIENT_ID")
+    google_oauth_client_secret: str | None = os.getenv("GOOGLE_OAUTH_CLIENT_SECRET")
+
+    github_oauth_client_id: str | None = os.getenv("GITHUB_OAUTH_CLIENT_ID")
+    github_oauth_client_secret: str | None = os.getenv("GITHUB_OAUTH_CLIENT_SECRET")
 
     model_config = ConfigDict(extra="ignore")
 
@@ -81,7 +90,7 @@
         """At least one auth method enabled"""
         return self.email_enabled or self.oidc_enabled
 
-    def validate(self) -> None:
+    def validate_config(self) -> None:
         """Validate auth configuration"""
         # At least one auth method must be enabled
         if not self.any_enabled:
@@ -103,16 +112,14 @@
 class PostHogConfig(BaseModel):
     """PostHog Analytics configuration"""
 
-    api_key: str = os.getenv("POSTHOG_API_KEY", "")
-    api_url: str = os.getenv("POSTHOG_API_URL", "")
-    host: str = os.getenv("POSTHOG_HOST", "https://alef.agenta.ai")
-
-    model_config = ConfigDict(extra="ignore")
-
-    def model_post_init(self, _):
-        """Set api_url to host value if api_url not provided (legacy support)"""
-        if not self.api_url and self.host:
-            self.api_url = self.host
+    api_url: str = (
+        os.getenv("POSTHOG_API_URL")
+        or os.getenv("POSTHOG_HOST")
+        or "https://alef.agenta.ai"
+    )
+    api_key: str | None = os.getenv("POSTHOG_API_KEY")
+
+    model_config = ConfigDict(extra="ignore")
 
     @property
     def enabled(self) -> bool:
@@ -123,9 +130,20 @@
 class StripeConfig(BaseModel):
     """Stripe Billing configuration"""
 
-    api_key: str = os.getenv("STRIPE_API_KEY", "")
-    webhook_secret: str = os.getenv("STRIPE_WEBHOOK_SECRET", "")
-    target: str = os.getenv("STRIPE_TARGET", "")
+    api_key: str | None = os.getenv("STRIPE_API_KEY")
+    webhook_target: str | None = (
+        os.getenv("STRIPE_WEBHOOK_TARGET")
+        or os.getenv("STRIPE_WEBHOOK_TARGET")
+        or MAC_ADDRESS
+    )
+    webhook_secret: str | None = os.getenv("STRIPE_WEBHOOK_SECRET")
+
+    pricing: str | None = loads(
+        os.getenv("STRIPE_PRICING")
+        #
+        or os.getenv("AGENTA_PRICING")
+        or "{}"
+    )
 
     model_config = ConfigDict(extra="ignore")
 
@@ -138,8 +156,12 @@
 class SendgridConfig(BaseModel):
     """SendGrid Email configuration"""
 
-    api_key: str = os.getenv("SENDGRID_API_KEY", "")
-    from_address: str = os.getenv("SENDGRID_FROM_ADDRESS", "")
+    api_key: str | None = os.getenv("SENDGRID_API_KEY")
+    from_address: str | None = (
+        os.getenv("SENDGRID_FROM_ADDRESS")
+        #
+        or os.getenv("AGENTA_SEND_EMAIL_FROM_ADDRESS")
+    )
 
     model_config = ConfigDict(extra="ignore")
 
@@ -152,7 +174,7 @@
 class CrispConfig(BaseModel):
     """Crisp Chat configuration"""
 
-    website_id: str = os.getenv("CRISP_WEBSITE_ID", "")
+    website_id: str | None = os.getenv("CRISP_WEBSITE_ID")
 
     model_config = ConfigDict(extra="ignore")
 
@@ -214,21 +236,24 @@
 class NewRelicConfig(BaseModel):
     """New Relic monitoring configuration"""
 
-    license_key: str = os.getenv("NEW_RELIC_LICENSE_KEY", "")
-    nria_license_key: str = os.getenv("NRIA_LICENSE_KEY", "")
+    api_key: str | None = (
+        os.getenv("NEW_RELIC_LICENSE_KEY")
+        #
+        or os.getenv("NRIA_LICENSE_KEY")
+    )
 
     model_config = ConfigDict(extra="ignore")
 
     @property
     def enabled(self) -> bool:
         """New Relic enabled if license key present"""
-        return bool(self.license_key or self.nria_license_key)
+        return bool(self.api_key)
 
 
 class LoopsConfig(BaseModel):
     """Loops email marketing configuration"""
 
-    api_key: str = os.getenv("LOOPS_API_KEY", "")
+    api_key: str | None = os.getenv("LOOPS_API_KEY")
 
     model_config = ConfigDict(extra="ignore")
 
@@ -241,7 +266,7 @@
 class DockerConfig(BaseModel):
     """Docker runtime configuration"""
 
-    network_mode: str = os.getenv("DOCKER_NETWORK_MODE", "bridge")
+    network_mode: str = os.getenv("DOCKER_NETWORK_MODE") or "bridge"
 
     model_config = ConfigDict(extra="ignore")
 
@@ -253,10 +278,12 @@
         os.getenv("AGENTA_LOG_CONSOLE_ENABLED") or "true"
     ).lower() in _TRUTHY
     console_level: str = (os.getenv("AGENTA_LOG_CONSOLE_LEVEL") or "TRACE").upper()
+
     otlp_enabled: bool = (
         os.getenv("AGENTA_LOG_OTLP_ENABLED") or "false"
     ).lower() in _TRUTHY
     otlp_level: str = (os.getenv("AGENTA_LOG_OTLP_LEVEL") or "INFO").upper()
+
     file_enabled: bool = (
         os.getenv("AGENTA_LOG_FILE_ENABLED") or "true"
     ).lower() in _TRUTHY
@@ -273,7 +300,6 @@
         os.getenv("AGENTA_OTLP_MAX_BATCH_BYTES") or str(10 * 1024 * 1024)
     )
 
-<<<<<<< HEAD
     model_config = ConfigDict(extra="ignore")
 
 
@@ -281,105 +307,40 @@
     """Redis/Valkey configuration with precedence-based URI resolution"""
 
     # Global fallback
-    uri: str = os.getenv("REDIS_URI") or "redis://redis-volatile:6379/0"
-
-    # Class-level URLs (volatile for caches/channels, durable for queues/streams)
-    uri_volatile: str = os.getenv("REDIS_URI_VOLATILE") or ""
-    uri_durable: str = os.getenv("REDIS_URI_DURABLE") or ""
-
-    # Per-kind URLs (highest precedence)
-    uri_caches: str = os.getenv("REDIS_URI_CACHES") or ""
-    uri_channels: str = os.getenv("REDIS_URI_CHANNELS") or ""
-    uri_queues: str = os.getenv("REDIS_URI_QUEUES") or ""
-    uri_streams: str = os.getenv("REDIS_URI_STREAMS") or ""
-
-    # Legacy host/port config
-    cache_host: str = os.getenv("REDIS_CACHE_HOST", "redis-volatile")
-    cache_port: int = int(os.getenv("REDIS_CACHE_PORT", "6379"))
-
-    model_config = ConfigDict(extra="ignore")
-
-    def model_post_init(self, _):
-        """Resolve Redis URIs with proper precedence after initialization"""
-        # Set class-level defaults if not provided
-        if not self.uri_volatile:
-            self.uri_volatile = f"redis://{self.cache_host}:{self.cache_port}/0"
-        if not self.uri_durable:
-            self.uri_durable = "redis://redis-durable:6380/0"
-
-        # Build per-kind URLs with precedence rules
-        # CACHES: REDIS_URI_CACHES → REDIS_URI_VOLATILE → REDIS_URI → default
-        if not self.uri_caches:
-            self.uri_caches = (
-                self.uri_volatile
-                or self.uri
-                or f"redis://{self.cache_host}:{self.cache_port}/0"
-            )
-
-        # CHANNELS: REDIS_URI_CHANNELS → REDIS_URI_VOLATILE → REDIS_URI → default
-        if not self.uri_channels:
-            self.uri_channels = (
-                self.uri_volatile
-                or self.uri
-                or f"redis://{self.cache_host}:{self.cache_port}/0"
-            )
-
-        # QUEUES: REDIS_URI_QUEUES → REDIS_URI_DURABLE → REDIS_URI → default
-        if not self.uri_queues:
-            self.uri_queues = (
-                self.uri_durable or self.uri or "redis://redis-durable:6380/0"
-            )
-
-        # STREAMS: REDIS_URI_STREAMS → REDIS_URI_DURABLE → REDIS_URI → default
-        if not self.uri_streams:
-            self.uri_streams = (
-                self.uri_durable or self.uri or "redis://redis-durable:6380/0"
-            )
-=======
-    # REDIS - Split into volatile (caches/channels) and durable (queues/streams)
-    REDIS_URI: str | None = os.getenv("REDIS_URI")
-    REDIS_URI_VOLATILE: str | None = os.getenv("REDIS_URI_VOLATILE")
-    REDIS_URI_DURABLE: str | None = os.getenv("REDIS_URI_DURABLE")
-
-    # REDIS - Legacy
-    # REDIS_URL: str | None = os.getenv("REDIS_URL")
-    # REDIS_CACHE_HOST: str = os.getenv("REDIS_CACHE_HOST") or "redis-volatile"
-    # REDIS_CACHE_PORT: int = int(os.getenv("REDIS_CACHE_PORT") or "6379")
-
-    @model_validator(mode="after")
-    def build_redis_uris(self):
-        self.REDIS_URI_VOLATILE = (
-            self.REDIS_URI_VOLATILE
-            or self.REDIS_URI
-            # or f"redis://{self.REDIS_CACHE_HOST}:{self.REDIS_CACHE_PORT}/0"  # legacy
-            or "redis://redis-volatile:6379/0"
-        )
-
-        self.REDIS_URI_DURABLE = (
-            self.REDIS_URI_DURABLE
-            or self.REDIS_URI
-            # or self.REDIS_URL  # legacy
-            or "redis://redis-durable:6381/0"
-        )
->>>>>>> 5318fcb2
+    uri_volatile: str | None = (
+        os.getenv("REDIS_URI_VOLATILE")
+        or os.getenv("REDIS_URI")
+        or "redis://redis-volatile:6379/0"
+    )
+    uri_durable: str | None = (
+        os.getenv("REDIS_URI_DURABLE")
+        or os.getenv("REDIS_URI")
+        or "redis://redis-durable:6381/0"
+    )
+
+    model_config = ConfigDict(extra="ignore")
 
 
 class AgentaConfig(BaseModel):
     """Agenta core configuration"""
 
     license: str = _LICENSE
+
     api_url: str = os.getenv("AGENTA_API_URL") or "http://localhost/api"
-    web_url: str = os.getenv("AGENTA_WEB_URL") or ""
-    services_url: str = os.getenv("AGENTA_SERVICES_URL") or ""
+    web_url: str = os.getenv("AGENTA_WEB_URL") or "http://localhost"
+    services_url: str = os.getenv("AGENTA_SERVICES_URL") or "http://localhost/services"
+
     auth_key: str = os.getenv("AGENTA_AUTH_KEY") or ""
     crypt_key: str = os.getenv("AGENTA_CRYPT_KEY") or ""
+
+    runtime_prefix: str = os.getenv("AGENTA_RUNTIME_PREFIX") or ""
+
     auto_migrations: bool = (
         os.getenv("AGENTA_AUTO_MIGRATIONS") or "true"
     ).lower() in _TRUTHY
-    pricing: str = os.getenv("AGENTA_PRICING") or "{}"
+
     demos: str = os.getenv("AGENTA_DEMOS") or ""
-    runtime_prefix: str = os.getenv("AGENTA_RUNTIME_PREFIX") or ""
-    send_email_from_address: str = os.getenv("AGENTA_SEND_EMAIL_FROM_ADDRESS") or ""
+
     blocked_emails: set = {
         e.strip().lower()
         for e in (os.getenv("AGENTA_BLOCKED_EMAILS") or "").split(",")
@@ -411,17 +372,21 @@
     uri_supertokens: str = os.getenv("POSTGRES_URI_SUPERTOKENS") or (
         f"postgresql://username:password@postgres:5432/agenta_{_LICENSE}_supertokens"
     )
-    user: str = (
-        os.getenv("POSTGRES_USER")
-        or os.getenv("POSTGRES_USERNAME")
+
+    username: str = (
+        os.getenv("POSTGRES_USERNAME")
+        #
+        or os.getenv("POSTGRES_USER")
         or "username"
     )
-    user_admin: str = (
-        os.getenv("POSTGRES_USER_ADMIN")
-        or os.getenv("POSTGRES_USERNAME_ADMIN")
+    password: str = os.getenv("POSTGRES_PASSWORD") or "password"
+
+    username_admin: str = (
+        os.getenv("POSTGRES_USERNAME_ADMIN")
+        #
+        or os.getenv("POSTGRES_USER_ADMIN")
         or "username"
     )
-    password: str = os.getenv("POSTGRES_PASSWORD") or "password"
     password_admin: str = os.getenv("POSTGRES_PASSWORD_ADMIN") or "password"
 
     model_config = ConfigDict(extra="ignore")
@@ -456,14 +421,14 @@
 
         # Access SuperTokens provider
         if env.supertokens.enabled:
-            uri = env.supertokens.connection_uri
+            uri = env.supertokens.uri_core
 
         # Access service availability
         if env.stripe.enabled:
             process_billing()
 
         if env.redis.enabled:
-            connect_to_redis(env.redis.uri_queues)
+            connect_to_redis(env.redis.uri_durable)
     """
 
     auth: AuthConfig = AuthConfig()
