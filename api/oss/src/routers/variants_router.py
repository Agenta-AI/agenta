from typing import Any, Optional, Union, List
from uuid import UUID

from fastapi.responses import JSONResponse
from fastapi import HTTPException, Request, status

from oss.src.utils.common import is_ee
from oss.src.utils.logging import get_module_logger
from oss.src.utils.exceptions import intercept_exceptions
from oss.src.utils.caching import get_cache, set_cache, invalidate_cache

from oss.src.models import converters
from oss.src.utils.common import APIRouter
from oss.src.services import app_manager, db_manager

if is_ee():
    from ee.src.utils.permissions import (
        check_action_access,
    )  # noqa pylint: disable-all
    from ee.src.models.shared_models import (
        Permission,
    )  # noqa pylint: disable-all
    from ee.src.models.api.api_models import (
        AppVariantResponse_ as AppVariantResponse,
    )
else:
    from oss.src.models.api.api_models import (
        AppVariantResponse,
    )

from oss.src.models.api.api_models import (
    AppVariantRevision,
    UpdateVariantURLPayload,
    AddVariantFromBasePayload,
    UpdateVariantParameterPayload,
)

router = APIRouter()

log = get_module_logger(__name__)


@router.post("/from-base/", operation_id="add_variant_from_base_and_config")
async def add_variant_from_base_and_config(
    payload: AddVariantFromBasePayload,
    request: Request,
) -> Union[AppVariantResponse, Any]:
    """Add a new variant based on an existing one.
    Same as POST /config

    Args:
        payload (AddVariantFromBasePayload): Payload containing base variant ID, new variant name, and parameters.

    Raises:
        HTTPException: Raised if the variant could not be added or accessed.

    Returns:
        Union[AppVariantResponse, Any]: New variant details or exception.
    """

    base_db = await db_manager.fetch_base_by_id(payload.base_id)

    if is_ee():
        has_permission = await check_action_access(
            user_uid=request.state.user_id,
            project_id=str(base_db.project_id),
            permission=Permission.EDIT_APPLICATIONS,
        )
        if not has_permission:
            error_msg = f"You do not have permission to perform this action. Please contact your organization admin."
            log.error(error_msg)
            return JSONResponse(
                {"detail": error_msg},
                status_code=403,
            )

    # Find the previous variant in the database
    new_variant_name = (
        payload.new_variant_name
        if payload.new_variant_name
        else payload.new_config_name
        if payload.new_config_name
        else base_db.base_name
    )
    db_app_variant = await db_manager.add_variant_from_base_and_config(
        base_db=base_db,
        new_config_name=new_variant_name,
        parameters=payload.parameters,
        user_uid=request.state.user_id,
        project_id=str(base_db.project_id),
        commit_message=payload.commit_message,
    )

    # Update last_modified_by app information
    await app_manager.update_last_modified_by(
        user_uid=request.state.user_id,
        object_id=str(db_app_variant.app_id),
        object_type="app",
        project_id=str(base_db.project_id),
    )

    app_variant_db = await db_manager.get_app_variant_instance_by_id(
        str(db_app_variant.id), str(db_app_variant.project_id)
    )
    await invalidate_cache(
        project_id=request.state.project_id,
    )

    return await converters.app_variant_db_to_output(app_variant_db)


@router.delete("/{variant_id}/", operation_id="mark_variant_as_hidden")
async def remove_variant(
    variant_id: str,
    request: Request,
):
    """Mark a variant as hidden from the UI.

    Arguments:
        app_variant -- AppVariant to remove

    Raises:
        HTTPException: If there is a problem removing the app variant
    """

    try:
        variant = await db_manager.fetch_app_variant_by_id(variant_id)
        if is_ee():
            has_permission = await check_action_access(
                user_uid=request.state.user_id,
                project_id=str(variant.project_id),
                permission=Permission.EDIT_APPLICATIONS_VARIANT,
            )
            if not has_permission:
                error_msg = f"You do not have permission to perform this action. Please contact your organization admin."
                log.error(error_msg)
                return JSONResponse(
                    {"detail": error_msg},
                    status_code=403,
                )

        # Update last_modified_by app information
        await app_manager.update_last_modified_by(
            user_uid=request.state.user_id,
            object_id=variant_id,
            object_type="variant",
            project_id=str(variant.project_id),
        )

        await db_manager.mark_app_variant_as_hidden(app_variant_id=variant_id)
        await invalidate_cache(
            project_id=request.state.project_id,
        )
    except Exception as e:
        detail = f"Error while trying to remove the app variant: {str(e)}"
        raise HTTPException(status_code=500, detail=detail)


@router.put(
    "/{variant_id}/parameters/",
    operation_id="update_variant_parameters",
    response_model=AppVariantRevision,
)
async def update_variant_parameters(
    request: Request,
    variant_id: str,
    payload: UpdateVariantParameterPayload,
):
    """
    Updates the parameters for an app variant.

    Args:
        variant_id (str): The ID of the app variant to update.
        payload (UpdateVariantParameterPayload): The payload containing the updated parameters.

    Raises:
        HTTPException: If there is an error while trying to update the app variant.

    Returns:
        JSONResponse: A JSON response containing the updated app variant parameters.
    """

    try:
        variant_db = await db_manager.fetch_app_variant_by_id(variant_id)
        if is_ee():
            has_permission = await check_action_access(
                user_uid=request.state.user_id,
                project_id=str(variant_db.project_id),
                permission=Permission.MODIFY_VARIANT_CONFIGURATIONS,
            )
            if not has_permission:
                error_msg = f"You do not have permission to perform this action. Please contact your organization admin."
                log.error(error_msg)
                return JSONResponse(
                    {"detail": error_msg},
                    status_code=403,
                )

        await app_manager.update_variant_parameters(
            app_variant_id=variant_id,
            parameters=payload.parameters,
            user_uid=request.state.user_id,
            project_id=str(variant_db.project_id),
            commit_message=payload.commit_message,
        )

        # Update last_modified_by app information
        await app_manager.update_last_modified_by(
            user_uid=request.state.user_id,
            object_id=variant_id,
            object_type="variant",
            project_id=str(variant_db.project_id),
        )
        await invalidate_cache(
            project_id=request.state.project_id,
        )

        variant = await get_variant(
            variant_id=variant_id,
            request=request,
        )

        return await get_variant_revision(
            variant_id=variant_id,
            revision_number=variant.revision,  # type: ignore
            request=request,
        )

    except ValueError as e:
        detail = f"Error while trying to update the app variant: {str(e)}"
        raise HTTPException(status_code=500, detail=detail)


@router.put("/{variant_id}/service/", operation_id="update_variant_url")
async def update_variant_url(request: Request, payload: UpdateVariantURLPayload):
    """
    Updates the URL used in an app variant.

    Args:
        variant_id (str): The ID of the app variant to update.
        url (str): The URL to update.

    Raises:
        HTTPException: If an error occurs while trying to update the app variant.

    Returns:
        JSONResponse: A JSON response indicating whether the update was successful or not.
    """

    try:
        db_app_variant = await db_manager.fetch_app_variant_by_id(
            app_variant_id=payload.variant_id
        )

        if is_ee():
            has_permission = await check_action_access(
                user_uid=request.state.user_id,
                project_id=str(db_app_variant.project_id),
                permission=Permission.EDIT_APPLICATIONS,
            )
            if not has_permission:
                error_msg = f"You do not have permission to perform this action. Please contact your organization admin."
                log.error(error_msg)
                return JSONResponse(
                    {"detail": error_msg},
                    status_code=403,
                )

        await app_manager.update_variant_url(
            app_variant_db=db_app_variant,
            project_id=str(db_app_variant.project_id),
            url=payload.url,
            user_uid=request.state.user_id,
            commit_message=payload.commit_message,
        )

        # Update last_modified_by app information
        await app_manager.update_last_modified_by(
            user_uid=request.state.user_id,
            object_id=str(db_app_variant.app_id),
            object_type="app",
            project_id=str(db_app_variant.project_id),
        )
        await invalidate_cache(
            project_id=request.state.project_id,
        )

    except ValueError as e:
        import traceback

        traceback.print_exc()
        detail = f"Error while trying to update the app variant: {str(e)}"
        raise HTTPException(status_code=500, detail=detail)
    except:
        import traceback

        traceback.print_exc()
        detail = f"Error while trying to update the app variant: {str(e)}"
        raise HTTPException(status_code=500, detail=detail)


@router.get(
    "/{variant_id}/",
    operation_id="get_variant",
    response_model=AppVariantResponse,
)
async def get_variant(
    variant_id: str,
    request: Request,
):
    app_variant = await db_manager.fetch_app_variant_by_id(app_variant_id=variant_id)

    if is_ee():
        has_permission = await check_action_access(
            user_uid=request.state.user_id,
            project_id=str(app_variant.project_id),
            permission=Permission.VIEW_APPLICATIONS,
        )
        if not has_permission:
            error_msg = f"You do not have permission to perform this action. Please contact your organization admin."
            log.error(error_msg)
            return JSONResponse(
                {"detail": error_msg},
                status_code=403,
            )

    return await converters.app_variant_db_to_output(app_variant)


@router.get(
    "/{variant_id}/revisions/",
    operation_id="get_variant_revisions",
    response_model=List[AppVariantRevision],
)
async def get_variant_revisions(
    variant_id: str,
    request: Request,
):
    cache_key = {
        "variant_id": variant_id,
    }

<<<<<<< HEAD
    # TODO: Fix caching and revert this @jp
    # app_variant_revisions = await get_cache(
    #     project_id=request.state.project_id,
    #     namespace="get_variant_revisions",
    #     key=cache_key,
    #     model=AppVariantRevision,
    #     is_list=True,
    # )
    app_variant_revisions = None
=======
    app_variant_revisions = await get_cache(
        project_id=request.state.project_id,
        namespace="get_variant_revisions",
        key=cache_key,
        model=AppVariantRevision,
        is_list=True,
    )
>>>>>>> 020ad913

    if app_variant_revisions is not None:
        return app_variant_revisions

    if is_ee():
        has_permission = await check_action_access(
            user_uid=request.state.user_id,
            project_id=request.state.project_id,
            permission=Permission.VIEW_APPLICATIONS,
        )
        if not has_permission:
            error_msg = f"You do not have permission to perform this action. Please contact your organization admin."
            log.error(error_msg)
            return JSONResponse(
                {"detail": error_msg},
                status_code=403,
            )

    app_variant_revisions = await db_manager.list_app_variant_revisions_by_variant(
        variant_id=variant_id, project_id=request.state.project_id
    )

    app_variant_revisions = await converters.app_variant_db_revisions_to_output(
        app_variant_revisions
    )

    await set_cache(
        project_id=request.state.project_id,
        namespace="get_variant_revisions",
        key=cache_key,
        value=app_variant_revisions,
    )

    return app_variant_revisions


@router.get(
    "/{variant_id}/revisions/{revision_number}/",
    operation_id="get_variant_revision",
    response_model=AppVariantRevision,
)
async def get_variant_revision(
    variant_id: str,
    revision_number: int,
    request: Request,
):
    assert variant_id != "undefined", (
        "Variant id is required to retrieve variant revision"
    )
    app_variant = await db_manager.fetch_app_variant_by_id(app_variant_id=variant_id)

    if is_ee():
        has_permission = await check_action_access(
            user_uid=request.state.user_id,
            project_id=str(app_variant.project_id),
            permission=Permission.VIEW_APPLICATIONS,
        )
        if not has_permission:
            error_msg = f"You do not have permission to perform this action. Please contact your organization admin."
            log.error(error_msg)
            return JSONResponse(
                {"detail": error_msg},
                status_code=403,
            )

    app_variant_revision = await db_manager.fetch_app_variant_revision(
        variant_id, revision_number
    )
    if not app_variant_revision:
        raise HTTPException(
            404,
            detail=f"Revision {revision_number} does not exist for variant '{app_variant.variant_name}'. Please check the available revisions and try again.",
        )

    return await converters.app_variant_db_revision_to_output(app_variant_revision)


@router.delete(
    "/{variant_id}/revisions/{revision_id}/",
    operation_id="mark_variant_revision_as_hidden",
)
async def remove_variant_revision(
    variant_id: str,
    revision_id: str,
    request: Request,
):
    """Mark a variant revision as hidden from the UI.

    Arguments:
        app_variant -- AppVariant to remove
        revision_id -- Revision ID to remove

    Raises:
        HTTPException: If there is a problem removing the app variant
    """

    try:
        variant = await db_manager.fetch_app_variant_by_id(variant_id)
        if is_ee():
            has_permission = await check_action_access(
                user_uid=request.state.user_id,
                project_id=str(variant.project_id),
                permission=Permission.EDIT_APPLICATIONS_VARIANT,
            )
            if not has_permission:
                error_msg = f"You do not have permission to perform this action. Please contact your organization admin."
                log.error(error_msg)
                return JSONResponse(
                    {"detail": error_msg},
                    status_code=403,
                )

        # Update last_modified_by app information
        await app_manager.update_last_modified_by(
            user_uid=request.state.user_id,
            object_id=variant_id,
            object_type="variant",
            project_id=str(variant.project_id),
        )

        await db_manager.mark_app_variant_revision_as_hidden(
            variant_revision_id=revision_id
        )
        await invalidate_cache(
            project_id=request.state.project_id,
        )
    except Exception as e:
        detail = f"Error while trying to remove the app variant: {str(e)}"
        raise HTTPException(status_code=500, detail=detail)


### --- CONFIGS --- ###

from oss.src.services.variants_manager import (
    BaseModel,
    ReferenceDTO,
    ConfigDTO,
)
from oss.src.services.variants_manager import (
    add_config,
    fetch_config_by_variant_ref,
    fetch_config_by_environment_ref,
    fork_config_by_variant_ref,
    fork_config_by_environment_ref,
    commit_config,
    deploy_config,
    delete_config,
    list_configs,
    history_configs,
)


class ReferenceRequest(BaseModel):
    application_ref: ReferenceDTO


class ConfigRequest(BaseModel):
    config: ConfigDTO


class ReferenceRequestModel(ReferenceDTO):
    id: Optional[UUID] = None


class ConfigRequestModel(ConfigDTO):
    pass


class ConfigResponseModel(ConfigDTO):
    pass


class ConfigsQueryRequestModel(BaseModel):
    variant_refs: Optional[List[ReferenceRequestModel]] = None
    application_ref: Optional[ReferenceRequestModel] = None


class ConfigsResponseModel(BaseModel):
    count: int = 0
    configs: List[ConfigDTO] = []


@router.post(
    "/configs/add",
    operation_id="configs_add",
    response_model=ConfigResponseModel,
)
@intercept_exceptions()
async def configs_add(
    request: Request,
    variant_ref: ReferenceRequestModel,
    application_ref: ReferenceRequestModel,
):
    config = await fetch_config_by_variant_ref(
        project_id=request.state.project_id,
        variant_ref=variant_ref,
        application_ref=application_ref,
        user_id=request.state.user_id,
    )
    if config:
        raise HTTPException(
            status_code=400,
            detail="Config already exists.",
        )

    config = await add_config(
        project_id=request.state.project_id,
        variant_ref=variant_ref,
        application_ref=application_ref,
        user_id=request.state.user_id,
    )

    if not config:
        raise HTTPException(
            status_code=404,
            detail="Config not found.",
        )

    await invalidate_cache(
        project_id=request.state.project_id,
    )

    return config


@router.post(
    "/configs/fetch",
    operation_id="configs_fetch",
    response_model=ConfigResponseModel,
)
@intercept_exceptions()
async def configs_fetch(
    request: Request,
    variant_ref: Optional[ReferenceRequestModel] = None,
    environment_ref: Optional[ReferenceRequestModel] = None,
    application_ref: Optional[ReferenceRequestModel] = None,
):
    """Fetch configuration for a variant or environment.

    Either variant_ref OR environment_ref must be provided (if neither is provided,
    a default environment_ref with slug="production" will be used).

    For each reference object (variant_ref, environment_ref, application_ref):
    - Provide either 'slug' or 'id' field
    - 'version' is optional and can be set to null
    - If 'id' is provided, it will be used directly to fetch the resource
    - Otherwise, 'slug' will be used along with application_ref

    Returns:
        ConfigResponseModel: The configuration for the requested variant or environment.

    Raises:
        HTTPException: If the configuration is not found.
    """
    cache_key = {
        "variant_ref": (variant_ref.model_dump() if variant_ref else None),
        "environment_ref": (environment_ref.model_dump() if environment_ref else None),
        "application_ref": (application_ref.model_dump() if application_ref else None),
    }

    config = await get_cache(
        project_id=request.state.project_id,
        namespace="configs_fetch",
        key=cache_key,
        model=ConfigDTO,
    )

    if config is not None:
        return config

    if variant_ref:
        config = await fetch_config_by_variant_ref(
            project_id=request.state.project_id,
            variant_ref=variant_ref,
            application_ref=application_ref,
            user_id=request.state.user_id,
        )

    elif environment_ref:
        config = await fetch_config_by_environment_ref(
            project_id=request.state.project_id,
            environment_ref=environment_ref,
            application_ref=application_ref,
            user_id=request.state.user_id,
        )

    else:
        environment_ref = ReferenceRequestModel(
            slug="production", id=None, version=None
        )
        config = await fetch_config_by_environment_ref(
            project_id=request.state.project_id,
            environment_ref=environment_ref,
            application_ref=application_ref,
            user_id=request.state.user_id,
        )

    await set_cache(
        project_id=request.state.project_id,
        namespace="configs_fetch",
        key=cache_key,
        value=config,
    )

    if not config:
        raise HTTPException(
            status_code=404,
            detail="Config not found.",
        )

    return config


@router.post(
    "/configs/fork",
    operation_id="configs_fork",
    response_model=ConfigResponseModel,
)
@intercept_exceptions()
async def configs_fork(
    request: Request,
    variant_ref: Optional[ReferenceRequestModel] = None,
    environment_ref: Optional[ReferenceRequestModel] = None,
    application_ref: Optional[ReferenceRequestModel] = None,
):
    config = None

    if variant_ref:
        config = await fork_config_by_variant_ref(
            project_id=request.state.project_id,
            variant_ref=variant_ref,
            application_ref=application_ref,
            user_id=request.state.user_id,
        )
    elif environment_ref:
        config = await fork_config_by_environment_ref(
            project_id=request.state.project_id,
            environment_ref=environment_ref,
            application_ref=application_ref,
            user_id=request.state.user_id,
        )

    if not config:
        raise HTTPException(
            status_code=404,
            detail="Config not found.",
        )

    await invalidate_cache(
        project_id=request.state.project_id,
    )

    return config


@router.post(
    "/configs/query",
    operation_id="configs_query",
    response_model=ConfigsResponseModel,
)
@intercept_exceptions()
async def configs_query(
    request: Request,
    query: ConfigsQueryRequestModel,
) -> ConfigsResponseModel:
    application_ref = query.application_ref
    variant_refs = query.variant_refs or []

    if not variant_refs:
        return ConfigsResponseModel(count=0, configs=[])

    seen_keys = set()
    configs: List[ConfigDTO] = []

    for variant_ref in variant_refs:
        dedup_key = (
            str(variant_ref.id) if variant_ref.id else None,
            variant_ref.slug or None,
            variant_ref.version or None,
        )
        if dedup_key in seen_keys:
            continue

        seen_keys.add(dedup_key)

        config = await configs_fetch(
            request=request,
            variant_ref=variant_ref,
            application_ref=application_ref,
        )

        if config:
            configs.append(config)

    return ConfigsResponseModel(
        count=len(configs),
        configs=configs,
    )


@router.post(
    "/configs/commit",
    operation_id="configs_commit",
    response_model=ConfigResponseModel,
)
@intercept_exceptions()
async def configs_commit(
    request: Request,
    config: ConfigRequest,
):
    config = await commit_config(  # type: ignore
        project_id=request.state.project_id,
        config=config.config,  # type: ignore
        user_id=request.state.user_id,
    )

    if not config:
        raise HTTPException(
            status_code=404,
            detail="Config not found.",
        )

    await invalidate_cache(
        project_id=request.state.project_id,
    )

    return config


@router.post(
    "/configs/deploy",
    operation_id="configs_deploy",
    response_model=ConfigResponseModel,
)
@intercept_exceptions()
async def configs_deploy(
    request: Request,
    variant_ref: ReferenceRequestModel,
    environment_ref: ReferenceRequestModel,
    application_ref: Optional[ReferenceRequestModel] = None,
):
    config = await deploy_config(
        project_id=request.state.project_id,
        variant_ref=variant_ref,
        environment_ref=environment_ref,
        application_ref=application_ref,
        user_id=request.state.user_id,
    )

    if not config:
        raise HTTPException(
            status_code=404,
            detail="Config not found.",
        )

    await invalidate_cache(
        project_id=request.state.project_id,
    )

    return config


@router.post(
    "/configs/delete",
    operation_id="configs_delete",
    response_model=int,
)
@intercept_exceptions()
async def configs_delete(
    request: Request,
    variant_ref: ReferenceRequestModel,
    application_ref: Optional[ReferenceRequestModel] = None,
):
    await delete_config(
        project_id=request.state.project_id,
        variant_ref=variant_ref,
        application_ref=application_ref,
        user_id=request.state.user_id,
    )

    await invalidate_cache(
        project_id=request.state.project_id,
    )

    return status.HTTP_204_NO_CONTENT


@router.post(
    "/configs/list",
    operation_id="configs_list",
    response_model=List[ConfigResponseModel],
)
@intercept_exceptions()
async def configs_list(
    request: Request,
    application_ref: ReferenceRequest,
):
    configs = await list_configs(
        project_id=request.state.project_id,
        application_ref=application_ref.application_ref,  # type: ignore
        user_id=request.state.user_id,
    )

    return configs


@router.post(
    "/configs/history",
    operation_id="configs_history",
    response_model=List[ConfigResponseModel],
)
@intercept_exceptions()
async def configs_history(
    request: Request,
    variant_ref: ReferenceRequestModel,
    application_ref: Optional[ReferenceRequestModel] = None,
):
    configs = await history_configs(
        project_id=request.state.project_id,
        variant_ref=variant_ref,
        application_ref=application_ref,
        user_id=request.state.user_id,
    )

    return configs<|MERGE_RESOLUTION|>--- conflicted
+++ resolved
@@ -340,17 +340,6 @@
         "variant_id": variant_id,
     }
 
-<<<<<<< HEAD
-    # TODO: Fix caching and revert this @jp
-    # app_variant_revisions = await get_cache(
-    #     project_id=request.state.project_id,
-    #     namespace="get_variant_revisions",
-    #     key=cache_key,
-    #     model=AppVariantRevision,
-    #     is_list=True,
-    # )
-    app_variant_revisions = None
-=======
     app_variant_revisions = await get_cache(
         project_id=request.state.project_id,
         namespace="get_variant_revisions",
@@ -358,7 +347,6 @@
         model=AppVariantRevision,
         is_list=True,
     )
->>>>>>> 020ad913
 
     if app_variant_revisions is not None:
         return app_variant_revisions
