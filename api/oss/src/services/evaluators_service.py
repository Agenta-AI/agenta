import re
import json
import traceback
from typing import Any, Dict, Union, List, Optional

import litellm
import httpx
from fastapi import HTTPException
<<<<<<< HEAD
from numpy._core._multiarray_umath import array
# from autoevals.ragas import Faithfulness, ContextRelevancy  # Commented out due to autoevals removal
=======
from openai import AsyncOpenAI

# COMMENTED OUT: autoevals dependency removed
# from autoevals.ragas import Faithfulness, ContextRelevancy
>>>>>>> 4b59e08b

from oss.src.utils.logging import get_module_logger
from oss.src.services.security import sandbox
from oss.src.models.shared_models import Error, Result
from oss.src.models.api.evaluation_model import (
    EvaluatorInputInterface,
    EvaluatorOutputInterface,
    EvaluatorMappingInputInterface,
    EvaluatorMappingOutputInterface,
)
from oss.src.utils.traces import (
    remove_trace_prefix,
    process_distributed_trace_into_trace_tree,
    get_field_value_from_trace_tree,
)

from agenta.sdk.contexts.running import RunningContext
from agenta.sdk.managers.secrets import SecretsManager
from agenta.sdk.models.workflows import (
    WorkflowServiceRequest,
    WorkflowServiceRequestData,
)
from agenta.sdk.workflows.builtin import (
    auto_custom_code_run as sdk_auto_custom_code_run,
)


log = get_module_logger(__name__)


def validate_string_output(
    evaluator_key: str, output: Union[str, Dict[str, Any]]
) -> str:
    """Checks and validate the output to be of type string.

    Args:
        evaluator_key (str): the key of the evaluator
        output (Union[str, Dict[str, Any]]): The LLM response. It can be:
            - A string.
            - A dictionary with the string under the "content" key.
            - A dictionary with the string under the "data" key.
            - A dictionary with the string under the "content" key, nested inside the "data" key.

    Raises:
        Exception: requires output to be a string

    Returns:
        str: output
    """

    if isinstance(output, dict):
        # Case 1: Check if "content" exists at the top level
        if "content" in output and isinstance(output["content"], str):
            final_output = output["content"]
        # Case 2: Check if "data" exists at the top level and is a string
        elif "data" in output and isinstance(output["data"], str):
            final_output = output["data"]
        # Case 3: Check if "data" exists and contains a nested "content" key with a string
        elif (
            "data" in output
            and isinstance(output["data"], dict)
            and "content" in output["data"]
            and isinstance(output["data"]["content"], str)
        ):
            final_output = output["data"]["content"]
        else:
            # If none of the cases match, raise an error
            raise ValueError(
                f"Evaluator {evaluator_key} requires the output to be a string, but the dictionary structure is invalid."
            )
    else:
        # If output is not a dictionary, it must be a string
        final_output = output

    if not isinstance(final_output, str):
        raise Exception(
            f"Evaluator {evaluator_key} requires the output to be a string, but received {type(final_output).__name__} instead. "
        )
    return final_output


def detect_prompt_variables(
    prompt: Union[str, List[Dict[str, str]]],
) -> List[str]:
    """
    Detects variable placeholders in a prompt string or message-based prompt.
    Looks for patterns like {variable_name} or {{variable_name}}

    Args:
        prompt: Either a string or a list of message dictionaries with 'content' field

    Returns:
        List[str]: List of variable names found in the prompt
    """
    import re

    # Match both single and double curly brace variables
    pattern = r"\{+([a-zA-Z_][a-zA-Z0-9_.]*)\}+"
    # log.info(f"Variable detection using pattern: {pattern}")

    if isinstance(prompt, list):
        # For message-based prompts, search in all message contents
        variables = set()
        for i, message in enumerate(prompt):
            if isinstance(message, dict) and "content" in message:
                content = message["content"]
                matches = re.findall(pattern, content)
                variables.update(matches)
        result = list(variables)
        return result
    else:
        matches = re.findall(pattern, prompt)
        result = list(set(matches))
        return result


def validate_prompt_variables(
    prompt: Union[str, List[Dict[str, str]]],
    inputs: Dict[str, Any],
) -> None:
    """
    Validates that all variables in the prompt have corresponding values in inputs.

    Args:
        prompt (str): The prompt string containing potential variables
        inputs (Dict[str, Any]): The inputs dictionary that should contain variable values

    Raises:
        ValueError: If any variable in the prompt is missing from inputs
    """

    variables = detect_prompt_variables(prompt)
    missing_vars = [var for var in variables if var not in inputs]

    if missing_vars:
        raise ValueError(
            f"Prompt includes variables that are missing from inputs: {', '.join(missing_vars)}. "
            "Please provide values for these variables in your inputs."
        )


async def map(
    mapping_input: EvaluatorMappingInputInterface,
) -> EvaluatorMappingOutputInterface:
    """
    Maps the evaluator inputs based on the provided mapping and data tree.

    Returns:
        EvaluatorMappingOutputInterface: A dictionary containing the mapped evaluator inputs.
    """

    mapping_outputs = {}
    mapping_inputs = mapping_input.inputs
    response_version = mapping_input.inputs.get("version")

    trace = {}
    if response_version == "3.0":
        trace = mapping_inputs.get("tree", {})
    elif response_version == "2.0":
        trace = mapping_inputs.get("trace", {})

    trace = process_distributed_trace_into_trace_tree(
        trace=trace,
        version=mapping_input.inputs.get("version"),
    )
    for to_key, from_key in mapping_input.mapping.items():
        mapping_outputs[to_key] = get_field_value_from_trace_tree(
            trace,
            from_key,
            version=mapping_input.inputs.get("version"),
        )
    return {"outputs": mapping_outputs}


def get_correct_answer(
    data_point: Dict[str, Any],
    settings_values: Dict[str, Any],
    required: bool = True,
) -> Any:
    """
    Helper function to retrieve the correct answer from the data point based on the settings values.

    Args:
        data_point (Dict[str, Any]): The data point containing the correct answer.
        settings_values (Dict[str, Any]): The settings values containing the key for the correct answer.
        required (bool, optional): Whether to raise an error if the column is missing. Defaults to ``True``.

    Returns:
        Any: The correct answer from the data point.

    Raises:
        ValueError: If ``required`` is ``True`` and the correct answer column is missing in the data point.
    """
    correct_answer_key = settings_values.get("correct_answer_key")
    if correct_answer_key is None:
        if required:
            raise ValueError("No correct answer keys provided.")
        return None
    if isinstance(correct_answer_key, str) and correct_answer_key.startswith(
        "testcase."
    ):
        correct_answer_key = correct_answer_key[len("testcase.") :]
    if correct_answer_key not in data_point:
        if required:
            raise ValueError(
                f"Correct answer column '{correct_answer_key}' not found in the testset."
            )
        return None
    return data_point[correct_answer_key]


async def auto_exact_match(
    inputs: Dict[str, Any],  # pylint: disable=unused-argument
    output: Union[str, Dict[str, Any]],
    data_point: Dict[str, Any],  # pylint: disable=unused-argument
    app_params: Dict[str, Any],  # pylint: disable=unused-argument
    settings_values: Dict[str, Any],
    lm_providers_keys: Dict[str, Any],  # pylint: disable=unused-argument
) -> Result:
    """
    Evaluator function to determine if the output exactly matches the correct answer.

    Args:
        inputs (Dict[str, Any]): The inputs for the evaluation.
        output (str): The output generated by the model.
        data_point (Dict[str, Any]): The data point containing the correct answer.
        app_params (Dict[str, Any]): The application parameters.
        settings_values (Dict[str, Any]): The settings values containing the key for the correct answer.
        lm_providers_keys (Dict[str, Any]): The language model provider keys.

    Returns:
        Result: A Result object containing the evaluation result.
    """

    try:
        output = validate_string_output("exact_match", output)
        correct_answer = get_correct_answer(data_point, settings_values)
        inputs = {"ground_truth": correct_answer, "prediction": output}
        response = await exact_match(
            input=EvaluatorInputInterface(**{"inputs": inputs})
        )
        result = Result(type="bool", value=response["outputs"]["success"])
        return result
    except ValueError as e:
        return Result(
            type="error",
            value=None,
            error=Error(
                message=str(e),
            ),
        )
    except Exception as e:  # pylint: disable=broad-except
        return Result(
            type="error",
            value=None,
            error=Error(
                message="Error during Auto Exact Match evaluation",
                stacktrace=str(traceback.format_exc()),
            ),
        )


async def exact_match(input: EvaluatorInputInterface) -> EvaluatorOutputInterface:
    prediction = input.inputs.get("prediction", "")
    ground_truth = input.inputs.get("ground_truth", "")
    success = True if prediction == ground_truth else False
    return {"outputs": {"success": success}}


async def auto_regex_test(
    inputs: Dict[str, Any],  # pylint: disable=unused-argument
    output: Union[str, Dict[str, Any]],
    data_point: Dict[str, Any],  # pylint: disable=unused-argument
    app_params: Dict[str, Any],  # pylint: disable=unused-argument
    settings_values: Dict[str, Any],
    lm_providers_keys: Dict[str, Any],  # pylint: disable=unused-argument
) -> Result:
    try:
        output = validate_string_output("regex_test", output)
        inputs = {"ground_truth": data_point, "prediction": output}
        response = await regex_test(
            input=EvaluatorInputInterface(
                **{"inputs": inputs, "settings": settings_values}
            )
        )
        return Result(type="bool", value=response["outputs"]["success"])
    except Exception:  # pylint: disable=broad-except
        return Result(
            type="error",
            value=None,
            error=Error(
                message="Error during Auto Regex evaluation",
                stacktrace=str(traceback.format_exc()),
            ),
        )


async def regex_test(input: EvaluatorInputInterface) -> EvaluatorOutputInterface:
    pattern = re.compile(input.settings["regex_pattern"], re.IGNORECASE)
    result = (
        bool(pattern.search(input.inputs["prediction"]))
        == input.settings["regex_should_match"]
    )
    return {"outputs": {"success": result}}


async def auto_field_match_test(
    inputs: Dict[str, Any],  # pylint: disable=unused-argument
    output: Union[str, Dict[str, Any]],
    data_point: Dict[str, Any],
    app_params: Dict[str, Any],  # pylint: disable=unused-argument
    settings_values: Dict[str, Any],
    lm_providers_keys: Dict[str, Any],  # pylint: disable=unused-argument
) -> Result:
    try:
        output = validate_string_output("field_match_test", output)
        correct_answer = get_correct_answer(data_point, settings_values)
        inputs = {"ground_truth": correct_answer, "prediction": output}
        response = await field_match_test(
            input=EvaluatorInputInterface(
                **{"inputs": inputs, "settings": settings_values}
            )
        )
        return Result(type="bool", value=response["outputs"]["success"])
    except Exception:
        return Result(
            type="bool",
            value=False,
            error=Error(
                message="Could not parse output as JSON",
                stacktrace=str(traceback.format_exc()),
            ),
        )


async def field_match_test(input: EvaluatorInputInterface) -> EvaluatorOutputInterface:
    try:
        json_field = input.settings["json_field"]
    except KeyError:
        log.error("No json_field provided as part of the settings")
        raise ValueError("No json_field provided as part of the settings")

    try:
        prediction_json = json.loads(input.inputs["prediction"])
        result = prediction_json[json_field] == input.inputs["ground_truth"]
    except ValueError:
        result = False
    return {"outputs": {"success": result}}


async def auto_webhook_test(
    inputs: Dict[str, Any],
    output: Union[str, Dict[str, Any]],
    data_point: Dict[str, Any],
    app_params: Dict[str, Any],  # pylint: disable=unused-argument
    settings_values: Dict[str, Any],
    lm_providers_keys: Dict[str, Any],  # pylint: disable=unused-argument
) -> Result:
    try:
        output = validate_string_output("webhook_test", output)
        correct_answer = get_correct_answer(data_point, settings_values)
        inputs = {"prediction": output, "ground_truth": correct_answer}
        response = await webhook_test(
            input=EvaluatorInputInterface(
                **{"inputs": inputs, "settings": settings_values}
            )
        )
        return Result(type="number", value=response["outputs"]["score"])
    except httpx.HTTPError as e:
        return Result(
            type="error",
            value=None,
            error=Error(
                message=f"[webhook evaluation] HTTP - {repr(e)}",
                stacktrace=traceback.format_exc(),
            ),
        )
    except json.JSONDecodeError as e:
        return Result(
            type="error",
            value=None,
            error=Error(
                message=f"[webhook evaluation] JSON - {repr(e)}",
                stacktrace=traceback.format_exc(),
            ),
        )
    except Exception as e:  # pylint: disable=broad-except
        return Result(
            type="error",
            value=None,
            error=Error(
                message=f"[webhook evaluation] Exception - {repr(e)} ",
                stacktrace=traceback.format_exc(),
            ),
        )


async def webhook_test(input: EvaluatorInputInterface) -> EvaluatorOutputInterface:
    with httpx.Client() as client:
        payload = {
            "correct_answer": input.inputs["ground_truth"],
            "output": input.inputs["prediction"],
            "inputs": input.inputs,
        }
        response = client.post(url=input.settings["webhook_url"], json=payload)
        response.raise_for_status()
        response_data = response.json()
        score = response_data.get("score", None)
        return {"outputs": {"score": score}}


async def auto_custom_code_run(
    inputs: Dict[str, Any],
    output: Union[str, Dict[str, Any]],
    data_point: Dict[str, Any],
    app_params: Dict[str, Any],
    settings_values: Dict[str, Any],
    lm_providers_keys: Dict[str, Any],  # pylint: disable=unused-argument
) -> Result:
    try:
        output = validate_string_output("custom_code_run", output)
        correct_answer = get_correct_answer(data_point, settings_values)
        inputs = {
            "app_config": app_params,
            "prediction": output,
            "ground_truth": correct_answer,
        }
        response = await custom_code_run(
            input=EvaluatorInputInterface(
                **{"inputs": inputs, "settings": settings_values}
            )
        )
        return Result(type="number", value=response["outputs"]["score"])
    except Exception as e:  # pylint: disable=broad-except
        return Result(
            type="error",
            value=None,
            error=Error(
                message="Error during Auto Custom Code Evaluation",
                stacktrace=str(traceback.format_exc()),
            ),
        )


async def custom_code_run(input: EvaluatorInputInterface) -> EvaluatorOutputInterface:
    result = sandbox.execute_code_safely(
        app_params=input.inputs["app_config"],
        inputs=input.inputs,
        output=input.inputs["prediction"],
        correct_answer=input.inputs["ground_truth"],
        code=input.settings["code"],
        datapoint=input.inputs["ground_truth"],
    )
    return {"outputs": {"score": result}}


async def sdk_custom_code_run(
    input: EvaluatorInputInterface,
) -> EvaluatorOutputInterface:
    inputs = input.inputs or {}
    settings = input.settings or {}

    code = settings.get("code")
    if code is None:
        raise ValueError("Missing evaluator setting: code")

    correct_answer_key = settings.get("correct_answer_key")
    if not correct_answer_key:
        correct_answer_key = (
            "ground_truth" if "ground_truth" in inputs else "correct_answer"
        )

    threshold = settings.get("threshold", 0.5)
    runtime = settings.get("runtime")

    workflow = sdk_auto_custom_code_run(
        code=str(code),
        correct_answer_key=str(correct_answer_key),
        threshold=float(threshold),
        runtime=runtime,
    )

    credentials = RunningContext.get().credentials

    outputs = inputs.get("prediction", inputs.get("output"))
    request = WorkflowServiceRequest(
        data=WorkflowServiceRequestData(
            inputs=inputs,
            outputs=outputs,
        ),
        credentials=credentials,
    )

    response = await workflow.invoke(request=request)
    result = response.data.outputs if response.data else None

    if isinstance(result, dict) and "score" in result:
        score = result["score"]
    else:
        score = result

    return {"outputs": {"score": score}}


async def auto_ai_critique(
    inputs: Dict[str, Any],
    output: Union[str, Dict[str, Any]],
    data_point: Dict[str, Any],
    app_params: Dict[str, Any],
    settings_values: Dict[str, Any],
    lm_providers_keys: Dict[str, Any],
) -> Result:
    """
    Evaluate a response using an AI critique based on provided inputs, output, correct answer, app parameters, and settings.

    Args:
        inputs (Dict[str, Any]): Input parameters for the LLM app variant.
        output (str): The output of the LLM app variant.
        correct_answer_key (str): The key name of the correct answer  in the datapoint.
        app_params (Dict[str, Any]): Application parameters.
        settings_values (Dict[str, Any]): Settings for the evaluation.
        lm_providers_keys (Dict[str, Any]): Keys for language model providers.

    Returns:
        Result: Evaluation result.
    """
    try:
        output = validate_string_output("ai_critique", output)
        correct_answer = get_correct_answer(data_point, settings_values, required=False)
        inputs = {
            "prompt_user": app_params.get("prompt_user", ""),
            "prediction": output,
            "ground_truth": correct_answer,
            **data_point,
        }
        settings = {
            "prompt_template": settings_values.get("prompt_template", ""),
            "version": settings_values.get("version", "1"),
            "model": settings_values.get("model", ""),
        }
        response = await ai_critique(
            input=EvaluatorInputInterface(
                **{
                    "inputs": inputs,
                    "settings": settings,
                    "credentials": lm_providers_keys,
                }
            )
        )
        return Result(type="number", value=response["outputs"]["score"])
    except Exception as e:  # pylint: disable=broad-except
        return Result(
            type="error",
            value=None,
            error=Error(
                message="Error during Auto AI Critique",
                stacktrace=str(traceback.format_exc()),
            ),
        )


import json
import re
from typing import Any, Dict, Iterable, Tuple, Optional

try:
    import jsonpath  # ✅ use module API
    from jsonpath import JSONPointer  # pointer class is fine to use
except Exception:
    jsonpath = None
    JSONPointer = None

# ========= Scheme detection =========


def detect_scheme(expr: str) -> str:
    """Return 'json-path', 'json-pointer', or 'dot-notation' based on the placeholder prefix."""
    if expr.startswith("$"):
        return "json-path"
    if expr.startswith("/"):
        return "json-pointer"
    return "dot-notation"


# ========= Resolvers =========


def resolve_dot_notation(expr: str, data: dict) -> object:
    if "[" in expr or "]" in expr:
        raise KeyError(f"Bracket syntax is not supported in dot-notation: {expr!r}")

    # First, check if the expression exists as a literal key (e.g., "topic.story" as a single key)
    # This allows users to use dots in their variable names without nested access
    if expr in data:
        return data[expr]

    # If not found as a literal key, try to parse as dot-notation path
    cur = data
    for token in (p for p in expr.split(".") if p):
        if isinstance(cur, list) and token.isdigit():
            cur = cur[int(token)]
        else:
            if not isinstance(cur, dict):
                raise KeyError(
                    f"Cannot access key {token!r} on non-dict while resolving {expr!r}"
                )
            if token not in cur:
                raise KeyError(f"Missing key {token!r} while resolving {expr!r}")
            cur = cur[token]
    return cur


def resolve_json_path(expr: str, data: dict) -> object:
    if jsonpath is None:
        raise ImportError("python-jsonpath is required for json-path ($...)")

    if not (expr == "$" or expr.startswith("$.") or expr.startswith("$[")):
        raise ValueError(
            f"Invalid json-path expression {expr!r}. "
            "Must start with '$', '$.' or '$[' (no implicit normalization)."
        )

    # Use package-level APIf
    results = jsonpath.findall(expr, data)  # always returns a list
    return results[0] if len(results) == 1 else results


def resolve_json_pointer(expr: str, data: Dict[str, Any]) -> Any:
    """Resolve a JSON Pointer; returns a single value."""
    if JSONPointer is None:
        raise ImportError("python-jsonpath is required for json-pointer (/...)")
    return JSONPointer(expr).resolve(data)


def resolve_any(expr: str, data: Dict[str, Any]) -> Any:
    """Dispatch to the right resolver based on detected scheme."""
    scheme = detect_scheme(expr)
    if scheme == "json-path":
        return resolve_json_path(expr, data)
    if scheme == "json-pointer":
        return resolve_json_pointer(expr, data)
    return resolve_dot_notation(expr, data)


# ========= Placeholder & coercion helpers =========

_PLACEHOLDER_RE = re.compile(r"\{\{\s*(.*?)\s*\}\}")


def extract_placeholders(template: str) -> Iterable[str]:
    """Yield the inner text of all {{ ... }} occurrences (trimmed)."""
    for m in _PLACEHOLDER_RE.finditer(template):
        yield m.group(1).strip()


def coerce_to_str(value: Any) -> str:
    """Pretty stringify values for embedding into templates."""
    if isinstance(value, (dict, list)):
        return json.dumps(value, ensure_ascii=False)
    return str(value)


def build_replacements(
    placeholders: Iterable[str], data: Dict[str, Any]
) -> Tuple[Dict[str, str], set]:
    """
    Resolve all placeholders against data.
    Returns (replacements, unresolved_placeholders).
    """
    replacements: Dict[str, str] = {}
    unresolved: set = set()
    for expr in set(placeholders):
        try:
            val = resolve_any(expr, data)
            # Escape backslashes to avoid regex replacement surprises
            replacements[expr] = coerce_to_str(val).replace("\\", "\\\\")
        except Exception:
            unresolved.add(expr)
    return replacements, unresolved


def apply_replacements(template: str, replacements: Dict[str, str]) -> str:
    """Replace {{ expr }} using a callback to avoid regex-injection issues."""

    def _repl(m: re.Match) -> str:
        expr = m.group(1).strip()
        return replacements.get(expr, m.group(0))

    return _PLACEHOLDER_RE.sub(_repl, template)


def compute_truly_unreplaced(original: set, rendered: str) -> set:
    """Only count placeholders that were in the original template and remain."""
    now = set(extract_placeholders(rendered))
    return original & now


def missing_lib_hints(unreplaced: set) -> Optional[str]:
    """Suggest installing python-jsonpath if placeholders indicate json-path or json-pointer usage."""
    if any(expr.startswith("$") or expr.startswith("/") for expr in unreplaced) and (
        jsonpath is None or JSONPointer is None
    ):
        return (
            "Install python-jsonpath to enable json-path ($...) and json-pointer (/...)"
        )
    return None


def _format_with_template(
    content: str,
    format: str,
    kwargs: Dict[str, Any],
) -> str:
    """Internal method to format content based on template_format"""
    try:
        if format == "fstring":
            return content.format(**kwargs)

        elif format == "jinja2":
            from jinja2 import Template, TemplateError

            try:
                return Template(content).render(**kwargs)
            except TemplateError:
                return content

        elif format == "curly":
            original_placeholders = set(extract_placeholders(content))

            replacements, _unresolved = build_replacements(
                original_placeholders,
                kwargs,
            )

            result = apply_replacements(content, replacements)

            truly_unreplaced = compute_truly_unreplaced(original_placeholders, result)

            if truly_unreplaced:
                hint = missing_lib_hints(truly_unreplaced)
                suffix = f" Hint: {hint}" if hint else ""
                raise ValueError(
                    f"Template variables not found or unresolved: "
                    f"{', '.join(sorted(truly_unreplaced))}.{suffix}"
                )

            return result

        return content
    except Exception as e:
        log.error(f"Error during template formatting: {str(e)}")
        return content


async def ai_critique(input: EvaluatorInputInterface) -> EvaluatorOutputInterface:
    openai_api_key = input.credentials.get("OPENAI_API_KEY", None)
    anthropic_api_key = input.credentials.get("ANTHROPIC_API_KEY", None)
    litellm.openai_key = openai_api_key
    litellm.anthropic_key = anthropic_api_key
    litellm.drop_params = True

    if not openai_api_key:
        raise Exception(
            "No OpenAI key was found. AI Critique evaluator requires a valid OpenAI API key to function. Please configure your OpenAI API and try again."
        )

    # Validate prompt variables if there's a prompt in the inputs
    if input.settings.get("prompt_template") and input.settings.get("version") not in [
        "3",
        "4",
    ]:
        try:
            validate_prompt_variables(
                prompt=input.settings.get("prompt_template", []),
                inputs=input.inputs,
            )
        except ValueError as e:
            raise e

    if (
        (input.settings.get("version") == "4")
        and (  # this check is used when running in the background (taskiq)
            type(input.settings.get("prompt_template", "")) is not str
        )
    ):  # this check is used when running in the frontend (since in that case we'll alway have version 2)
        try:
            parameters = input.settings or dict()

            if not isinstance(parameters, dict):
                parameters = dict()

            inputs = input.inputs or None

            if not isinstance(inputs, dict):
                inputs = dict()

            outputs = input.inputs.get("prediction") or None

            if "ground_truth" in inputs:
                del inputs["ground_truth"]
            if "prediction" in inputs:
                del inputs["prediction"]

            # ---------------------------------------------------------------- #

            correct_answer_key = parameters.get("correct_answer_key")

            prompt_template: List = parameters.get("prompt_template") or list()

            template_version = parameters.get("version") or "4"

            template_format = parameters.get("template_format") or "curly"

            response_type = input.settings.get("response_type") or "json_schema"

            json_schema = input.settings.get("json_schema") or None

            json_schema = json_schema if response_type == "json_schema" else None

            response_format = dict(type=response_type)

            if response_type == "json_schema":
                response_format["json_schema"] = json_schema

            model = parameters.get("model") or "gpt-4o-mini"

            correct_answer = None

            if inputs and isinstance(inputs, dict) and correct_answer_key:
                correct_answer = inputs[correct_answer_key]

            secrets = await SecretsManager.retrieve_secrets()

            openai_api_key = None  # secrets.get("OPENAI_API_KEY")
            anthropic_api_key = None  # secrets.get("ANTHROPIC_API_KEY")
            openrouter_api_key = None  # secrets.get("OPENROUTER_API_KEY")
            cohere_api_key = None  # secrets.get("COHERE_API_KEY")
            azure_api_key = None  # secrets.get("AZURE_API_KEY")
            groq_api_key = None  # secrets.get("GROQ_API_KEY")

            for secret in secrets:
                if secret.get("kind") == "provider_key":
                    secret_data = secret.get("data", {})
                    if secret_data.get("kind") == "openai":
                        provider_data = secret_data.get("provider", {})
                        openai_api_key = provider_data.get("key") or openai_api_key
                    if secret_data.get("kind") == "anthropic":
                        provider_data = secret_data.get("provider", {})
                        anthropic_api_key = (
                            provider_data.get("key") or anthropic_api_key
                        )
                    if secret_data.get("kind") == "openrouter":
                        provider_data = secret_data.get("provider", {})
                        openrouter_api_key = (
                            provider_data.get("key") or openrouter_api_key
                        )
                    if secret_data.get("kind") == "cohere":
                        provider_data = secret_data.get("provider", {})
                        cohere_api_key = provider_data.get("key") or cohere_api_key
                    if secret_data.get("kind") == "azure":
                        provider_data = secret_data.get("provider", {})
                        azure_api_key = provider_data.get("key") or azure_api_key
                    if secret_data.get("kind") == "groq":
                        provider_data = secret_data.get("provider", {})
                        groq_api_key = provider_data.get("key") or groq_api_key

            threshold = parameters.get("threshold") or 0.5

            score = None
            success = None

            litellm.openai_key = openai_api_key
            litellm.anthropic_key = anthropic_api_key
            litellm.openrouter_key = openrouter_api_key
            litellm.cohere_key = cohere_api_key
            litellm.azure_key = azure_api_key
            litellm.groq_key = groq_api_key

            context: Dict[str, Any] = dict()

            if parameters:
                context.update(
                    **{
                        "parameters": parameters,
                    }
                )

            if correct_answer:
                context.update(
                    **{
                        "ground_truth": correct_answer,
                        "correct_answer": correct_answer,
                        "reference": correct_answer,
                    }
                )

            if outputs:
                context.update(
                    **{
                        "prediction": outputs,
                        "outputs": outputs,
                    }
                )

            if inputs:
                context.update(**inputs)
                context.update(
                    **{
                        "inputs": inputs,
                    }
                )

            formatted_prompt_template = [
                {
                    "role": message["role"],
                    "content": _format_with_template(
                        content=message["content"],
                        format=template_format,
                        kwargs=context,
                    ),
                }
                for message in prompt_template
            ]

            try:
                response = await litellm.acompletion(
                    model=model,
                    messages=formatted_prompt_template,
                    temperature=0.01,
                    response_format=response_format,
                )

                _outputs = response.choices[0].message.content.strip()  # type: ignore

            except litellm.AuthenticationError as e:  # type: ignore
                e.message = e.message.replace(
                    "litellm.AuthenticationError: AuthenticationError: ", ""
                )
                raise e

            except Exception as e:
                raise ValueError(f"AI Critique evaluation failed: {str(e)}") from e
            # --------------------------------------------------------------------------

            try:
                _outputs = json.loads(_outputs)
            except:
                pass

            if isinstance(_outputs, (int, float)):
                return EvaluatorOutputInterface(
                    outputs={
                        "score": _outputs,
                        "success": _outputs >= threshold,
                    },
                )

            if isinstance(_outputs, bool):
                return EvaluatorOutputInterface(
                    outputs={
                        "success": _outputs,
                    },
                )

            if isinstance(_outputs, dict):
                return EvaluatorOutputInterface(
                    outputs=_outputs,
                )

            raise ValueError(f"Could not parse output: {_outputs}")
        except Exception as e:
            raise RuntimeError(f"Evaluation failed: {str(e)}")
    elif (
        (input.settings.get("version") == "3")
        and (  # this check is used when running in the background (taskiq)
            type(input.settings.get("prompt_template", "")) is not str
        )
    ):  # this check is used when running in the frontend (since in that case we'll alway have version 2)
        try:
            parameters = input.settings or dict()

            if not isinstance(parameters, dict):
                parameters = dict()

            inputs = input.inputs or None

            if not isinstance(inputs, dict):
                inputs = dict()

            outputs = input.inputs.get("prediction") or None

            if "ground_truth" in inputs:
                del inputs["ground_truth"]
            if "prediction" in inputs:
                del inputs["prediction"]

            # ---------------------------------------------------------------- #

            correct_answer_key = parameters.get("correct_answer_key")

            prompt_template: List = parameters.get("prompt_template") or list()

            template_version = parameters.get("version") or "3"

            default_format = "fstring" if template_version == "2" else "curly"

            template_format = parameters.get("template_format") or default_format

            model = parameters.get("model") or "gpt-3.5-turbo"

            correct_answer = None

            if inputs and isinstance(inputs, dict) and correct_answer_key:
                correct_answer = inputs[correct_answer_key]

            secrets = await SecretsManager.retrieve_secrets()

            openai_api_key = None  # secrets.get("OPENAI_API_KEY")
            anthropic_api_key = None  # secrets.get("ANTHROPIC_API_KEY")
            openrouter_api_key = None  # secrets.get("OPENROUTER_API_KEY")
            cohere_api_key = None  # secrets.get("COHERE_API_KEY")
            azure_api_key = None  # secrets.get("AZURE_API_KEY")
            groq_api_key = None  # secrets.get("GROQ_API_KEY")

            for secret in secrets:
                if secret.get("kind") == "provider_key":
                    secret_data = secret.get("data", {})
                    if secret_data.get("kind") == "openai":
                        provider_data = secret_data.get("provider", {})
                        openai_api_key = provider_data.get("key") or openai_api_key
                    if secret_data.get("kind") == "anthropic":
                        provider_data = secret_data.get("provider", {})
                        anthropic_api_key = (
                            provider_data.get("key") or anthropic_api_key
                        )
                    if secret_data.get("kind") == "openrouter":
                        provider_data = secret_data.get("provider", {})
                        openrouter_api_key = (
                            provider_data.get("key") or openrouter_api_key
                        )
                    if secret_data.get("kind") == "cohere":
                        provider_data = secret_data.get("provider", {})
                        cohere_api_key = provider_data.get("key") or cohere_api_key
                    if secret_data.get("kind") == "azure":
                        provider_data = secret_data.get("provider", {})
                        azure_api_key = provider_data.get("key") or azure_api_key
                    if secret_data.get("kind") == "groq":
                        provider_data = secret_data.get("provider", {})
                        groq_api_key = provider_data.get("key") or groq_api_key

            threshold = parameters.get("threshold") or 0.5

            score = None
            success = None

            litellm.openai_key = openai_api_key
            litellm.anthropic_key = anthropic_api_key
            litellm.openrouter_key = openrouter_api_key
            litellm.cohere_key = cohere_api_key
            litellm.azure_key = azure_api_key
            litellm.groq_key = groq_api_key

            context: Dict[str, Any] = dict()

            if parameters:
                context.update(
                    **{
                        "parameters": parameters,
                    }
                )

            if correct_answer:
                context.update(
                    **{
                        "ground_truth": correct_answer,
                        "correct_answer": correct_answer,
                        "reference": correct_answer,
                    }
                )

            if outputs:
                context.update(
                    **{
                        "prediction": outputs,
                        "outputs": outputs,
                    }
                )

            if inputs:
                context.update(**inputs)
                context.update(
                    **{
                        "inputs": inputs,
                    }
                )

            formatted_prompt_template = [
                {
                    "role": message["role"],
                    "content": _format_with_template(
                        content=message["content"],
                        format=template_format,
                        kwargs=context,
                    ),
                }
                for message in prompt_template
            ]

            response = await litellm.acompletion(
                model=model,
                messages=formatted_prompt_template,
                temperature=0.01,
            )
            outputs = response.choices[0].message.content.strip()
            try:
                score = float(outputs)

                success = score >= threshold

                return EvaluatorOutputInterface(
                    outputs={"score": score, "success": success},
                )
            except ValueError:
                # if the output is not a float, we try to extract a float from the text
                match = re.search(r"[-+]?\d*\.\d+|\d+", outputs)
                if match:
                    score = float(match.group())
                    return EvaluatorOutputInterface(outputs={"score": score})
                else:
                    raise ValueError(f"Could not parse output as float: {outputs}")
        except Exception as e:
            raise RuntimeError(f"Evaluation failed: {str(e)}")
    elif (
        (input.settings.get("version") == "2")
        and (  # this check is used when running in the background (taskiq)
            type(input.settings.get("prompt_template", "")) is not str
        )
    ):  # this check is used when running in the frontend (since in that case we'll alway have version 2)
        try:
            prompt_template = input.settings.get("prompt_template", "")

            formatted_prompt_template = []
            for message in prompt_template:
                formatted_prompt_template.append(
                    {
                        "role": message["role"],
                        "content": message["content"].format(**input.inputs),
                    }
                )
            app_output = input.inputs.get("prediction")
            if app_output is None:
                raise ValueError("Prediction is required in inputs")
            response = await litellm.acompletion(
                model=input.settings.get("model", "gpt-3.5-turbo"),
                messages=formatted_prompt_template,
                temperature=0.01,
            )
            evaluation_output = response.choices[0].message.content.strip()
        except Exception as e:
            raise RuntimeError(f"Evaluation failed: {str(e)}")
    else:
        chain_run_args = {
            "llm_app_prompt_template": input.inputs.get("prompt_template", ""),
            "variant_output": input.inputs["prediction"],
            "correct_answer": input.inputs["ground_truth"],
        }
        for key, value in input.inputs.items():
            chain_run_args[key] = value

        prompt_template = input.settings.get("prompt_template", "")
        messages = [
            {"role": "system", "content": prompt_template},
            {"role": "user", "content": str(chain_run_args)},
        ]
        client = AsyncOpenAI(api_key=openai_api_key)
        response = await client.chat.completions.create(
            model="gpt-3.5-turbo", messages=messages, temperature=0.8
        )
        evaluation_output = response.choices[0].message.content.strip()

    return {"outputs": {"score": float(evaluation_output)}}


async def auto_starts_with(
    inputs: Dict[str, Any],  # pylint: disable=unused-argument
    output: Union[str, Dict[str, Any]],
    data_point: Dict[str, Any],  # pylint: disable=unused-argument
    app_params: Dict[str, Any],  # pylint: disable=unused-argument
    settings_values: Dict[str, Any],
    lm_providers_keys: Dict[str, Any],  # pylint: disable=unused-argument
) -> Result:
    try:
        output = validate_string_output("starts_with", output)
        inputs = {"prediction": output}
        response = await starts_with(
            input=EvaluatorInputInterface(
                **{"inputs": inputs, "settings": settings_values}
            )
        )
        return Result(type="bool", value=response["outputs"]["success"])
    except Exception as e:  # pylint: disable=broad-except
        return Result(
            type="error",
            value=None,
            error=Error(
                message="Error during Starts With evaluation",
                stacktrace=str(traceback.format_exc()),
            ),
        )


async def starts_with(input: EvaluatorInputInterface) -> EvaluatorOutputInterface:
    prefix = input.settings.get("prefix", "")
    case_sensitive = input.settings.get("case_sensitive", True)

    output = str(input.inputs["prediction"])
    if not case_sensitive:
        output = output.lower()
        prefix = prefix.lower()

    result = output.startswith(prefix)
    return {"outputs": {"success": result}}


async def auto_ends_with(
    inputs: Dict[str, Any],  # pylint: disable=unused-argument
    output: Union[str, Dict[str, Any]],
    data_point: Dict[str, Any],  # pylint: disable=unused-argument
    app_params: Dict[str, Any],
    settings_values: Dict[str, Any],
    lm_providers_keys: Dict[str, Any],  # pylint: disable=unused-argument
) -> Result:
    try:
        output = validate_string_output("ends_with", output)
        inputs = {"prediction": output}
        response = await ends_with(
            input=EvaluatorInputInterface(
                **{"inputs": inputs, "settings": settings_values}
            )
        )
        result = Result(type="bool", value=response["outputs"]["success"])
        return result
    except Exception as e:  # pylint: disable=broad-except
        return Result(
            type="error",
            value=None,
            error=Error(
                message="Error during Ends With evaluation",
                stacktrace=str(traceback.format_exc()),
            ),
        )


async def ends_with(input: EvaluatorInputInterface) -> EvaluatorOutputInterface:
    suffix = input.settings.get("suffix", "")
    case_sensitive = input.settings.get("case_sensitive", True)

    output = str(input.inputs["prediction"])
    if not case_sensitive:
        output = output.lower()
        suffix = suffix.lower()

    result = output.endswith(suffix)
    return {"outputs": {"success": result}}


async def auto_contains(
    inputs: Dict[str, Any],  # pylint: disable=unused-argument
    output: Union[str, Dict[str, Any]],
    data_point: Dict[str, Any],  # pylint: disable=unused-argument
    app_params: Dict[str, Any],  # pylint: disable=unused-argument
    settings_values: Dict[str, Any],
    lm_providers_keys: Dict[str, Any],  # pylint: disable=unused-argument
) -> Result:
    try:
        output = validate_string_output("contains", output)
        inputs = {"prediction": output}
        response = await contains(
            input=EvaluatorInputInterface(
                **{"inputs": inputs, "settings": settings_values}
            )
        )
        result = Result(type="bool", value=response["outputs"]["success"])
        return result
    except Exception as e:  # pylint: disable=broad-except
        return Result(
            type="error",
            value=None,
            error=Error(
                message="Error during Contains evaluation",
                stacktrace=str(traceback.format_exc()),
            ),
        )


async def contains(input: EvaluatorInputInterface) -> EvaluatorOutputInterface:
    substring = input.settings.get("substring", "")
    case_sensitive = input.settings.get("case_sensitive", True)

    output = str(input.inputs["prediction"])
    if not case_sensitive:
        output = output.lower()
        substring = substring.lower()

    result = substring in output
    return {"outputs": {"success": result}}


async def auto_contains_any(
    inputs: Dict[str, Any],  # pylint: disable=unused-argument
    output: Union[str, Dict[str, Any]],
    data_point: Dict[str, Any],  # pylint: disable=unused-argument
    app_params: Dict[str, Any],  # pylint: disable=unused-argument
    settings_values: Dict[str, Any],
    lm_providers_keys: Dict[str, Any],  # pylint: disable=unused-argument
) -> Result:
    try:
        output = validate_string_output("contains_any", output)
        inputs = {"prediction": output}
        response = await contains_any(
            input=EvaluatorInputInterface(
                **{"inputs": inputs, "settings": settings_values}
            )
        )
        result = Result(type="bool", value=response["outputs"]["success"])
        return result
    except Exception as e:  # pylint: disable=broad-except
        return Result(
            type="error",
            value=None,
            error=Error(
                message="Error during Contains Any evaluation",
                stacktrace=str(traceback.format_exc()),
            ),
        )


async def contains_any(input: EvaluatorInputInterface) -> EvaluatorOutputInterface:
    substrings_str = input.settings.get("substrings", "")
    substrings = [substring.strip() for substring in substrings_str.split(",")]
    case_sensitive = input.settings.get("case_sensitive", True)

    output = str(input.inputs["prediction"])
    if not case_sensitive:
        output = output.lower()
        substrings = [substring.lower() for substring in substrings]

    return {
        "outputs": {"success": any(substring in output for substring in substrings)}
    }


async def auto_contains_all(
    inputs: Dict[str, Any],  # pylint: disable=unused-argument
    output: Union[str, Dict[str, Any]],
    data_point: Dict[str, Any],  # pylint: disable=unused-argument
    app_params: Dict[str, Any],  # pylint: disable=unused-argument
    settings_values: Dict[str, Any],
    lm_providers_keys: Dict[str, Any],  # pylint: disable=unused-argument
) -> Result:
    try:
        output = validate_string_output("contains_all", output)
        response = await contains_all(
            input=EvaluatorInputInterface(
                **{"inputs": {"prediction": output}, "settings": settings_values}
            )
        )
        result = Result(type="bool", value=response["outputs"]["success"])
        return result
    except Exception as e:  # pylint: disable=broad-except
        return Result(
            type="error",
            value=None,
            error=Error(
                message="Error during Contains All evaluation",
                stacktrace=str(traceback.format_exc()),
            ),
        )


async def contains_all(input: EvaluatorInputInterface) -> EvaluatorOutputInterface:
    substrings_str = input.settings.get("substrings", "")
    substrings = [substring.strip() for substring in substrings_str.split(",")]
    case_sensitive = input.settings.get("case_sensitive", True)

    output = str(input.inputs["prediction"])
    if not case_sensitive:
        output = output.lower()
        substrings = [substring.lower() for substring in substrings]

    result = all(substring in output for substring in substrings)
    return {"outputs": {"success": result}}


async def auto_contains_json(
    inputs: Dict[str, Any],  # pylint: disable=unused-argument
    output: Union[str, Dict[str, Any]],
    data_point: Dict[str, Any],  # pylint: disable=unused-argument
    app_params: Dict[str, Any],  # pylint: disable=unused-argument
    settings_values: Dict[str, Any],  # pylint: disable=unused-argument
    lm_providers_keys: Dict[str, Any],  # pylint: disable=unused-argument
) -> Result:
    try:
        # parsing llm app output format if v2
        output = output.get("data", "") if isinstance(output, dict) else output
        if isinstance(output, dict):
            output = json.dumps(
                output
            )  # contains_json expects inputs.prediction to be a string
        elif not isinstance(output, (str, dict)):
            raise Exception(
                f"Evaluator contains_json requires the app output to be either a JSON string or object, but received {type(output).__name__} instead."
            )
        response = await contains_json(
            input=EvaluatorInputInterface(**{"inputs": {"prediction": output}})
        )
        return Result(type="bool", value=response["outputs"]["success"])
    except Exception as e:  # pylint: disable=broad-except
        return Result(
            type="error",
            value=None,
            error=Error(
                message="Error during Contains JSON evaluation",
                stacktrace=str(traceback.format_exc()),
            ),
        )


async def contains_json(input: EvaluatorInputInterface) -> EvaluatorOutputInterface:
    try:
        start_index = str(input.inputs["prediction"]).index("{")
        end_index = str(input.inputs["prediction"]).rindex("}") + 1
        potential_json = str(input.inputs["prediction"])[start_index:end_index]
        json.loads(potential_json)
        contains_json = True
    except (ValueError, json.JSONDecodeError) as e:
        contains_json = False

    return {"outputs": {"success": contains_json}}


def flatten_json(json_obj: Union[list, dict]) -> Dict[str, Any]:
    """
    This function takes a (nested) JSON object and flattens it into a single-level dictionary where each key represents the path to the value in the original JSON structure. This is done recursively, ensuring that the full hierarchical context is preserved in the keys.

    Args:
        json_obj (Union[list, dict]): The (nested) JSON object to flatten. It can be either a dictionary or a list.

    Returns:
        Dict[str, Any]: The flattened JSON object as a dictionary, with keys representing the paths to the values in the original structure.
    """

    output = {}

    def flatten(obj: Union[list, dict], path: str = "") -> None:
        if isinstance(obj, dict):
            for key, value in obj.items():
                new_key = f"{path}.{key}" if path else key
                if isinstance(value, (dict, list)):
                    flatten(value, new_key)
                else:
                    output[new_key] = value

        elif isinstance(obj, list):
            for index, value in enumerate(obj):
                new_key = f"{path}.{index}" if path else str(index)
                if isinstance(value, (dict, list)):
                    flatten(value, new_key)
                else:
                    output[new_key] = value

    flatten(json_obj)
    return output


def compare_jsons(
    ground_truth: Union[list, dict],
    app_output: Union[list, dict],
    settings_values: dict,
):
    """
    This function takes two JSON objects (ground truth and application output), flattens them using the `flatten_json` function, and then compares the fields.

    Args:
        ground_truth (list | dict): The ground truth
        app_output (list | dict): The application output
        settings_values: dict: The advanced configuration of the evaluator

    Returns:
        the average score between both JSON objects
    """

    def normalize_keys(d: Dict[str, Any], case_insensitive: bool) -> Dict[str, Any]:
        if not case_insensitive:
            return d
        return {k.lower(): v for k, v in d.items()}

    def diff(ground_truth: Any, app_output: Any, compare_schema_only: bool) -> float:
        gt_key, gt_value = next(iter(ground_truth.items()))
        ao_key, ao_value = next(iter(app_output.items()))

        if compare_schema_only:
            return (
                1.0 if (gt_key == ao_key and type(gt_value) == type(ao_value)) else 0.0
            )
        return 1.0 if (gt_key == ao_key and gt_value == ao_value) else 0.0

    flattened_ground_truth = flatten_json(ground_truth)
    flattened_app_output = flatten_json(app_output)

    keys = flattened_ground_truth.keys()
    if settings_values.get("predict_keys", False):
        keys = set(keys).union(flattened_app_output.keys())

    cumulated_score = 0.0
    no_of_keys = len(keys)

    compare_schema_only = settings_values.get("compare_schema_only", False)
    case_insensitive_keys = settings_values.get("case_insensitive_keys", False)
    flattened_ground_truth = normalize_keys(
        flattened_ground_truth, case_insensitive_keys
    )
    flattened_app_output = normalize_keys(flattened_app_output, case_insensitive_keys)

    for key in keys:
        ground_truth_value = flattened_ground_truth.get(key, None)
        llm_app_output_value = flattened_app_output.get(key, None)

        key_score = 0.0
        if ground_truth_value is not None and llm_app_output_value is not None:
            key_score = diff(
                {key: ground_truth_value},
                {key: llm_app_output_value},
                compare_schema_only,
            )

        cumulated_score += key_score
    try:
        average_score = cumulated_score / no_of_keys
        return average_score
    except ZeroDivisionError:
        return 0.0


async def auto_json_diff(
    inputs: Dict[str, Any],  # pylint: disable=unused-argument
    output: Any,
    data_point: Dict[str, Any],  # pylint: disable=unused-argument
    app_params: Dict[str, Any],  # pylint: disable=unused-argument
    settings_values: Dict[str, Any],  # pylint: disable=unused-argument
    lm_providers_keys: Dict[str, Any],  # pylint: disable=unused-argument
) -> Result:
    try:
        # 2. extract ground truth from data point
        correct_answer = get_correct_answer(data_point, settings_values)

        response = await json_diff(
            input=EvaluatorInputInterface(
                **{
                    "inputs": {"prediction": output, "ground_truth": correct_answer},
                    "settings": settings_values,
                }
            )
        )
        return Result(type="number", value=response["outputs"]["score"])
    except json.JSONDecodeError:
        return Result(
            type="error",
            value=None,
            error=Error(
                message="Expected answer is not a valid JSON",
                stacktrace=traceback.format_exc(),
            ),
        )
    except (ValueError, Exception):
        return Result(
            type="error",
            value=None,
            error=Error(
                message="Error during JSON diff evaluation",
                stacktrace=traceback.format_exc(),
            ),
        )


async def json_diff(input: EvaluatorInputInterface) -> EvaluatorOutputInterface:
    ground_truth = input.inputs["ground_truth"]
    if isinstance(ground_truth, str):
        ground_truth = json.loads(ground_truth)  # if this fails we will return an error

    # 1. extract llm app output if app output format is v2+
    app_output = input.inputs["prediction"]
    assert isinstance(app_output, (str, dict)), (
        "App output is expected to be a string or a JSON object"
    )
    app_output = (
        app_output.get("data", "") if isinstance(app_output, dict) else app_output
    )
    if isinstance(app_output, str):
        try:
            app_output = json.loads(app_output)
        except json.JSONDecodeError:
            app_output = {}  # we will return 0 score for json diff in case we cannot parse the output as json

    score = compare_jsons(
        ground_truth=ground_truth,
        app_output=app_output,
        settings_values=input.settings,
    )
    return {"outputs": {"score": score}}


<<<<<<< HEAD
# COMMENTED OUT: RAG evaluation functions removed due to autoevals dependency removal
=======
# COMMENTED OUT: autoevals dependency removed
>>>>>>> 4b59e08b
# async def measure_rag_consistency(
#     input: EvaluatorInputInterface,
# ) -> EvaluatorOutputInterface:
#     openai_api_key = input.credentials.get("OPENAI_API_KEY", None)
#     if not openai_api_key:
#         raise Exception(
#             "No OpenAI key was found. RAG evaluator requires a valid OpenAI API key to function. Please configure your OpenAI API and try again."
#         )
<<<<<<< HEAD
#
=======

>>>>>>> 4b59e08b
#     # Initialize RAG evaluator to calculate faithfulness score
#     faithfulness = Faithfulness(api_key=openai_api_key)
#     eval_score = await faithfulness._run_eval_async(
#         output=input.inputs["answer_key"],
#         input=input.inputs["question_key"],
#         context=input.inputs["contexts_key"],
#     )
#     return {"outputs": {"score": eval_score.score}}

<<<<<<< HEAD

# COMMENTED OUT: RAG faithfulness function removed due to autoevals dependency removal
=======
# COMMENTED OUT: autoevals dependency removed
>>>>>>> 4b59e08b
# async def rag_faithfulness(
#     inputs: Dict[str, Any],  # pylint: disable=unused-argument
#     output: Union[str, Dict[str, Any]],
#     data_point: Dict[str, Any],  # pylint: disable=unused-argument
#     app_params: Dict[str, Any],  # pylint: disable=unused-argument
#     settings_values: Dict[str, Any],  # pylint: disable=unused-argument
#     lm_providers_keys: Dict[str, Any],  # pylint: disable=unused-argument
# ) -> Result:
#     try:
#         if isinstance(output, str):
#             log.error("'output' is most likely not BaseResponse.")
#             raise NotImplementedError(
#                 "Please update the SDK to the latest version, which supports RAG evaluators."
#             )
<<<<<<< HEAD
#
=======

>>>>>>> 4b59e08b
#         # Get required keys for rag evaluator
#         mapping_keys = remove_trace_prefix(settings_values=settings_values)
#         question_key: Union[str, None] = mapping_keys.get("question_key", None)
#         answer_key: Union[str, None] = mapping_keys.get("answer_key", None)
#         contexts_key: Union[str, None] = mapping_keys.get("contexts_key", None)
<<<<<<< HEAD
#
=======

>>>>>>> 4b59e08b
#         if None in [question_key, answer_key, contexts_key]:
#             log.error(
#                 f"Missing evaluator settings ? {['question', question_key is None, 'answer', answer_key is None, 'context', contexts_key is None]}"
#             )
#             raise ValueError(
#                 "Missing required configuration keys: 'question_key', 'answer_key', or 'contexts_key'. Please check your evaluator settings and try again."
#             )
<<<<<<< HEAD
#
=======

>>>>>>> 4b59e08b
#         # Turn distributed trace into trace tree
#         trace = {}
#         version = output.get("version")
#         if version == "3.0":
#             trace = output.get("tree", {})
#         elif version == "2.0":
#             trace = output.get("trace", {})
<<<<<<< HEAD
#
#         trace = process_distributed_trace_into_trace_tree(trace, version)
#
=======

#         trace = process_distributed_trace_into_trace_tree(trace, version)

>>>>>>> 4b59e08b
#         # Get value of required keys for rag evaluator
#         question_val: Any = get_field_value_from_trace_tree(
#             trace, question_key, version
#         )
#         answer_val: Any = get_field_value_from_trace_tree(trace, answer_key, version)
#         contexts_val: Any = get_field_value_from_trace_tree(
#             trace, contexts_key, version
#         )
<<<<<<< HEAD
#
=======

>>>>>>> 4b59e08b
#         if None in [question_val, answer_val, contexts_val]:
#             log.warn(
#                 f"Missing trace field ? {['question', question_val is None, 'answer', answer_val is None, 'context', contexts_val is None]}"
#             )
<<<<<<< HEAD
#
=======

>>>>>>> 4b59e08b
#             message = ""
#             if question_val is None:
#                 message += (
#                     f"'question_key' is set to {question_key} which can't be found. "
#                 )
#             if answer_val is None:
#                 message += f"'answer_key' is set to {answer_key} which can't be found. "
#             if contexts_val is None:
#                 message += (
#                     f"'contexts_key' is set to {contexts_key} which can't be found. "
#                 )
#             message += "Please check your evaluator settings and try again."
<<<<<<< HEAD
#
#             raise ValueError(message)
#
=======

#             raise ValueError(message)

>>>>>>> 4b59e08b
#         measurement = await measure_rag_consistency(
#             input=EvaluatorInputInterface(
#                 **{
#                     "inputs": {
#                         "question_key": question_val,
#                         "contexts_key": contexts_val,
#                         "answer_key": answer_val,
#                     },
#                     "settings": settings_values,
#                     "credentials": lm_providers_keys,
#                 }
#             )
#         )
#         return Result(type="number", value=measurement["outputs"]["score"])
<<<<<<< HEAD
#
=======

>>>>>>> 4b59e08b
#     except Exception:
#         return Result(
#             type="error",
#             value=None,
#             error=Error(
#                 message="Error during RAG Faithfulness evaluation",
#                 stacktrace=str(traceback.format_exc()),
#             ),
#         )

<<<<<<< HEAD

# COMMENTED OUT: RAG evaluation functions removed due to autoevals dependency removal
=======
# COMMENTED OUT: autoevals dependency removed
>>>>>>> 4b59e08b
# async def measure_context_coherence(
#     input: EvaluatorInputInterface,
# ) -> EvaluatorOutputInterface:
#     openai_api_key = input.credentials.get("OPENAI_API_KEY", None)
#     if not openai_api_key:
#         raise Exception(
#             "No OpenAI key was found. RAG evaluator requires a valid OpenAI API key to function. Please configure your OpenAI API and try again."
#         )
<<<<<<< HEAD
#
=======

>>>>>>> 4b59e08b
#     # Initialize RAG evaluator to calculate context relevancy score
#     context_rel = ContextRelevancy(api_key=openai_api_key)
#     eval_score = await context_rel._run_eval_async(
#         output=input.inputs["answer_key"],
#         input=input.inputs["question_key"],
#         context=input.inputs["contexts_key"],
#     )
#     return {"outputs": {"score": eval_score.score}}

<<<<<<< HEAD

# COMMENTED OUT: RAG context relevancy function removed due to autoevals dependency removal
=======
# COMMENTED OUT: autoevals dependency removed
>>>>>>> 4b59e08b
# async def rag_context_relevancy(
#     inputs: Dict[str, Any],  # pylint: disable=unused-argument
#     output: Union[str, Dict[str, Any]],
#     data_point: Dict[str, Any],  # pylint: disable=unused-argument
#     app_params: Dict[str, Any],  # pylint: disable=unused-argument
#     settings_values: Dict[str, Any],  # pylint: disable=unused-argument
#     lm_providers_keys: Dict[str, Any],  # pylint: disable=unused-argument
# ) -> Result:
#     try:
#         if isinstance(output, str):
#             log.error("'output' is most likely not BaseResponse.")
#             raise NotImplementedError(
#                 "Please update the SDK to the latest version, which supports RAG evaluators."
#             )
<<<<<<< HEAD
#
=======

>>>>>>> 4b59e08b
#         # Get required keys for rag evaluator
#         mapping_keys = remove_trace_prefix(settings_values=settings_values)
#         question_key: Union[str, None] = mapping_keys.get("question_key", None)
#         answer_key: Union[str, None] = mapping_keys.get("answer_key", None)
#         contexts_key: Union[str, None] = mapping_keys.get("contexts_key", None)
<<<<<<< HEAD
#
=======

>>>>>>> 4b59e08b
#         if None in [question_key, answer_key, contexts_key]:
#             log.error(
#                 f"Missing evaluator settings ? {['question', question_key is None, 'answer', answer_key is None, 'context', contexts_key is None]}"
#             )
#             raise ValueError(
#                 "Missing required configuration keys: 'question_key', 'answer_key', or 'contexts_key'. Please check your evaluator settings and try again."
#             )
<<<<<<< HEAD
#
=======

>>>>>>> 4b59e08b
#         # Turn distributed trace into trace tree
#         trace = {}
#         version = output.get("version")
#         if version == "3.0":
#             trace = output.get("tree", {})
#         elif version == "2.0":
#             trace = output.get("trace", {})
<<<<<<< HEAD
#
#         trace = process_distributed_trace_into_trace_tree(trace, version)
#
=======

#         trace = process_distributed_trace_into_trace_tree(trace, version)

>>>>>>> 4b59e08b
#         # Get value of required keys for rag evaluator
#         question_val: Any = get_field_value_from_trace_tree(
#             trace, question_key, version
#         )
#         answer_val: Any = get_field_value_from_trace_tree(trace, answer_key, version)
#         contexts_val: Any = get_field_value_from_trace_tree(
#             trace, contexts_key, version
#         )
<<<<<<< HEAD
#
=======

>>>>>>> 4b59e08b
#         if None in [question_val, answer_val, contexts_val]:
#             log.warn(
#                 f"Missing trace field ? {['question', question_val is None, 'answer', answer_val is None, 'context', contexts_val is None]}"
#             )
<<<<<<< HEAD
#
=======

>>>>>>> 4b59e08b
#             message = ""
#             if question_val is None:
#                 message += (
#                     f"'question_key' is set to {question_key} which can't be found. "
#                 )
#             if answer_val is None:
#                 message += f"'answer_key' is set to {answer_key} which can't be found. "
#             if contexts_val is None:
#                 message += (
#                     f"'contexts_key' is set to {contexts_key} which can't be found. "
#                 )
#             message += "Please check your evaluator settings and try again."
<<<<<<< HEAD
#
#             raise ValueError(message)
#
=======

#             raise ValueError(message)

>>>>>>> 4b59e08b
#         measurement = await measure_context_coherence(
#             input=EvaluatorInputInterface(
#                 **{
#                     "inputs": {
#                         "question_key": question_val,
#                         "contexts_key": contexts_val,
#                         "answer_key": answer_val,
#                     },
#                     "settings": settings_values,
#                     "credentials": lm_providers_keys,
#                 }
#             )
#         )
#         return Result(type="number", value=measurement["outputs"]["score"])
<<<<<<< HEAD
#
=======

>>>>>>> 4b59e08b
#     except Exception:
#         return Result(
#             type="error",
#             value=None,
#             error=Error(
#                 message="Error during RAG Context Relevancy evaluation",
#                 stacktrace=str(traceback.format_exc()),
#             ),
#         )


async def levenshtein_distance(
    input: EvaluatorInputInterface,
) -> EvaluatorOutputInterface:
    prediction = input.inputs["prediction"]
    ground_truth = input.inputs["ground_truth"]

    if len(ground_truth) == 0:
        return len(prediction)

    previous_row = range(len(ground_truth) + 1)
    for i, c1 in enumerate(prediction):
        current_row = [i + 1]
        for j, c2 in enumerate(ground_truth):
            insertions = previous_row[j + 1] + 1
            deletions = current_row[j] + 1
            substitutions = previous_row[j] + (c1 != c2)
            current_row.append(min(insertions, deletions, substitutions))
        previous_row = current_row

    distance = previous_row[-1]
    if "threshold" in input.settings:
        threshold = input.settings["threshold"]
        is_within_threshold = distance <= threshold
        return {"outputs": {"success": is_within_threshold}}

    return {"outputs": {"score": distance}}


async def auto_levenshtein_distance(
    inputs: Dict[str, Any],  # pylint: disable=unused-argument
    output: Union[str, Dict[str, Any]],
    data_point: Dict[str, Any],
    app_params: Dict[str, Any],  # pylint: disable=unused-argument
    settings_values: Dict[str, Any],
    lm_providers_keys: Dict[str, Any],  # pylint: disable=unused-argument
) -> Result:
    try:
        output = validate_string_output("levenshtein_distance", output)
        correct_answer = get_correct_answer(data_point, settings_values)
        response = await levenshtein_distance(
            input=EvaluatorInputInterface(
                **{
                    "inputs": {"prediction": output, "ground_truth": correct_answer},
                    "settings": settings_values,
                }
            )
        )
        if "success" in response["outputs"]:
            return Result(type="bool", value=response["outputs"]["success"])
        return Result(type="number", value=response["outputs"]["score"])

    except ValueError as e:
        return Result(
            type="error",
            value=None,
            error=Error(
                message=str(e),
            ),
        )
    except Exception as e:  # pylint: disable=broad-except
        return Result(
            type="error",
            value=None,
            error=Error(
                message="Error during Levenshtein threshold evaluation",
                stacktrace=str(traceback.format_exc()),
            ),
        )


async def auto_similarity_match(
    inputs: Dict[str, Any],
    output: Union[str, Dict[str, Any]],
    data_point: Dict[str, Any],
    app_params: Dict[str, Any],
    settings_values: Dict[str, Any],
    lm_providers_keys: Dict[str, Any],
) -> Result:
    try:
        output = validate_string_output("similarity_match", output)
        correct_answer = get_correct_answer(data_point, settings_values)
        response = await similarity_match(
            input=EvaluatorInputInterface(
                **{
                    "inputs": {"prediction": output, "ground_truth": correct_answer},
                    "settings": settings_values,
                }
            )
        )
        result = Result(type="bool", value=response["outputs"]["success"])
        return result
    except ValueError as e:
        return Result(
            type="error",
            value=None,
            error=Error(
                message=str(e),
            ),
        )
    except Exception as e:  # pylint: disable=broad-except
        return Result(
            type="error",
            value=None,
            error=Error(
                message="Error during Auto Similarity Match evaluation",
                stacktrace=str(traceback.format_exc()),
            ),
        )


async def similarity_match(input: EvaluatorInputInterface) -> EvaluatorOutputInterface:
    set1 = set(input.inputs["prediction"].split())
    set2 = set(input.inputs["ground_truth"].split())
    intersect = set1.intersection(set2)
    union = set1.union(set2)

    similarity = len(intersect) / len(union)
    is_similar = True if similarity > input.settings["similarity_threshold"] else False
    return {"outputs": {"success": is_similar}}


async def semantic_similarity(
    input: EvaluatorInputInterface,
) -> EvaluatorOutputInterface:
    """Calculate the semantic similarity score of the LLM app using OpenAI's Embeddings API.

    Args:
        input (EvaluatorInputInterface): the evaluator input

    Returns:
        float: the semantic similarity score
    """

    correct_answer_key = input.settings.get("correct_answer_key", "correct_answer")

    openai_api_key = input.credentials.get("OPENAI_API_KEY", None)
    if not openai_api_key:
        raise HTTPException(
            status_code=422,
            detail="No OpenAI key was found. Semantic evaluator requires a valid OpenAI API key to function. Please configure your OpenAI API and try again.",
        )

    openai = AsyncOpenAI(api_key=openai_api_key)

    def normalize_vector(vector: List[float]) -> List[float]:
        """Normalize a vector to unit length if needed."""
        magnitude_squared = sum(x * x for x in vector)
        # Skip normalization if already normalized (within tolerance)
        if abs(magnitude_squared - 1.0) < 1e-3:
            return vector
        magnitude = magnitude_squared**0.5
        if magnitude == 0:
            return vector
        return [x / magnitude for x in vector]

    async def encode(text: str):
        response = await openai.embeddings.create(
            model="text-embedding-3-small", input=text
        )
        embedding = response.data[0].embedding
        return normalize_vector(embedding)

    def cosine_similarity(
        output_vector: List[float], correct_answer_vector: List[float]
    ) -> float:
        return sum(a * b for a, b in zip(output_vector, correct_answer_vector))

    output_vector = await encode(input.inputs.get("prediction", ""))
    correct_answer_vector = await encode(input.inputs.get(correct_answer_key, ""))
    similarity_score = cosine_similarity(output_vector, correct_answer_vector)
    return {"outputs": {"score": similarity_score}}


async def auto_semantic_similarity(
    inputs: Dict[str, Any],
    output: Union[str, Dict[str, Any]],
    data_point: Dict[str, Any],
    app_params: Dict[str, Any],
    settings_values: Dict[str, Any],
    lm_providers_keys: Dict[str, Any],
) -> Result:
    try:
        output = validate_string_output("semantic_similarity", output)
        correct_answer = get_correct_answer(data_point, settings_values)
        inputs = {"prediction": output, "ground_truth": correct_answer}
        response = await semantic_similarity(
            input=EvaluatorInputInterface(
                **{
                    "inputs": inputs,
                    "credentials": lm_providers_keys,
                }
            )
        )
        return Result(type="number", value=response["outputs"]["score"])
    except Exception:
        return Result(
            type="error",
            value=None,
            error=Error(
                message="Error during Auto Semantic Similarity",
                stacktrace=str(traceback.format_exc()),
            ),
        )


EVALUATOR_FUNCTIONS = {
    "auto_exact_match": auto_exact_match,
    "auto_regex_test": auto_regex_test,
    "field_match_test": auto_field_match_test,
    "auto_webhook_test": auto_webhook_test,
    "auto_custom_code_run": auto_custom_code_run,
    "auto_ai_critique": auto_ai_critique,
    "auto_starts_with": auto_starts_with,
    "auto_ends_with": auto_ends_with,
    "auto_contains": auto_contains,
    "auto_contains_any": auto_contains_any,
    "auto_contains_all": auto_contains_all,
    "auto_contains_json": auto_contains_json,
    "auto_json_diff": auto_json_diff,
    "auto_semantic_similarity": auto_semantic_similarity,
    "auto_levenshtein_distance": auto_levenshtein_distance,
    "auto_similarity_match": auto_similarity_match,
<<<<<<< HEAD
=======
    # COMMENTED OUT: autoevals dependency removed
>>>>>>> 4b59e08b
    # "rag_faithfulness": rag_faithfulness,
    # "rag_context_relevancy": rag_context_relevancy,
}

RUN_EVALUATOR_FUNCTIONS = {
    "auto_exact_match": exact_match,
    "auto_regex_test": regex_test,
    "field_match_test": field_match_test,
    "auto_webhook_test": webhook_test,
    "auto_custom_code_run": sdk_custom_code_run,
    "auto_ai_critique": ai_critique,
    "auto_starts_with": starts_with,
    "auto_ends_with": ends_with,
    "auto_contains": contains,
    "auto_contains_any": contains_any,
    "auto_contains_all": contains_all,
    "auto_contains_json": contains_json,
    "auto_json_diff": json_diff,
    "auto_levenshtein_distance": levenshtein_distance,
    "auto_similarity_match": similarity_match,
    "auto_semantic_similarity": semantic_similarity,
<<<<<<< HEAD
=======
    # COMMENTED OUT: autoevals dependency removed
>>>>>>> 4b59e08b
    # "rag_faithfulness": measure_rag_consistency,
    # "rag_context_relevancy": measure_context_coherence,
}


async def evaluate(
    evaluator_key: str,
    inputs: Dict[str, Any],
    output: Union[str, Dict[str, Any]],
    data_point: Dict[str, Any],
    app_params: Dict[str, Any],
    settings_values: Dict[str, Any],
    lm_providers_keys: Dict[str, Any],
) -> Result:
    evaluation_function = EVALUATOR_FUNCTIONS.get(evaluator_key, None)
    if not evaluation_function:
        return Result(
            type="error",
            value=None,
            error=Error(
                message=f"Evaluation method '{evaluator_key}' not found.",
            ),
        )
    try:
        return await evaluation_function(
            inputs,
            output,
            data_point,
            app_params,
            settings_values,
            lm_providers_keys,
        )
    except Exception as exc:
        return Result(
            type="error",
            value=None,
            error=Error(
                message=f"Error occurred while running {evaluator_key} evaluation. ",
                stacktrace=str(exc),
            ),
        )


async def run(
    evaluator_key: str, evaluator_input: EvaluatorInputInterface
) -> EvaluatorOutputInterface:
    evaluator_function = RUN_EVALUATOR_FUNCTIONS.get(evaluator_key, None)
    if not evaluator_function:
        raise NotImplementedError(f"Evaluator {evaluator_key} not found")

    output = await evaluator_function(evaluator_input)
    return output<|MERGE_RESOLUTION|>--- conflicted
+++ resolved
@@ -6,15 +6,10 @@
 import litellm
 import httpx
 from fastapi import HTTPException
-<<<<<<< HEAD
-from numpy._core._multiarray_umath import array
-# from autoevals.ragas import Faithfulness, ContextRelevancy  # Commented out due to autoevals removal
-=======
 from openai import AsyncOpenAI
 
 # COMMENTED OUT: autoevals dependency removed
 # from autoevals.ragas import Faithfulness, ContextRelevancy
->>>>>>> 4b59e08b
 
 from oss.src.utils.logging import get_module_logger
 from oss.src.services.security import sandbox
@@ -1627,11 +1622,7 @@
     return {"outputs": {"score": score}}
 
 
-<<<<<<< HEAD
-# COMMENTED OUT: RAG evaluation functions removed due to autoevals dependency removal
-=======
 # COMMENTED OUT: autoevals dependency removed
->>>>>>> 4b59e08b
 # async def measure_rag_consistency(
 #     input: EvaluatorInputInterface,
 # ) -> EvaluatorOutputInterface:
@@ -1640,11 +1631,7 @@
 #         raise Exception(
 #             "No OpenAI key was found. RAG evaluator requires a valid OpenAI API key to function. Please configure your OpenAI API and try again."
 #         )
-<<<<<<< HEAD
-#
-=======
-
->>>>>>> 4b59e08b
+
 #     # Initialize RAG evaluator to calculate faithfulness score
 #     faithfulness = Faithfulness(api_key=openai_api_key)
 #     eval_score = await faithfulness._run_eval_async(
@@ -1654,12 +1641,7 @@
 #     )
 #     return {"outputs": {"score": eval_score.score}}
 
-<<<<<<< HEAD
-
-# COMMENTED OUT: RAG faithfulness function removed due to autoevals dependency removal
-=======
 # COMMENTED OUT: autoevals dependency removed
->>>>>>> 4b59e08b
 # async def rag_faithfulness(
 #     inputs: Dict[str, Any],  # pylint: disable=unused-argument
 #     output: Union[str, Dict[str, Any]],
@@ -1674,21 +1656,13 @@
 #             raise NotImplementedError(
 #                 "Please update the SDK to the latest version, which supports RAG evaluators."
 #             )
-<<<<<<< HEAD
-#
-=======
-
->>>>>>> 4b59e08b
+
 #         # Get required keys for rag evaluator
 #         mapping_keys = remove_trace_prefix(settings_values=settings_values)
 #         question_key: Union[str, None] = mapping_keys.get("question_key", None)
 #         answer_key: Union[str, None] = mapping_keys.get("answer_key", None)
 #         contexts_key: Union[str, None] = mapping_keys.get("contexts_key", None)
-<<<<<<< HEAD
-#
-=======
-
->>>>>>> 4b59e08b
+
 #         if None in [question_key, answer_key, contexts_key]:
 #             log.error(
 #                 f"Missing evaluator settings ? {['question', question_key is None, 'answer', answer_key is None, 'context', contexts_key is None]}"
@@ -1696,11 +1670,7 @@
 #             raise ValueError(
 #                 "Missing required configuration keys: 'question_key', 'answer_key', or 'contexts_key'. Please check your evaluator settings and try again."
 #             )
-<<<<<<< HEAD
-#
-=======
-
->>>>>>> 4b59e08b
+
 #         # Turn distributed trace into trace tree
 #         trace = {}
 #         version = output.get("version")
@@ -1708,15 +1678,9 @@
 #             trace = output.get("tree", {})
 #         elif version == "2.0":
 #             trace = output.get("trace", {})
-<<<<<<< HEAD
-#
+
 #         trace = process_distributed_trace_into_trace_tree(trace, version)
-#
-=======
-
-#         trace = process_distributed_trace_into_trace_tree(trace, version)
-
->>>>>>> 4b59e08b
+
 #         # Get value of required keys for rag evaluator
 #         question_val: Any = get_field_value_from_trace_tree(
 #             trace, question_key, version
@@ -1725,20 +1689,12 @@
 #         contexts_val: Any = get_field_value_from_trace_tree(
 #             trace, contexts_key, version
 #         )
-<<<<<<< HEAD
-#
-=======
-
->>>>>>> 4b59e08b
+
 #         if None in [question_val, answer_val, contexts_val]:
 #             log.warn(
 #                 f"Missing trace field ? {['question', question_val is None, 'answer', answer_val is None, 'context', contexts_val is None]}"
 #             )
-<<<<<<< HEAD
-#
-=======
-
->>>>>>> 4b59e08b
+
 #             message = ""
 #             if question_val is None:
 #                 message += (
@@ -1751,15 +1707,9 @@
 #                     f"'contexts_key' is set to {contexts_key} which can't be found. "
 #                 )
 #             message += "Please check your evaluator settings and try again."
-<<<<<<< HEAD
-#
+
 #             raise ValueError(message)
-#
-=======
-
-#             raise ValueError(message)
-
->>>>>>> 4b59e08b
+
 #         measurement = await measure_rag_consistency(
 #             input=EvaluatorInputInterface(
 #                 **{
@@ -1774,11 +1724,7 @@
 #             )
 #         )
 #         return Result(type="number", value=measurement["outputs"]["score"])
-<<<<<<< HEAD
-#
-=======
-
->>>>>>> 4b59e08b
+
 #     except Exception:
 #         return Result(
 #             type="error",
@@ -1789,12 +1735,7 @@
 #             ),
 #         )
 
-<<<<<<< HEAD
-
-# COMMENTED OUT: RAG evaluation functions removed due to autoevals dependency removal
-=======
 # COMMENTED OUT: autoevals dependency removed
->>>>>>> 4b59e08b
 # async def measure_context_coherence(
 #     input: EvaluatorInputInterface,
 # ) -> EvaluatorOutputInterface:
@@ -1803,11 +1744,7 @@
 #         raise Exception(
 #             "No OpenAI key was found. RAG evaluator requires a valid OpenAI API key to function. Please configure your OpenAI API and try again."
 #         )
-<<<<<<< HEAD
-#
-=======
-
->>>>>>> 4b59e08b
+
 #     # Initialize RAG evaluator to calculate context relevancy score
 #     context_rel = ContextRelevancy(api_key=openai_api_key)
 #     eval_score = await context_rel._run_eval_async(
@@ -1817,12 +1754,7 @@
 #     )
 #     return {"outputs": {"score": eval_score.score}}
 
-<<<<<<< HEAD
-
-# COMMENTED OUT: RAG context relevancy function removed due to autoevals dependency removal
-=======
 # COMMENTED OUT: autoevals dependency removed
->>>>>>> 4b59e08b
 # async def rag_context_relevancy(
 #     inputs: Dict[str, Any],  # pylint: disable=unused-argument
 #     output: Union[str, Dict[str, Any]],
@@ -1837,21 +1769,13 @@
 #             raise NotImplementedError(
 #                 "Please update the SDK to the latest version, which supports RAG evaluators."
 #             )
-<<<<<<< HEAD
-#
-=======
-
->>>>>>> 4b59e08b
+
 #         # Get required keys for rag evaluator
 #         mapping_keys = remove_trace_prefix(settings_values=settings_values)
 #         question_key: Union[str, None] = mapping_keys.get("question_key", None)
 #         answer_key: Union[str, None] = mapping_keys.get("answer_key", None)
 #         contexts_key: Union[str, None] = mapping_keys.get("contexts_key", None)
-<<<<<<< HEAD
-#
-=======
-
->>>>>>> 4b59e08b
+
 #         if None in [question_key, answer_key, contexts_key]:
 #             log.error(
 #                 f"Missing evaluator settings ? {['question', question_key is None, 'answer', answer_key is None, 'context', contexts_key is None]}"
@@ -1859,11 +1783,7 @@
 #             raise ValueError(
 #                 "Missing required configuration keys: 'question_key', 'answer_key', or 'contexts_key'. Please check your evaluator settings and try again."
 #             )
-<<<<<<< HEAD
-#
-=======
-
->>>>>>> 4b59e08b
+
 #         # Turn distributed trace into trace tree
 #         trace = {}
 #         version = output.get("version")
@@ -1871,15 +1791,9 @@
 #             trace = output.get("tree", {})
 #         elif version == "2.0":
 #             trace = output.get("trace", {})
-<<<<<<< HEAD
-#
+
 #         trace = process_distributed_trace_into_trace_tree(trace, version)
-#
-=======
-
-#         trace = process_distributed_trace_into_trace_tree(trace, version)
-
->>>>>>> 4b59e08b
+
 #         # Get value of required keys for rag evaluator
 #         question_val: Any = get_field_value_from_trace_tree(
 #             trace, question_key, version
@@ -1888,20 +1802,12 @@
 #         contexts_val: Any = get_field_value_from_trace_tree(
 #             trace, contexts_key, version
 #         )
-<<<<<<< HEAD
-#
-=======
-
->>>>>>> 4b59e08b
+
 #         if None in [question_val, answer_val, contexts_val]:
 #             log.warn(
 #                 f"Missing trace field ? {['question', question_val is None, 'answer', answer_val is None, 'context', contexts_val is None]}"
 #             )
-<<<<<<< HEAD
-#
-=======
-
->>>>>>> 4b59e08b
+
 #             message = ""
 #             if question_val is None:
 #                 message += (
@@ -1914,15 +1820,9 @@
 #                     f"'contexts_key' is set to {contexts_key} which can't be found. "
 #                 )
 #             message += "Please check your evaluator settings and try again."
-<<<<<<< HEAD
-#
+
 #             raise ValueError(message)
-#
-=======
-
-#             raise ValueError(message)
-
->>>>>>> 4b59e08b
+
 #         measurement = await measure_context_coherence(
 #             input=EvaluatorInputInterface(
 #                 **{
@@ -1937,11 +1837,7 @@
 #             )
 #         )
 #         return Result(type="number", value=measurement["outputs"]["score"])
-<<<<<<< HEAD
-#
-=======
-
->>>>>>> 4b59e08b
+
 #     except Exception:
 #         return Result(
 #             type="error",
@@ -2175,10 +2071,7 @@
     "auto_semantic_similarity": auto_semantic_similarity,
     "auto_levenshtein_distance": auto_levenshtein_distance,
     "auto_similarity_match": auto_similarity_match,
-<<<<<<< HEAD
-=======
     # COMMENTED OUT: autoevals dependency removed
->>>>>>> 4b59e08b
     # "rag_faithfulness": rag_faithfulness,
     # "rag_context_relevancy": rag_context_relevancy,
 }
@@ -2200,10 +2093,7 @@
     "auto_levenshtein_distance": levenshtein_distance,
     "auto_similarity_match": similarity_match,
     "auto_semantic_similarity": semantic_similarity,
-<<<<<<< HEAD
-=======
     # COMMENTED OUT: autoevals dependency removed
->>>>>>> 4b59e08b
     # "rag_faithfulness": measure_rag_consistency,
     # "rag_context_relevancy": measure_context_coherence,
 }
