--- conflicted
+++ resolved
@@ -550,9 +550,9 @@
         AppVariantDB: The created variant.
     """
 
-    assert config.parameters == {}, (
-        "Parameters should be empty when calling create_new_app_variant (otherwise revision should not be set to 0)"
-    )
+    assert (
+        config.parameters == {}
+    ), "Parameters should be empty when calling create_new_app_variant (otherwise revision should not be set to 0)"
 
     async with engine.core_session() as session:
         variant = AppVariantDB(
@@ -2299,7 +2299,9 @@
             query = query.options(
                 joinedload(
                     AppEnvironmentRevisionDB.modified_by.of_type(UserDB)
-                ).load_only(UserDB.username)  # type: ignore
+                ).load_only(
+                    UserDB.username
+                )  # type: ignore
             )
         else:
             query = query.options(
@@ -2489,9 +2491,9 @@
     )
 
     if kwargs:
-        assert "deployed_app_variant_revision" in kwargs, (
-            "Deployed app variant revision is required"
-        )
+        assert (
+            "deployed_app_variant_revision" in kwargs
+        ), "Deployed app variant revision is required"
         assert (
             isinstance(
                 kwargs.get("deployed_app_variant_revision"), AppVariantRevisionsDB
@@ -2506,9 +2508,9 @@
             )
 
         deployment = kwargs.get("deployment")
-        assert isinstance(deployment, DeploymentDB) == True, (
-            "Type of deployment in kwargs is not correct"
-        )
+        assert (
+            isinstance(deployment, DeploymentDB) == True
+        ), "Type of deployment in kwargs is not correct"
         if deployment is not None:
             environment_revision.deployment_id = deployment.id  # type: ignore
 
@@ -3260,9 +3262,9 @@
         # Use the object_id directly if it is not a valid MongoDB ObjectId
         object_uuid_as_str = object_id
 
-    assert object_uuid_as_str is not None, (
-        f"{table_name} Object UUID cannot be none. Is the object_id {object_id} a valid MongoDB ObjectId?"
-    )
+    assert (
+        object_uuid_as_str is not None
+    ), f"{table_name} Object UUID cannot be none. Is the object_id {object_id} a valid MongoDB ObjectId?"
     return object_uuid_as_str
 
 
@@ -3342,9 +3344,6 @@
         api_key.updated_at = datetime.now(timezone.utc)
 
         await session.commit()
-<<<<<<< HEAD
-        await session.refresh(api_key)
-=======
         await session.refresh(api_key)
 
 
@@ -3399,7 +3398,9 @@
                 ),  # type: ignore
                 joinedload(
                     EvaluationDB.variant_revision.of_type(AppVariantRevisionsDB)
-                ).load_only(AppVariantRevisionsDB.revision),  # type: ignore
+                ).load_only(
+                    AppVariantRevisionsDB.revision
+                ),  # type: ignore
                 joinedload(
                     EvaluationDB.aggregated_results.of_type(
                         EvaluationAggregatedResultDB
@@ -3493,10 +3494,14 @@
         query = base_query.options(
             joinedload(
                 HumanEvaluationVariantDB.variant.of_type(AppVariantDB)
-            ).load_only(AppVariantDB.id, AppVariantDB.variant_name),  # type: ignore
+            ).load_only(
+                AppVariantDB.id, AppVariantDB.variant_name
+            ),  # type: ignore
             joinedload(
                 HumanEvaluationVariantDB.variant_revision.of_type(AppVariantRevisionsDB)
-            ).load_only(AppVariantRevisionsDB.id, AppVariantRevisionsDB.revision),  # type: ignore
+            ).load_only(
+                AppVariantRevisionsDB.id, AppVariantRevisionsDB.revision
+            ),  # type: ignore
         )
 
         result = await session.execute(query)
@@ -3856,7 +3861,9 @@
                 ),  # type: ignore
                 joinedload(
                     EvaluationDB.variant_revision.of_type(AppVariantRevisionsDB)
-                ).load_only(AppVariantRevisionsDB.revision),  # type: ignore
+                ).load_only(
+                    AppVariantRevisionsDB.revision
+                ),  # type: ignore
                 joinedload(
                     EvaluationDB.aggregated_results.of_type(
                         EvaluationAggregatedResultDB
@@ -4119,5 +4126,4 @@
         count = result.scalar()
         if not count:
             return False
-        return count > 0
->>>>>>> e5c58644
+        return count > 0