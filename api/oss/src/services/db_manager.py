--- conflicted
+++ resolved
@@ -6,22 +6,6 @@
 from typing import Any, Dict, List, Optional, Tuple
 
 from fastapi import HTTPException
-<<<<<<< HEAD
-from sqlalchemy.future import select
-from sqlalchemy import func, or_, asc, update
-from sqlalchemy.ext.asyncio import AsyncSession
-from supertokens_python.types import AccountInfo
-from sqlalchemy.orm import joinedload, load_only, aliased
-from sqlalchemy.exc import NoResultFound, MultipleResultsFound, SQLAlchemyError
-from supertokens_python.asyncio import list_users_by_account_info
-from supertokens_python.asyncio import delete_user as delete_user_from_supertokens
-
-from oss.src.utils.logging import get_module_logger
-from oss.src.models import converters
-from oss.src.services import user_service
-from oss.src.utils.common import is_ee
-=======
->>>>>>> a98a3e06
 from oss.src.dbs.postgres.shared.engine import engine
 from oss.src.models import converters
 from oss.src.services import analytics_service, user_service
@@ -37,10 +21,10 @@
 from supertokens_python.asyncio import list_users_by_account_info
 from supertokens_python.types import AccountInfo
 
-from oss.src.models.db_models import (
-    WorkspaceDB,
-    ProjectDB,
-)
+if is_ee():
+    from ee.src.models.db_models import ProjectDB, WorkspaceDB
+else:
+    from oss.src.models.db_models import ProjectDB, WorkspaceDB
 
 from oss.src.models.db_models import (
     APIKeyDB,
@@ -598,9 +582,9 @@
         AppVariantDB: The created variant.
     """
 
-    assert config.parameters == {}, (
-        "Parameters should be empty when calling create_new_app_variant (otherwise revision should not be set to 0)"
-    )
+    assert (
+        config.parameters == {}
+    ), "Parameters should be empty when calling create_new_app_variant (otherwise revision should not be set to 0)"
 
     async with engine.core_session() as session:
         variant = AppVariantDB(
@@ -2538,7 +2522,9 @@
             query = query.options(
                 joinedload(
                     AppEnvironmentRevisionDB.modified_by.of_type(UserDB)
-                ).load_only(UserDB.username)  # type: ignore
+                ).load_only(
+                    UserDB.username
+                )  # type: ignore
             )
         else:
             query = query.options(
@@ -2728,9 +2714,9 @@
     )
 
     if kwargs:
-        assert "deployed_app_variant_revision" in kwargs, (
-            "Deployed app variant revision is required"
-        )
+        assert (
+            "deployed_app_variant_revision" in kwargs
+        ), "Deployed app variant revision is required"
         assert (
             isinstance(
                 kwargs.get("deployed_app_variant_revision"), AppVariantRevisionsDB
@@ -2745,9 +2731,9 @@
             )
 
         deployment = kwargs.get("deployment")
-        assert isinstance(deployment, DeploymentDB) == True, (
-            "Type of deployment in kwargs is not correct"
-        )
+        assert (
+            isinstance(deployment, DeploymentDB) == True
+        ), "Type of deployment in kwargs is not correct"
         if deployment is not None:
             environment_revision.deployment_id = deployment.id  # type: ignore
 
@@ -3501,9 +3487,9 @@
         # Use the object_id directly if it is not a valid MongoDB ObjectId
         object_uuid_as_str = object_id
 
-    assert object_uuid_as_str is not None, (
-        f"{table_name} Object UUID cannot be none. Is the object_id {object_id} a valid MongoDB ObjectId?"
-    )
+    assert (
+        object_uuid_as_str is not None
+    ), f"{table_name} Object UUID cannot be none. Is the object_id {object_id} a valid MongoDB ObjectId?"
     return object_uuid_as_str
 
 
@@ -3639,7 +3625,9 @@
                 ),  # type: ignore
                 joinedload(
                     EvaluationDB.variant_revision.of_type(AppVariantRevisionsDB)
-                ).load_only(AppVariantRevisionsDB.revision),  # type: ignore
+                ).load_only(
+                    AppVariantRevisionsDB.revision
+                ),  # type: ignore
                 joinedload(
                     EvaluationDB.aggregated_results.of_type(
                         EvaluationAggregatedResultDB
@@ -3733,10 +3721,14 @@
         query = base_query.options(
             joinedload(
                 HumanEvaluationVariantDB.variant.of_type(AppVariantDB)
-            ).load_only(AppVariantDB.id, AppVariantDB.variant_name),  # type: ignore
+            ).load_only(
+                AppVariantDB.id, AppVariantDB.variant_name
+            ),  # type: ignore
             joinedload(
                 HumanEvaluationVariantDB.variant_revision.of_type(AppVariantRevisionsDB)
-            ).load_only(AppVariantRevisionsDB.id, AppVariantRevisionsDB.revision),  # type: ignore
+            ).load_only(
+                AppVariantRevisionsDB.id, AppVariantRevisionsDB.revision
+            ),  # type: ignore
         )
 
         result = await session.execute(query)
@@ -4096,7 +4088,9 @@
                 ),  # type: ignore
                 joinedload(
                     EvaluationDB.variant_revision.of_type(AppVariantRevisionsDB)
-                ).load_only(AppVariantRevisionsDB.revision),  # type: ignore
+                ).load_only(
+                    AppVariantRevisionsDB.revision
+                ),  # type: ignore
                 joinedload(
                     EvaluationDB.aggregated_results.of_type(
                         EvaluationAggregatedResultDB
