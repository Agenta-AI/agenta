--- conflicted
+++ resolved
@@ -18,19 +18,11 @@
 #
 COPY ./oss /app/oss/
 COPY ./entrypoint.py ./pyproject.toml /app/
-<<<<<<< HEAD
-COPY ./sdk /sdk/
-
-RUN poetry config virtualenvs.create false \
-    && poetry install --no-interaction --no-ansi \
-    && pip install --force-reinstall --upgrade /sdk/
-=======
 #
 
 RUN poetry config virtualenvs.create false \
     && poetry install --no-interaction --no-ansi 
 #
->>>>>>> 3f80d528
 
 #
 
