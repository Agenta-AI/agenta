--- conflicted
+++ resolved
@@ -1,10 +1,6 @@
 [project]
 name = "api"
-<<<<<<< HEAD
-version = "0.62.0"
-=======
 version = "0.62.4"
->>>>>>> acfa09a0
 description = "Agenta API"
 authors = [
     { name = "Mahmoud Mabrouk", email = "mahmoud@agenta.ai" },
