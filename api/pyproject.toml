[project]
name = "api"
<<<<<<< HEAD
version = "0.62.0"
=======
version = "0.62.2"
>>>>>>> 5ecb34fa
description = "Agenta API"
authors = [
    { name = "Mahmoud Mabrouk", email = "mahmoud@agenta.ai" },
    { name = "Juan Vega", email = "jp@agenta.ai" }
]

[tool.poetry]
package-mode = false # use pyproject.toml as dependency management and not for packaging

[build-system]
requires = ["poetry-core"]
build-backend = "poetry.core.masonry.api"

[tool.poetry.dependencies]
python = "^3.11"
fastapi = "^0.116.1"
pydantic = "^2.11.7"
uvicorn = "^0.34.3"
redis = "^6.4.0"
sendgrid = "^6.12.4"
restrictedpython =  { version = "^8.0", python = ">=3.11,<3.14" }
celery = "^5.5.3"
newrelic = "^10.17.0"
openai = ">=1.106.0"
sqlalchemy = "^2.0.43"
asyncpg = "^0.30.0"
uuid-utils = "^0.10.0"
alembic = "^1.16.5"
numpy = "^2.3.2"
autoevals = "^0.0.83"
supertokens-python = "^0.29.2"
opentelemetry-proto = "^1.36.0"
posthog = "^3.25.0"
stripe = "^11.6.0"
structlog= "^25.4.0"
httpx = "^0.28.1"
genson = "^1.3.0"
jsonschema = "^4.23.0"
orjson = "^3.11.3"
pandas = "^2.3.2"
googleapis-common-protos = "^1.70.0"
watchdog = { extras = ["watchmedo"], version = "^3.0.0" }
sqlalchemy-json = "^0.7.0"
python-multipart = "^0.0.20"
gunicorn = "^23.0.0"
python-jsonpath = "^2.0.0"

# opentelemetry-api = "^1.36.0"
# opentelemetry-sdk = "^1.36.0"
# opentelemetry-exporter-otlp-proto-http = "^1.36.0"
# protobuf = "<5.0.0"

# audit fixes
h11 = "^0.16.0"
ecdsa = "^0.19.1"
bson = "^0.5.10"
agenta = ">=0.61.0"
tiktoken = "0.11.0"

google-auth = ">=2.23,<3"

[tool.poetry.group.dev.dependencies]
pytest = "^8.4.2"
pytest-asyncio = "^0.21.1"
faker = "^23.2.0"
pexpect = "^4.9.0"
pytest-xdist = "^3.6.1"
pytz = "^2024.2"
pytest-mock = "^3.11.1"
click = "^8.1.8"<|MERGE_RESOLUTION|>--- conflicted
+++ resolved
@@ -1,10 +1,6 @@
 [project]
 name = "api"
-<<<<<<< HEAD
-version = "0.62.0"
-=======
 version = "0.62.2"
->>>>>>> 5ecb34fa
 description = "Agenta API"
 authors = [
     { name = "Mahmoud Mabrouk", email = "mahmoud@agenta.ai" },
