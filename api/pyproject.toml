--- conflicted
+++ resolved
@@ -52,11 +52,7 @@
 bson = "^0.5"
 python-multipart = "^0.0.20"
 daytona = "^0.121"
-<<<<<<< HEAD
-cachetools = "^5"
-=======
 cachetools = "^6"
->>>>>>> 5318fcb2
 
 # BLOCKED BY NEW RELIC INCOMPATIBILITY
 # opentelemetry-api = "^1"
