services:
    reverse-proxy:
        image: traefik:v2.10
        command: --api.dashboard=true --api.insecure=true --providers.docker --entrypoints.web.address=:80
        ports:
            - "80:80"
            - "8080:8080"
        volumes:
            - /var/run/docker.sock:/var/run/docker.sock
        networks:
            - agenta-network
    backend:
        build: ./agenta-backend
        environment:
            - MONGODB_URI=mongodb://username:password@mongo:27017
            - ENVIRONMENT=development
            - BARE_DOMAIN_NAME=localhost
        volumes:
            - ./agenta-backend/agenta_backend:/app/agenta_backend
            - ./agenta-backend/tests:/app/tests
            - /var/run/docker.sock:/var/run/docker.sock
            - ./agenta-backend/db:/db
        labels:
            - "traefik.http.routers.backend.rule=PathPrefix(`/api/`)"
            - "traefik.http.routers.backend.entrypoints=web"
            - "traefik.http.middlewares.backend-strip.stripprefix.prefixes=/api"
            - "traefik.http.middlewares.backend-strip.stripprefix.forceslash=true"
            - "traefik.http.routers.backend.middlewares=backend-strip"
            - "traefik.http.services.backend.loadbalancer.server.port=8000"
            - "traefik.http.routers.backend.service=backend"

        networks:
            - agenta-network
        command:
            [
                "uvicorn",
                "agenta_backend.main:app",
                "--host",
                "0.0.0.0",
                "--port",
                "8000",
                "--reload",
                "--log-level",
                "info",
                "--root-path",
                "/api"
            ]

    agenta-web:
        build:
            context: ./agenta-web
            dockerfile: dev.Dockerfile
        volumes:
            - ./agenta-web/src:/app/src
            - ./agenta-web/public:/app/public
            - ./agenta-web/.env.development.local:/app/.env.development.local
        ports:
            - "3000:3000"
        environment:
            - NODE_ENV=development
            - NEXT_PUBLIC_AGENTA_API_URL=http://localhost
        networks:
            - agenta-network
        labels:
            - "traefik.http.routers.agenta-web.rule=PathPrefix(`/`)"
            - "traefik.http.routers.agenta-web.entrypoints=web"
            - "traefik.http.services.agenta-web.loadbalancer.server.port=3000"

    mongo:
        image: mongo:5.0
        environment:
            MONGO_INITDB_ROOT_USERNAME: username
            MONGO_INITDB_ROOT_PASSWORD: password
        volumes:
            - mongodb_data:/data/db
        ports:
            - "27017:27017"
        networks:
            - agenta-network
        healthcheck:
            test: [ "CMD", "mongo", "--eval", "db.adminCommand('ping')" ]
            interval: 10s
            timeout: 10s
            retries: 20

    mongo_express:
        image: mongo-express
        environment:
            ME_CONFIG_MONGODB_ADMINUSERNAME: username
            ME_CONFIG_MONGODB_ADMINPASSWORD: password
            ME_CONFIG_MONGODB_SERVER: mongo
        ports:
            - "8081:8081"
        networks:
            - agenta-network
        depends_on:
            mongo:
                condition: service_healthy

<<<<<<< HEAD
    postgres:
        image: 'postgres:latest'
        environment:
            POSTGRES_USER: supertokens_user
            POSTGRES_PASSWORD: somePassword
            POSTGRES_DB: supertokens
        ports:
            - 5432:5432
        networks:
            - agenta-network
        restart: unless-stopped
        healthcheck:
            test: ['CMD', 'pg_isready', '-U', 'supertokens_user', '-d', 'supertokens']
            interval: 5s
            timeout: 5s
            retries: 5

    supertokens:
        image: registry.supertokens.io/supertokens/supertokens-postgresql:6.0
        depends_on:
            mongo:
                condition: service_healthy
        ports:
            - 3567:3567
        environment:
            POSTGRESQL_CONNECTION_URI: "postgresql://supertokens_user:somePassword@postgres:5432/supertokens"
        networks:
            - agenta-network
        restart: unless-stopped
        healthcheck:
          test: >
            bash -c 'exec 3<>/dev/tcp/127.0.0.1/3567 && echo -e "GET /hello HTTP/1.1\r\nhost: 127.0.0.1:3567\r\nConnection: close\r\n\r\n" >&3 && cat <&3 | grep "Hello"'
          interval: 10s
          timeout: 5s
          retries: 5

    pgadmin:
        container_name: pgadmin4_container
        image: dpage/pgadmin4
        restart: always
        environment:
            PGADMIN_DEFAULT_EMAIL: admin@admin.com
            PGADMIN_DEFAULT_PASSWORD: root
        ports:
            - "5050:80"
        networks:
            - agenta-network
=======
    redis:
        image: redis:latest
        networks:
            - agenta-network
        volumes:
            - redis_data:/data
>>>>>>> 2d8dc2d9

networks:
    agenta-network:
        name: agenta-network

volumes:
    mongodb_data:
    redis_data:<|MERGE_RESOLUTION|>--- conflicted
+++ resolved
@@ -9,6 +9,7 @@
             - /var/run/docker.sock:/var/run/docker.sock
         networks:
             - agenta-network
+            
     backend:
         build: ./agenta-backend
         environment:
@@ -97,7 +98,6 @@
             mongo:
                 condition: service_healthy
 
-<<<<<<< HEAD
     postgres:
         image: 'postgres:latest'
         environment:
@@ -145,14 +145,13 @@
             - "5050:80"
         networks:
             - agenta-network
-=======
+
     redis:
         image: redis:latest
         networks:
             - agenta-network
         volumes:
             - redis_data:/data
->>>>>>> 2d8dc2d9
 
 networks:
     agenta-network:
