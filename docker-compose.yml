--- conflicted
+++ resolved
@@ -254,28 +254,6 @@
             - GEMINI_API_KEY=${GEMINI_API_KEY}
             #
             - AGENTA_HOST=${DOMAIN_NAME:-http://host.docker.internal}:${AGENTA_PORT:-80}
-<<<<<<< HEAD
-
-
-    supertokens:
-        image: registry.supertokens.io/supertokens/supertokens-postgresql
-        depends_on:
-            postgres:
-                condition: service_healthy
-        ports:
-            - 3567:3567
-        environment:
-            - POSTGRESQL_CONNECTION_URI=postgresql://username:password@postgres:5432/supertokens_oss
-        networks:
-            - agenta-network
-        healthcheck:
-            test: >
-                bash -c 'exec 3<>/dev/tcp/127.0.0.1/3567 && echo -e "GET /hello HTTP/1.1\r\nhost: 127.0.0.1:3567\r\nConnection: close\r\n\r\n" >&3 && cat <&3 | grep "Hello"'
-            interval: 10s
-            timeout: 5s
-            retries: 5
-
-=======
             - AGENTA_RUNTIME_PREFIX=${AGENTA_RUNTIME_PREFIX}
         extra_hosts:
             - "host.docker.internal:host-gateway"
@@ -291,7 +269,6 @@
             - agenta-network
         restart: always
             
->>>>>>> 8c51f2f8
 networks:
     agenta-network:
         name: agenta-network
